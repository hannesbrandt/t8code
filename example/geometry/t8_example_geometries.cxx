--- conflicted
+++ resolved
@@ -125,7 +125,8 @@
    * Get the type of this geometry.
    * \return The type.
    */
-  t8_geometry_type_t  t8_geom_get_type () const
+  t8_geometry_type_t
+  t8_geom_get_type () const
   {
     return T8_GEOMETRY_TYPE_UNDEFINED;
   }
@@ -183,7 +184,8 @@
    * Get the type of this geometry.
    * \return The type.
    */
-  t8_geometry_type_t  t8_geom_get_type () const
+  t8_geometry_type_t
+  t8_geom_get_type () const
   {
     return T8_GEOMETRY_TYPE_UNDEFINED;
   }
@@ -237,7 +239,8 @@
    * Get the type of this geometry.
    * \return The type.
    */
-  t8_geometry_type_t  t8_geom_get_type () const
+  t8_geometry_type_t
+  t8_geom_get_type () const
   {
     return T8_GEOMETRY_TYPE_UNDEFINED;
   }
@@ -297,7 +300,8 @@
    * Get the type of this geometry.
    * \return The type.
    */
-  t8_geometry_type_t  t8_geom_get_type () const
+  t8_geometry_type_t
+  t8_geom_get_type () const
   {
     return T8_GEOMETRY_TYPE_UNDEFINED;
   }
@@ -368,22 +372,18 @@
     /* Do nothing */
   }
 
-<<<<<<< HEAD
   /**
    * Get the type of this geometry.
    * \return The type.
    */
-  t8_geometry_type_t  t8_geom_get_type () const
+  t8_geometry_type_t
+  t8_geom_get_type () const
   {
     return T8_GEOMETRY_TYPE_UNDEFINED;
   }
 
-protected:
-  const double       *ptime;    /* Time pointer to outside time variable */
-=======
  protected:
   const double *ptime; /* Time pointer to outside time variable */
->>>>>>> 9c3d3c8a
 };
 
 /** Map the unit cube [0,1]^3 onto a cube that is distorted
@@ -430,7 +430,8 @@
    * Get the type of this geometry.
    * \return The type.
    */
-  t8_geometry_type_t  t8_geom_get_type () const
+  t8_geometry_type_t
+  t8_geom_get_type () const
   {
     return T8_GEOMETRY_TYPE_UNDEFINED;
   }
