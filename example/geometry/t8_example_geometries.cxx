/*
  This file is part of t8code.
  t8code is a C library to manage a collection (a forest) of multiple
  connected adaptive space-trees of general element types in parallel.

  Copyright (C) 2015 the developers

  t8code is free software; you can redistribute it and/or modify
  it under the terms of the GNU General Public License as published by
  the Free Software Foundation; either version 2 of the License, or
  (at your option) any later version.

  t8code is distributed in the hope that it will be useful,
  but WITHOUT ANY WARRANTY; without even the implied warranty of
  MERCHANTABILITY or FITNESS FOR A PARTICULAR PURPOSE.  See the
  GNU General Public License for more details.

  You should have received a copy of the GNU General Public License
  along with t8code; if not, write to the Free Software Foundation, Inc.,
  51 Franklin Street, Fifth Floor, Boston, MA 02110-1301, USA.
*/

#include <sc_options.h>
#include <sc_refcount.h>
#include <t8_schemes/t8_default/t8_default_cxx.hxx>
#include <t8_forest/t8_forest_general.h>
#include <t8_forest/t8_forest_io.h>
#include <t8_geometry/t8_geometry_base.hxx>
#include <t8_geometry/t8_geometry_implementations/t8_geometry_analytic.hxx>
#include <t8_geometry/t8_geometry_implementations/t8_geometry_linear.hxx>
#include <t8_geometry/t8_geometry_implementations/t8_geometry_occ.hxx>
#include <t8_geometry/t8_geometry_helpers.h>
#include <t8_cmesh/t8_cmesh_examples.h>

#if T8_WITH_OCC
#include <GeomAPI_PointsToBSpline.hxx>
#include <GeomAPI_PointsToBSplineSurface.hxx>
#include <Geom_BSplineCurve.hxx>
#include <Geom_BSplineSurface.hxx>
#include <gp_Pnt.hxx>
#include <TColgp_Array1OfPnt.hxx>
#include <TColgp_Array2OfPnt.hxx>
#include <BRepPrimAPI_MakePrism.hxx>
#include <BRepBuilderAPI_MakeFace.hxx>
#include <BRepBuilderAPI_MakeEdge.hxx>
#include <BRepAlgoAPI_Fuse.hxx>
#include <TopoDS_Face.hxx>
#include <TopoDS_Edge.hxx>
#include <TopoDS.hxx>
#include <gp_Ax2.hxx>
#include <gp_Dir.hxx>
#include <gp_Circ.hxx>
#include <gp_Vec.hxx>
#include <BRep_Tool.hxx>
#endif

typedef enum {
  T8_GEOM_ZERO = 0,
  T8_GEOM_SINCOS = T8_GEOM_ZERO,
  T8_GEOM_CYLINDER,
  T8_GEOM_MOEBIUS,
  T8_GEOM_TWO_GEOMETRIES,
  T8_GEOM_CIRCLE,
  T8_GEOM_3D,
  T8_GEOM_MOVING,
  T8_GEOM_OCC_TRIANGLE,
  T8_GEOM_OCC_CURVE_CUBE,
  T8_GEOM_OCC_SURFACE_CUBES,
  T8_GEOM_OCC_SURFACE_CYLINDER,
  T8_GEOM_COUNT
} t8_example_geom_type;

/** This geometry maps a point (x,y) in R^2 
 * to the point (x,y, 0.2 * sin(2PI X) * cos(2PI Y)).
 * It should only be used for 2 dimensional forests.
 * 
 * This geometry does not provide a jacobian.
 */
class t8_geometry_sincos: public t8_geometry {
 public:
  /* Basic constructor that sets the dimension and the name. */
  t8_geometry_sincos (): t8_geometry (2, "t8_sincos_geometry")
  {
  }

  /**
   * Map a point in  a point (x,y) in R^2 
   * to the point (x,y, 0.2 * sin(2PI X) * cos(2PI Y)).
   * It is specifically designed to work on two tree cmeshes and 
   * models the rectangle [0,2] x [0,1].
   * \param [in]  cmesh      The cmesh in which the point lies.
   * \param [in]  gtreeid    The global tree (of the cmesh) in which the reference point is.
   * \param [in]  ref_coords  Array of \a dimension many entries, specifying a point in \f$ [0,1]^2 \f$.
   * \param [in]  num_coords  Amount of points of /f$ \mathrm{dim} /f$ to map.
   * \param [out] out_coords  The mapped coordinates in physical space of \a ref_coords.
   */
<<<<<<< HEAD
  void                t8_geom_evaluate (t8_cmesh_t cmesh,
                                        t8_gloidx_t gtreeid,
                                        const double *ref_coords,
                                        const size_t num_coords,
                                        double out_coords[3]) const
  {
    if (num_coords != 1)
      SC_ABORT ("Error: Batch computation of geometry not yet supported.");
    double              x = ref_coords[0];
    if                  (gtreeid == 1) {
=======
  void
  t8_geom_evaluate (t8_cmesh_t cmesh, t8_gloidx_t gtreeid, const double *ref_coords, double out_coords[3]) const
  {
    double x = ref_coords[0];
    if (gtreeid == 1) {
>>>>>>> 5301bd36
      /* Translate ref coordinates by +1 in x direction for the second tree. */
      x += 1;
    }
    out_coords[0] = x;
    out_coords[1] = ref_coords[1];
    out_coords[2] = 0.2 * sin (ref_coords[0] * 2 * M_PI) * cos (ref_coords[1] * 2 * M_PI);
  }

  /* Jacobian, not implemented. */
<<<<<<< HEAD
  void                t8_geom_evaluate_jacobian (t8_cmesh_t cmesh,
                                                 t8_gloidx_t gtreeid,
                                                 const double *ref_coords,
                                                 const size_t num_coords,
                                                 double *jacobian) const
=======
  void
  t8_geom_evaluate_jacobian (t8_cmesh_t cmesh, t8_gloidx_t gtreeid, const double *ref_coords, double *jacobian) const
>>>>>>> 5301bd36
  {
    SC_ABORT_NOT_REACHED ();
  }

  /* Load tree data is empty since we have no tree data.
   * We need to provide an implementation anyways. */
  void
  t8_geom_load_tree_data (t8_cmesh_t cmesh, t8_gloidx_t gtreeid)
  {
    /* Do nothing */
  }
};

/** This geometry maps the unit square \f$ [0,1]^2 \f$ to the moebius strip.
 * The unit square can be modelled with any cmesh (consisting of any number of trees).
 * 
 * It inherits from the w_vertices geometry since we use the tree's vertex coordinates.
 * This geometry does not provide a jacobian.
 */
class t8_geometry_moebius: public t8_geometry_with_vertices {
 public:
  /* Basic constructor that sets the dimension and the name. */
  t8_geometry_moebius (): t8_geometry_with_vertices (2, "t8_moebius_geometry")
  {
  }

  /**
   * Map a point in a point in \f$ [0,1]^2 \f$ to the moebius band.
   * \param [in]  cmesh      The cmesh in which the point lies.
   * \param [in]  gtreeid    The global tree (of the cmesh) in which the reference point is.
   * \param [in]  ref_coords  Array of \a dimension many entries, specifying a point in \f$ [0,1]^2 \f$.
   * \param [in]  num_coords  Amount of points of /f$ \mathrm{dim} /f$ to map.
   * \param [out] out_coords  The mapped coordinates in physical space of \a ref_coords.
   */
<<<<<<< HEAD
  void                t8_geom_evaluate (t8_cmesh_t cmesh,
                                        t8_gloidx_t gtreeid,
                                        const double *ref_coords,
                                        const size_t num_coords,
                                        double out_coords[3]) const
  {
    if (num_coords != 1)
      SC_ABORT ("Error: Batch computation of geometry not yet supported.");
    double              t;
    double              phi;
=======
  void
  t8_geom_evaluate (t8_cmesh_t cmesh, t8_gloidx_t gtreeid, const double *ref_coords, double out_coords[3]) const
  {
    double t;
    double phi;
>>>>>>> 5301bd36

    /* Compute the linear coordinates (in [0,1]^2) of the reference vertex and store in out_coords. */
    /* No idea why, but indent insert a lot of newlines here */
    t8_geom_compute_linear_geometry (active_tree_class, active_tree_vertices, ref_coords, out_coords);

    /* At first, we map x from [0,1] to [-.5,.5]
     * and y to [0, 2*PI] */
    t = out_coords[0] - .5;
    phi = out_coords[1] * 2 * M_PI;

    /* We now apply the parametrization for the moebius strip. */
    out_coords[0] = (1 - t * sin (phi / 2)) * cos (phi);
    out_coords[1] = (1 - t * sin (phi / 2)) * sin (phi);
    out_coords[2] = t * cos (phi / 2);
  }

  /* Jacobian, not implemented. */
<<<<<<< HEAD
  void                t8_geom_evaluate_jacobian (t8_cmesh_t cmesh,
                                                 t8_gloidx_t gtreeid,
                                                 const double *ref_coords,
                                                 const size_t num_coords,
                                                 double *jacobian) const
=======
  void
  t8_geom_evaluate_jacobian (t8_cmesh_t cmesh, t8_gloidx_t gtreeid, const double *ref_coords, double *jacobian) const
>>>>>>> 5301bd36
  {
    SC_ABORT_NOT_REACHED ();
  }

  /* Load tree data is inherited from vertices geometry. */
};

/** This geometry maps the unit square to a cylinder.
 * It should only be used for cmeshes with a single quad tree.
 * 
 * This geometry does not provide a jacobian.
 */
class t8_geometry_cylinder: public t8_geometry {
 public:
  /* Basic constructor that sets the dimension and the name. */
  t8_geometry_cylinder (): t8_geometry (2, "t8_cylinder_geometry")
  {
  }

  /**
   * Map a reference point in the unit square to a cylinder.
   * \param [in]  cmesh      The cmesh in which the point lies.
   * \param [in]  gtreeid    The global tree (of the cmesh) in which the reference point is.
   * \param [in]  ref_coords  Array of \a dimension many entries, specifying a point in \f$ [0,1]^\mathrm{dim} \f$.
   * \param [in]  num_coords  Amount of points of /f$ \mathrm{dim} /f$ to map.
   * \param [out] out_coords  The mapped coordinates in physical space of \a ref_coords.
   */
<<<<<<< HEAD
  void                t8_geom_evaluate (t8_cmesh_t cmesh,
                                        t8_gloidx_t gtreeid,
                                        const double *ref_coords,
                                        const size_t num_coords,
                                        double out_coords[3]) const
=======
  void
  t8_geom_evaluate (t8_cmesh_t cmesh, t8_gloidx_t gtreeid, const double *ref_coords, double out_coords[3]) const
>>>>>>> 5301bd36
  {
    if (num_coords != 1)
      SC_ABORT ("Error: Batch computation of geometry not yet supported.");
    out_coords[0] = cos (ref_coords[0] * 2 * M_PI);
    out_coords[1] = ref_coords[1];
    out_coords[2] = sin (ref_coords[0] * 2 * M_PI);
  }

  /* Jacobian, not implemented. */
<<<<<<< HEAD
  void                t8_geom_evaluate_jacobian (t8_cmesh_t cmesh,
                                                 t8_gloidx_t gtreeid,
                                                 const double *ref_coords,
                                                 const size_t num_coords,
                                                 double *jacobian) const
=======
  void
  t8_geom_evaluate_jacobian (t8_cmesh_t cmesh, t8_gloidx_t gtreeid, const double *ref_coords, double *jacobian) const
>>>>>>> 5301bd36
  {
    SC_ABORT_NOT_REACHED ();
  }

  /* Load tree data is empty since we have no tree data.
   * We need to provide an implementation anyways. */
  void
  t8_geom_load_tree_data (t8_cmesh_t cmesh, t8_gloidx_t gtreeid)
  {
    /* Do nothing */
  }
};

/**
 * This geometry map a unit square \f$ [0,1]^2 \f$ cmesh to a circle with midpoint 0
 * and radius 1.
 * This geometry massively distorts elements near the boundary and should not be
 * used for actual numerical experiments.
 * 
 * This geometry does not provide a jacobian.
 */
class t8_geometry_circle: public t8_geometry_with_vertices {
 public:
  /* Basic constructor that sets the dimension and the name. */
  t8_geometry_circle (): t8_geometry_with_vertices (2, "t8_circle_geometry")
  {
  }

  /**
   * Map a reference point in the unit square to a circle.
   * \param [in]  cmesh      The cmesh in which the point lies.
   * \param [in]  gtreeid    The global tree (of the cmesh) in which the reference point is.
   * \param [in]  ref_coords  Array of \a dimension many entries, specifying a point in \f$ [0,1]^2 \f$.
   * \param [in]  num_coords  Amount of points of /f$ \mathrm{dim} /f$ to map.
   * \param [out] out_coords  The mapped coordinates in physical space of \a ref_coords.
   */
<<<<<<< HEAD
  void                t8_geom_evaluate (t8_cmesh_t cmesh,
                                        t8_gloidx_t gtreeid,
                                        const double *ref_coords,
                                        const size_t num_coords,
                                        double out_coords[3]) const
  {
    if (num_coords != 1)
      SC_ABORT ("Error: Batch computation of geometry not yet supported.");
    double              x;
    double              y;
=======
  void
  t8_geom_evaluate (t8_cmesh_t cmesh, t8_gloidx_t gtreeid, const double *ref_coords, double out_coords[3]) const
  {
    double x;
    double y;
>>>>>>> 5301bd36

    /* Compute the linear coordinates (in [0,1]^2) of the reference vertex and store in out_coords. */

    /* No idea why, but indent insert a lot of newlines here */
    t8_geom_compute_linear_geometry (active_tree_class, active_tree_vertices, ref_coords, out_coords);

    /* We now remap the coords to match the square [-1,1]^2 */
    x = out_coords[0] * 2 - 1;
    y = out_coords[1] * 2 - 1;

    /* An now we apply the formula that projects the square to the circle. */
    out_coords[0] = x * sqrt (1 - y * y / 2);
    out_coords[1] = y * sqrt (1 - x * x / 2);
    out_coords[2] = 0;
  }

  /* Jacobian, not implemented. */
<<<<<<< HEAD
  void                t8_geom_evaluate_jacobian (t8_cmesh_t cmesh,
                                                 t8_gloidx_t gtreeid,
                                                 const double *ref_coords,
                                                 const size_t num_coords,
                                                 double *jacobian) const
=======
  void
  t8_geom_evaluate_jacobian (t8_cmesh_t cmesh, t8_gloidx_t gtreeid, const double *ref_coords, double *jacobian) const
>>>>>>> 5301bd36
  {
    SC_ABORT_NOT_REACHED ();
  }

  /* Load tree data is inherited from vertices geometry. */
};

/* This geometry rotates \f$ [0,1]^2 \f$ with time around the origin.
 * The rotation direction is reversed after 2 seconds.
 * Additionally, the z coordinate is modifyied according to the
 * sincos function and multiplied with the current time.
 * To use this, a pointer to a double variable time is added to the geometry.
 * This variable can be modified from outside.
 * 
 * The geometry can only be used with single tree cmeshes (unit square).
 */

class t8_geometry_moving: public t8_geometry {
 public:
  /* Basic constructor that sets the dimension the name and the time pointer. */
  t8_geometry_moving (const double *time): t8_geometry (2, "t8_moving_geometry"), ptime (time)
  {
  }

  /**
   * Map a reference point in the unit square to a square distorted with time.
   * \param [in]  cmesh      The cmesh in which the point lies.
   * \param [in]  gtreeid    The global tree (of the cmesh) in which the reference point is.
   * \param [in]  ref_coords  Array of \a dimension many entries, specifying a point in \f$ [0,1]^2 \f$.
   * \param [in]  num_coords  Amount of points of /f$ \mathrm{dim} /f$ to map.
   * \param [out] out_coords  The mapped coordinates in physical space of \a ref_coords.
   */
<<<<<<< HEAD
  void                t8_geom_evaluate (t8_cmesh_t cmesh,
                                        t8_gloidx_t gtreeid,
                                        const double *ref_coords,
                                        const size_t num_coords,
                                        double out_coords[3]) const
  {
    if (num_coords != 1)
      SC_ABORT ("Error: Batch computation of geometry not yet supported.");
    double              x = ref_coords[0] - .5;
    double              y = ref_coords[1] - .5;
    const double        time = *ptime;
    double              radius_sqr = x * x + y * y;
    double              phi = radius_sqr * (time > 2 ? 4 - time : time);
=======
  void
  t8_geom_evaluate (t8_cmesh_t cmesh, t8_gloidx_t gtreeid, const double *ref_coords, double out_coords[3]) const
  {
    double x = ref_coords[0] - .5;
    double y = ref_coords[1] - .5;
    const double time = *ptime;
    double radius_sqr = x * x + y * y;
    double phi = radius_sqr * (time > 2 ? 4 - time : time);
>>>>>>> 5301bd36

    /* Change gridlines by applying a 4th order polynomial mapping
     * [0,1]^2 -> [0,1]^2.
     * And then map this to [-0.5,-0.5]^2 */
    int sign = x < 0 ? 1 : -1;
    double rho = 0.5 - time / 10;
    x = sign * (1 - exp (-fabs (-x) / rho)) / (2 * (1 - exp (-0.5 / rho)));
    sign = y < 0 ? 1 : -1;
    y = sign * (1 - exp (-fabs (-y) / rho)) / (2 * (1 - exp (-0.5 / rho)));

    /* Rotate the x-y axis and add sincos in z axis. */
    out_coords[0] = x * (cos (phi)) - y * sin (phi);
    out_coords[1] = y * (cos (phi)) + x * sin (phi);
    out_coords[2] = 0;
  }

  /* Jacobian, not implemented. */
<<<<<<< HEAD
  void                t8_geom_evaluate_jacobian (t8_cmesh_t cmesh,
                                                 t8_gloidx_t gtreeid,
                                                 const double *ref_coords,
                                                 const size_t num_coords,
                                                 double *jacobian) const
=======
  void
  t8_geom_evaluate_jacobian (t8_cmesh_t cmesh, t8_gloidx_t gtreeid, const double *ref_coords, double *jacobian) const
>>>>>>> 5301bd36
  {
    SC_ABORT_NOT_REACHED ();
  }

  /* Load tree data is empty since we have no tree data.
   * We need to provide an implementation anyways. */
  void
  t8_geom_load_tree_data (t8_cmesh_t cmesh, t8_gloidx_t gtreeid)
  {
    /* Do nothing */
  }

 protected:
  const double *ptime; /* Time pointer to outside time variable */
};

/** Map the unit cube \f$ [0,1]^3 \f$ onto a cube that is distorted
 * in z direction.
 * Can be used with 1 tree unit cube cmesh only.
 */
class t8_geometry_cube_zdistorted: public t8_geometry {
 public:
  /* Basic constructor that sets the dimension and the name. */
  t8_geometry_cube_zdistorted (): t8_geometry (3, "t8_cube_zdistorted_geometry")
  {
  }
  /**
   * Map a reference point in the unit cube to a cube distorted in the z axis.
   * \param [in]  cmesh      The cmesh in which the point lies.
   * \param [in]  gtreeid    The global tree (of the cmesh) in which the reference point is.
   * \param [in]  ref_coords  Array of \a dimension many entries, specifying a point in \f$ [0,1]^3 \f$.
   * \param [in]  num_coords  Amount of points of /f$ \mathrm{dim} /f$ to map.
   * \param [out] out_coords  The mapped coordinates in physical space of \a ref_coords.
   */
<<<<<<< HEAD
  void                t8_geom_evaluate (t8_cmesh_t cmesh,
                                        t8_gloidx_t gtreeid,
                                        const double *ref_coords,
                                        const size_t num_coords,
                                        double out_coords[3]) const
=======
  void
  t8_geom_evaluate (t8_cmesh_t cmesh, t8_gloidx_t gtreeid, const double *ref_coords, double out_coords[3]) const
>>>>>>> 5301bd36
  {
    if (num_coords != 1)
      SC_ABORT ("Error: Batch computation of geometry not yet supported.");
    out_coords[0] = ref_coords[0];
    out_coords[1] = ref_coords[1];
    out_coords[2] = ref_coords[2] * (0.8 + 0.2 * sin (ref_coords[0] * 2 * M_PI) * cos (ref_coords[1] * 2 * M_PI));
  }

  /* Jacobian, not implemented. */
<<<<<<< HEAD
  void                t8_geom_evaluate_jacobian (t8_cmesh_t cmesh,
                                                 t8_gloidx_t gtreeid,
                                                 const double *ref_coords,
                                                 const size_t num_coords,
                                                 double *jacobian) const
=======
  void
  t8_geom_evaluate_jacobian (t8_cmesh_t cmesh, t8_gloidx_t gtreeid, const double *ref_coords, double *jacobian) const
>>>>>>> 5301bd36
  {
    SC_ABORT_NOT_REACHED ();
  }

  /* Load tree data is empty since we have no tree data.
   * We need to provide an implementation anyways. */
  void
  t8_geom_load_tree_data (t8_cmesh_t cmesh, t8_gloidx_t gtreeid)
  {
    /* Do nothing */
  }
};

/* This adapt callback function will refine all elements at the
 * domain boundary up to a given maximum refinement level. */
static int
t8_geom_adapt_boundary (t8_forest_t forest, t8_forest_t forest_from, t8_locidx_t ltree_id, t8_locidx_t lelement_id,
                        t8_eclass_scheme_c *ts, const int is_family, const int num_elements, t8_element_t *elements[])
{
  t8_cmesh_t cmesh = t8_forest_get_cmesh (forest_from);
  /* Get the number of faces of the element. */
  int num_faces = ts->t8_element_num_faces (elements[0]);
  int iface;
  /* Get the maximum level from the forest's user data 
   * (must be set before using the callback). */
  int maxlevel = *(int *) t8_forest_get_user_data (forest);

  /* We do not refine more then the given maximum level. */
  if (ts->t8_element_level (elements[0]) >= maxlevel) {
    return 0;
  }

  /* Check for each face of the element whether it lies on the 
   * domain boundary. If so, the element is refined. */
  for (iface = 0; iface < num_faces; ++iface) {
    if (ts->t8_element_is_root_boundary (elements[0], iface)) {
      /* This element's face is at its tree boundary. Check whether
         the tree's face is at the domain boundary. */
      int tree_face = ts->t8_element_tree_face (elements[0], iface);
      t8_locidx_t lctreeid = t8_forest_ltreeid_to_cmesh_ltreeid (forest_from, ltree_id);
      if (t8_cmesh_tree_face_is_boundary (cmesh, lctreeid, tree_face)) {
        /* The tree's face is at the domain boundary, we refine the element. */
        return 1;
      }
    }
  }
  /* All other elements remain unchanged. */
  return 0;
}

static void
t8_analytic_geom (int level, t8_example_geom_type geom_type)
{
  t8_forest_t forest;
  t8_cmesh_t cmesh;
  char vtuname[BUFSIZ];
  t8_geometry_c *geometry;
  /* geometry_sincos is used for T8_GEOM_TWO_GEOMETRIES */
  t8_geometry_c *geometry_sincos;
  int uniform_level;
  double time = 0; /* used for moving geometry */
  int sreturn;

  t8_cmesh_init (&cmesh);
  /* Depending on the geometry type, add the tree, set the geometry
   * and set the output file name. */
  switch (geom_type) {
  case T8_GEOM_SINCOS:
    t8_global_productionf ("Creating uniform level %i forest with a sinus/cosinus geometry.\n", level);
    /* Sin/cos geometry. Has two quad trees. */
    geometry = new t8_geometry_sincos;
    t8_cmesh_set_tree_class (cmesh, 0, T8_ECLASS_QUAD);
    t8_cmesh_set_tree_class (cmesh, 1, T8_ECLASS_QUAD);
    t8_cmesh_set_join (cmesh, 0, 1, 1, 0, 0);
    snprintf (vtuname, BUFSIZ, "forest_sincos_lvl_%i", level);
    break;
  case T8_GEOM_CYLINDER:
    t8_global_productionf ("Creating uniform level %i forest with a cylinder geometry.\n", level);
    /* Cylinder geometry. Has one quad tree that is periodic in x direction. */
    geometry = new t8_geometry_cylinder;
    t8_cmesh_set_tree_class (cmesh, 0, T8_ECLASS_QUAD);
    t8_cmesh_set_join (cmesh, 0, 0, 0, 1, 0);
    snprintf (vtuname, BUFSIZ, "forest_cylinder_lvl_%i", level);
    break;
  case T8_GEOM_MOEBIUS:
    t8_global_productionf ("Creating uniform level %i forest with a moebius geometry.\n", level);
    {
      /* Moebius geometry on hybrid unit square. */
      t8_cmesh_t hybrid_square = t8_cmesh_new_periodic_hybrid (sc_MPI_COMM_WORLD);
      t8_cmesh_set_derive (cmesh, hybrid_square);
      geometry = new t8_geometry_moebius;
      snprintf (vtuname, BUFSIZ, "forest_moebius_lvl_%i", level);
    }
    break;
  case T8_GEOM_TWO_GEOMETRIES:
    t8_global_productionf ("Creating uniform level %i forest with a cylinder and a sine cosine geometry.\n", level);
    /* Cylinder geometry on tree 0. Sincos geometry on tree 1. */
    geometry = new t8_geometry_cylinder;
    geometry_sincos = new t8_geometry_sincos;
    t8_cmesh_set_tree_class (cmesh, 0, T8_ECLASS_QUAD);
    /* Tree 0 is connected to itself to form a cylinder */
    t8_cmesh_set_join (cmesh, 0, 0, 0, 1, 0);
    t8_cmesh_set_tree_class (cmesh, 1, T8_ECLASS_QUAD);
    /* Note that we have to register both geometries to the cmesh. The cylinder geometry is
     * stored in the "geometry" pointer and registered later, right before the cmesh is committed. */
    t8_cmesh_register_geometry (cmesh, geometry_sincos);
    t8_cmesh_set_tree_geometry (cmesh, 0, geometry->t8_geom_get_name ());
    t8_cmesh_set_tree_geometry (cmesh, 1, geometry_sincos->t8_geom_get_name ());
    snprintf (vtuname, BUFSIZ, "forest_cylinder_and_sincos_lvl_%i", level);
    break;
  case T8_GEOM_CIRCLE:
    t8_global_productionf ("Creating forest with a circle geometry.\n");
    t8_global_productionf ("This forest will get refined at the boundary to level %i.\n", level);
    {
      /* Circle geometry on triangulated unit square. */
      t8_cmesh_t tri_square = t8_cmesh_new_hypercube (T8_ECLASS_TRIANGLE, sc_MPI_COMM_WORLD, 0, 0, 0);
      t8_cmesh_set_derive (cmesh, tri_square);
      geometry = new t8_geometry_circle;
      snprintf (vtuname, BUFSIZ, "forest_circle_lvl_%i", level);
    }
    break;
  case T8_GEOM_3D:
    t8_global_productionf ("Creating uniform level %i forest with a 3D function graph geometry.\n", level);
    /* Cube geometry with sincos on top. Has one hexahedron tree. */
    geometry = new t8_geometry_cube_zdistorted;
    t8_cmesh_set_tree_class (cmesh, 0, T8_ECLASS_HEX);
    snprintf (vtuname, BUFSIZ, "forest_cube_3D_lvl_%i", level);
    break;
  case T8_GEOM_MOVING:
    t8_global_productionf ("Creating uniform level %i forest with a moving geometry.\n", level);
    /* Quad geometry that rotates with time. */
    geometry = new t8_geometry_moving (&time);
    t8_cmesh_set_tree_class (cmesh, 0, T8_ECLASS_QUAD);
    snprintf (vtuname, BUFSIZ, "forest_moving_lvl_%i", level);
    break;
  case T8_GEOM_OCC_TRIANGLE: {
#if T8_WITH_OCC
    t8_global_productionf ("Creating uniform level %i forests with an occ triangle geometry.\n", level);

    /* Constructing a triangle with one curved edge (f2) */
    Handle_Geom_BSplineCurve occ_curve;
    TColgp_Array1OfPnt point_array (1, 3);
    TopoDS_Shape shape;

    /* Define knots along the bsplines. */
    point_array (1) = gp_Pnt (0.0, 0.0, 0.0);
    point_array (2) = gp_Pnt (0.4, 1.3, 0.0);
    point_array (3) = gp_Pnt (1.0, 2.0, 0.0);

    /* Generate bsplines from arrays. */
    occ_curve = GeomAPI_PointsToBSpline (point_array).Curve ();

    /* Fill shape with bsplines so that we can create a geometry with this shape. */
    shape = BRepBuilderAPI_MakeEdge (occ_curve).Edge ();

    /* Create an occ geometry. */
    t8_geometry_occ *geometry_occ = new t8_geometry_occ (3, shape, "occ curve dim=3");

    /* The arrays indicate which face/edge carries a geometry. 
       * 0 means no geometry and any other number indicates the position of the geometry 
       * in the global geometry array. Here edge 1 carries the created occ_curve. */
    int faces[1] = { 0 };
    int edges[6] = { 0, 1, 0, 0, 0, 0 };
    /* Create tree 0 */
    t8_cmesh_set_tree_class (cmesh, 0, T8_ECLASS_TRIANGLE);
    double vertices[9] = { 0.0, 0.0, 0.0, 2.0, 0.0, 0.0, 1.0, 2.0, 0.0 };
    t8_cmesh_set_tree_vertices (cmesh, 0, vertices, 3);

    /* The valid parameter range for bsplines is [0, 1]. Therefore, we define the parameter range accordingly. */
    double parameters_edge[2] = { 0, 1 };

    /* Give the tree information about its curves and the parameters of the vertices. 
       * Each parameter set is given to the tree via its attribute key + the edge or face index it corresponds with. */
    t8_cmesh_set_attribute (cmesh, 0, t8_get_package_id (), T8_CMESH_OCC_FACE_ATTRIBUTE_KEY, faces, 1 * sizeof (int),
                            0);
    t8_cmesh_set_attribute (cmesh, 0, t8_get_package_id (), T8_CMESH_OCC_EDGE_ATTRIBUTE_KEY, edges, 6 * sizeof (int),
                            0);
    t8_cmesh_set_attribute (cmesh, 0, t8_get_package_id (), T8_CMESH_OCC_EDGE_PARAMETERS_ATTRIBUTE_KEY + 1,
                            parameters_edge, 2 * sizeof (double), 0);

    geometry = geometry_occ;
    snprintf (vtuname, BUFSIZ, "forest_occ_triangle_lvl_%i", level);
    break;
#else  /* !T8_WITH_OCC */
    SC_ABORTF ("OCC not linked");
#endif /* T8_WITH_OCC */
  }
  case T8_GEOM_OCC_CURVE_CUBE: {
#if T8_WITH_OCC
    t8_global_productionf ("Creating uniform level %i forests with occ curve geometries.\n", level);

    /* Create two occ bsplines which oscillate along the x-axis. 
       * For this we need to define two arrays from which we create the bsplines. */
    Handle_Geom_Curve occ_curve0;
    Handle_Geom_Curve occ_curve1;
    TColgp_Array1OfPnt point_array0 (1, 5);
    TColgp_Array1OfPnt point_array1 (1, 5);
    TopoDS_Shape shape;

    /* Define knots along the bsplines. */
    point_array0 (1) = gp_Pnt (0, 0, 0);
    point_array0 (2) = gp_Pnt (0.25, 0.1, 0.1);
    point_array0 (3) = gp_Pnt (0.5, 0, 0);
    point_array0 (4) = gp_Pnt (0.75, -0.1, -0.1);
    point_array0 (5) = gp_Pnt (1, 0, 0);

    point_array1 (1) = gp_Pnt (0, 1, 1);
    point_array1 (2) = gp_Pnt (0.25, 0.9, 1.1);
    point_array1 (3) = gp_Pnt (0.5, 1, 1);
    point_array1 (4) = gp_Pnt (0.9, 1.1, 0.9);
    point_array1 (5) = gp_Pnt (1, 1, 1);

    /* Generate bsplines from arrays. */
    occ_curve0 = GeomAPI_PointsToBSpline (point_array0).Curve ();
    occ_curve1 = GeomAPI_PointsToBSpline (point_array1).Curve ();

    /* Fill shape with bsplines so that we can create a geometry with this shape. */
    shape = BRepBuilderAPI_MakeEdge (occ_curve0).Edge ();
    shape = BRepAlgoAPI_Fuse (shape, BRepBuilderAPI_MakeEdge (occ_curve1).Edge ());

    /* Create an occ geometry. */
    t8_geometry_occ *geometry_occ = new t8_geometry_occ (3, shape, "occ curve dim=3");

    /* The arrays indicate which face/edge carries a geometry. 
     * 0 means no geometry and any other number indicates the position of the geometry 
     * in the global geometry array. Here edge 0 carries occ_curve0 and edge 3 carries occ_curve1.
     * We add them in the next step. */
    int faces[6] = { 0, 0, 0, 0, 0, 0 };
    int edges[24] = { 1, 0, 0, 2, 0, 0, 0, 0, 0, 0, 0, 0, 0, 0, 0, 0, 0, 0, 0, 0, 0, 0, 0, 0 };

    /* Create tree 0 */
    t8_cmesh_set_tree_class (cmesh, 0, T8_ECLASS_HEX);
    double vertices[24] = { 0, 0, 0, 1, 0, 0, 0, 1, 0, 1, 1, 0, 0, 0, 1, 1, 0, 1, 0, 1, 1, 1, 1, 1 };
    t8_cmesh_set_tree_vertices (cmesh, 0, vertices, 8);

    /* The valid parameter range for bsplines is [0, 1]. We defined the bsplines in such a way, 
       * that parameter 0 and 1 resemble the two vertices of the connected edge. */
    double parameters[2] = { 0, 1 };

    /* Give the tree information about its curves and the parameters of the vertices. 
       * Each parameter set is given to the tree via its attribute key + the edge or face index it corresponds with. */
    t8_cmesh_set_attribute (cmesh, 0, t8_get_package_id (), T8_CMESH_OCC_FACE_ATTRIBUTE_KEY, faces, 6 * sizeof (int),
                            0);
    t8_cmesh_set_attribute (cmesh, 0, t8_get_package_id (), T8_CMESH_OCC_EDGE_ATTRIBUTE_KEY, edges, 24 * sizeof (int),
                            0);
    t8_cmesh_set_attribute (cmesh, 0, t8_get_package_id (), T8_CMESH_OCC_EDGE_PARAMETERS_ATTRIBUTE_KEY + 0, parameters,
                            2 * sizeof (double), 0);
    t8_cmesh_set_attribute (cmesh, 0, t8_get_package_id (), T8_CMESH_OCC_EDGE_PARAMETERS_ATTRIBUTE_KEY + 3, parameters,
                            2 * sizeof (double), 0);

    geometry = geometry_occ;
    snprintf (vtuname, BUFSIZ, "forest_occ_curve_cube_lvl_%i", level);
    break;
#else  /* !T8_WITH_OCC */
    SC_ABORTF ("OCC not linked");
#endif /* T8_WITH_OCC */
  }
  case T8_GEOM_OCC_SURFACE_CUBES: {
#if T8_WITH_OCC
    t8_global_productionf ("Creating uniform level %i forests with a occ surface geometry.\n", level);

    /* Create a occ bspline surface with 2D array of knots */
    Handle_Geom_Surface occ_surface;
    TColgp_Array2OfPnt point_array (1, 5, 1, 3);
    TopoDS_Shape shape;

    /* Filling the 2D surface array with knots. The resulting surface resembles 
     * a surface at the top (face 5) of the trees.
     * Some of the knots have the same position as the vertices of the trees. 
     * These knots are marked with the tree id and vertex index. 
     * We also marked the direction of the u- and v-parameter.
     *
     *  x--> u-parameter
     *  |
     *  v v-parameter
     *
     *     point_array  1       2       3       4       5
     *
     *         1      t0_v6--------t0_v7&t1_v6--------t1_v7
     *                  |               |               |
     *                  |               |               |
     *         2        | tree 0 face 5 | tree 1 face 5 |
     *                  |               |               |
     *                  |               |               |
     *         3      t0_v4--------t0_v5&t1_v4--------t1_v5
     *
     * z-dir
     *    X--> x-dir
     *    |
     *    v
     *    y-dir
     */
    point_array (1, 1) = gp_Pnt (-0.2, -0.2, 1.2);  // t0_v6
    point_array (2, 1) = gp_Pnt (0.5, 0.0, 1.0);
    point_array (3, 1) = gp_Pnt (1.0, -0.2, 0.8);  // t0_v7 & t1_v6
    point_array (4, 1) = gp_Pnt (1.5, 0.0, 1.0);
    point_array (5, 1) = gp_Pnt (2.2, -0.2, 1.2);  // t1_v7

    point_array (1, 2) = gp_Pnt (0.0, 0.5, 1.0);
    point_array (2, 2) = gp_Pnt (0.5, 0.5, 1.0);
    point_array (3, 2) = gp_Pnt (1.0, 0.5, 0.8);
    point_array (4, 2) = gp_Pnt (1.5, 0.5, 1.0);
    point_array (5, 2) = gp_Pnt (2.0, 0.5, 1.0);

    point_array (1, 3) = gp_Pnt (-0.2, 1.2, 1.2);  // t0_v4
    point_array (2, 3) = gp_Pnt (0.5, 1.0, 1.0);
    point_array (3, 3) = gp_Pnt (1.0, 1.2, 0.8);  // t0_v5 & t1_v4
    point_array (4, 3) = gp_Pnt (1.5, 1.0, 1.0);
    point_array (5, 3) = gp_Pnt (2.2, 1.2, 1.2);  // t1_v5

    /* Generate bspline surface from array and fill shape with it
     * so that we can create a geometry with this shape. */
    occ_surface = GeomAPI_PointsToBSplineSurface (point_array).Surface ();
    shape = BRepBuilderAPI_MakeFace (occ_surface, 1e-6).Face ();

    /* The arrays indicate which face/edge carries a geometry. 
     * 0 means no geometry and any other number indicates the position of the geometry 
     * in the global geometry array. Here face 5 carries the surface, we add it in the next step. 
     * There are no geometries linked to the edges, hence all entries are 0. */
    int faces[6] = { 0, 0, 0, 0, 0, 1 };
    int edges[24] = { 0, 0, 0, 0, 0, 0, 0, 0, 0, 0, 0, 0, 0, 0, 0, 0, 0, 0, 0, 0, 0, 0, 0, 0 };

    /* Create occ geometry. */
    t8_geometry_occ *geometry_occ = new t8_geometry_occ (3, shape, "occ surface dim=3");

    /* Create tree 0 */
    t8_cmesh_set_tree_class (cmesh, 0, T8_ECLASS_HEX);
    double vertices0[24] = {
      0.0,  0.0,  0.0, 1.0, 0.0, 0.0, 0.0, 1.0, 0.0, 1.0, 1.0, 0.0, -0.2, 1.2, 1.2,  // Point (1, 3) from array
      1.0,  1.2,  0.8,                                                               // Point (3, 3) from array
      -0.2, -0.2, 1.2,                                                               // Point (1, 1) from array
      1.0,  -0.2, 0.8                                                                // Point (3, 1) from array
    };
    t8_cmesh_set_tree_vertices (cmesh, 0, vertices0, 8);

    /* The valid parameter range for bspline surfaces is [0,1]^2. We defined the bspline surface in such a way, 
       * that parameters 0, 0.5 and 1 resemble the vertices of the connected surface. */
    double parameters0[8] = { 0, 0, 0.5, 0, 0, 1, 0.5, 1 };

    /* Give tree 0 information about its surface and the parameters of the vertices. 
     * Each parameter set is given to the tree via its attribute key + the edge or face index it corresponds with. 
     */
    t8_cmesh_set_attribute (cmesh, 0, t8_get_package_id (), T8_CMESH_OCC_FACE_ATTRIBUTE_KEY, faces, 6 * sizeof (int),
                            0);
    t8_cmesh_set_attribute (cmesh, 0, t8_get_package_id (), T8_CMESH_OCC_EDGE_ATTRIBUTE_KEY, edges, 24 * sizeof (int),
                            0);
    t8_cmesh_set_attribute (cmesh, 0, t8_get_package_id (), T8_CMESH_OCC_FACE_PARAMETERS_ATTRIBUTE_KEY + 5, parameters0,
                            8 * sizeof (double), 0);

    /* Create tree 1 */
    t8_cmesh_set_tree_class (cmesh, 1, T8_ECLASS_HEX);
    double vertices1[24] = {
      1.0, 0.0,  0.0, 2.0, 0.0, 0.0, 1.0, 1.0, 0.0, 2.0, 1.0, 0.0, 1.0, 0.5, 0.8, /* Point (3, 3) from array */
      2.2, 1.2,  1.2,                                                             /* Point (5, 3) from array */
      1.0, -0.2, 0.8,                                                             /* Point (3, 1) from array */
      2.2, -0.2, 1.2                                                              /* Point (5, 1) from array */
    };
    t8_cmesh_set_tree_vertices (cmesh, 1, vertices1, 8);

    /* The valid parameter range for bspline surfaces is [0,1]^2. We defined the bspline surface in such a way,
     * that parameters 0, 0.5 and 1 resemble the vertices of the connected surface. */
    double parameters1[8] = { 0.5, 0, 1, 0, 0.5, 1, 1, 1 };

    /* Give tree 1 information about its surface and the parameters of the vertices. 
     *  Each parameter set is given to the tree via its attribute key + the edge or face index it corresponds with. 
     *  We can use the same edges and faces array, because we link the surface to the same face on tree 1. */
    t8_cmesh_set_attribute (cmesh, 1, t8_get_package_id (), T8_CMESH_OCC_FACE_ATTRIBUTE_KEY, faces, 6 * sizeof (int),
                            0);
    t8_cmesh_set_attribute (cmesh, 1, t8_get_package_id (), T8_CMESH_OCC_EDGE_ATTRIBUTE_KEY, edges, 24 * sizeof (int),
                            0);
    t8_cmesh_set_attribute (cmesh, 1, t8_get_package_id (), T8_CMESH_OCC_FACE_PARAMETERS_ATTRIBUTE_KEY + 5, parameters1,
                            8 * sizeof (double), 0);

    /* Join tree 0 and tree 1 together */
    t8_cmesh_set_join (cmesh, 0, 1, 1, 0, 0);

    geometry = geometry_occ;
    snprintf (vtuname, BUFSIZ, "forest_occ_surface_cubes_lvl_%i", level);
    break;
#else  /* !T8_WITH_OCC */
    SC_ABORTF ("OCC not linked");
#endif /* T8_WITH_OCC */
  }
  case T8_GEOM_OCC_SURFACE_CYLINDER: {
#if T8_WITH_OCC
    t8_global_productionf ("Creating uniform level %i forests with an occ cylinder geometry.\n", level);

    /* Create occ cylinder surfaces. We use an outer radius of 0.5 to get a diameter of 1. */
    double radius_inner = 0.25;
    double radius_outer = 0.5;

    /* Define origin, z-axis and height vector for creating and extruding circles. */
    gp_Pnt origin (0, 0, 0);
    gp_Dir z_dir (0, 0, 1);
    gp_Ax2 axis (origin, z_dir);
    gp_Vec height (0, 0, 1);

    /* Create inner and outer cylinder mantles. */
    gp_Circ circle_outer (axis, radius_outer);
    gp_Circ circle_inner (axis, radius_inner);
    BRepBuilderAPI_MakeEdge make_outer_edge (circle_outer);
    TopoDS_Edge edge_outer = make_outer_edge.Edge ();
    TopoDS_Face face_outer = TopoDS::Face (BRepPrimAPI_MakePrism (edge_outer, height));
    Handle_Geom_Surface cylinder_outer = BRep_Tool::Surface (face_outer);
    BRepBuilderAPI_MakeEdge make_inner_edge (circle_inner);
    TopoDS_Edge edge_inner = make_inner_edge.Edge ();
    TopoDS_Face face_inner = TopoDS::Face (BRepPrimAPI_MakePrism (edge_inner, height));
    Handle_Geom_Surface cylinder_inner = BRep_Tool::Surface (face_inner);
    TopoDS_Shape shape = BRepBuilderAPI_MakeFace (cylinder_outer, 1e-6).Face ();

    /* Fill shape with mantles so that we can create a geometry with this shape. */
    shape = BRepAlgoAPI_Fuse (shape, BRepBuilderAPI_MakeFace (cylinder_inner, 1e-6).Face ());

    /* The arrays indicate which face/edge carries a geometry. 
     * 0 means no geometry and any other number indicates the position of the geometry 
     * in the global geometry array. Here face 0 carries the outer cylinder and face 1 carries the inner cylinder.
     * We add them in the next step. The edges do not have any geometries, hence all entries are 0. */
    int faces[6] = { 1, 2, 0, 0, 0, 0 };
    int edges[24] = { 0, 0, 0, 0, 0, 0, 0, 0, 0, 0, 0, 0, 0, 0, 0, 0, 0, 0, 0, 0, 0, 0, 0, 0 };

    /* Create occ geometry. */
    t8_geometry_occ *geometry_occ = new t8_geometry_occ (3, shape, "occ surface dim=3");

    /* Create corresponding trees and parameters. 
     * Here we create num trees by a coordinate transformation from cylinder to cartesian coordinates. */
    int num = 4;
    double *vertices, *parameters;
    vertices = T8_ALLOC (double, num * 24);
    parameters = T8_ALLOC (double, num * 8);
    for (int i = 0; i < num; ++i) {
      t8_cmesh_set_tree_class (cmesh, i, T8_ECLASS_HEX);
      /* Coordinate transformation. */
      vertices[i * 24 + 0] = cos ((i + 1) * 2 * M_PI / num) * radius_outer;
      vertices[i * 24 + 1] = sin ((i + 1) * 2 * M_PI / num) * radius_outer;
      vertices[i * 24 + 2] = 0;
      vertices[i * 24 + 3] = cos ((i + 1) * 2 * M_PI / num) * radius_inner;
      vertices[i * 24 + 4] = sin ((i + 1) * 2 * M_PI / num) * radius_inner;
      vertices[i * 24 + 5] = 0;
      vertices[i * 24 + 6] = cos (i * 2 * M_PI / num) * radius_outer;
      vertices[i * 24 + 7] = sin ((i) *2 * M_PI / num) * radius_outer;
      vertices[i * 24 + 8] = 0;
      vertices[i * 24 + 9] = cos (i * 2 * M_PI / num) * radius_inner;
      vertices[i * 24 + 10] = sin (i * 2 * M_PI / num) * radius_inner;
      vertices[i * 24 + 11] = 0;
      vertices[i * 24 + 12] = cos ((i + 1) * 2 * M_PI / num) * radius_outer;
      vertices[i * 24 + 13] = sin ((i + 1) * 2 * M_PI / num) * radius_outer;
      vertices[i * 24 + 14] = 1;
      vertices[i * 24 + 15] = cos ((i + 1) * 2 * M_PI / num) * radius_inner;
      vertices[i * 24 + 16] = sin ((i + 1) * 2 * M_PI / num) * radius_inner;
      vertices[i * 24 + 17] = 1;
      vertices[i * 24 + 18] = cos (i * 2 * M_PI / num) * radius_outer;
      vertices[i * 24 + 19] = sin ((i) *2 * M_PI / num) * radius_outer;
      vertices[i * 24 + 20] = 1;
      vertices[i * 24 + 21] = cos (i * 2 * M_PI / num) * radius_inner;
      vertices[i * 24 + 22] = sin (i * 2 * M_PI / num) * radius_inner;
      vertices[i * 24 + 23] = 1;
      t8_cmesh_set_tree_vertices (cmesh, i, vertices + i * 24, 8);

      /* Create corresponding parameters for the cylinders. 
       * The parameter range of the cylinders is u ∈ [0, 2 * M_PI] and v ∈ ]inf, -inf[ */
      parameters[i * 8 + 0] = (i + 1) * 2 * M_PI / num;
      parameters[i * 8 + 1] = 0;
      parameters[i * 8 + 2] = i * 2 * M_PI / num;
      parameters[i * 8 + 3] = 0;
      parameters[i * 8 + 4] = (i + 1) * 2 * M_PI / num;
      parameters[i * 8 + 5] = -1;
      parameters[i * 8 + 6] = i * 2 * M_PI / num;
      parameters[i * 8 + 7] = -1;

      /* Give the trees information about their surfaces and the parameters of the vertices. 
       * Each parameter set is given to the tree via its attribute key + face index it corresponds with. 
       * We can use the same edges and faces array, because we link the surface to the same faces on every tree.*/
      t8_cmesh_set_attribute (cmesh, i, t8_get_package_id (), T8_CMESH_OCC_FACE_ATTRIBUTE_KEY, faces, 6 * sizeof (int),
                              1);
      t8_cmesh_set_attribute (cmesh, i, t8_get_package_id (), T8_CMESH_OCC_EDGE_ATTRIBUTE_KEY, edges, 24 * sizeof (int),
                              1);
      t8_cmesh_set_attribute (cmesh, i, t8_get_package_id (), T8_CMESH_OCC_FACE_PARAMETERS_ATTRIBUTE_KEY + 0,
                              parameters + i * 8, 8 * sizeof (double), 0);
      t8_cmesh_set_attribute (cmesh, i, t8_get_package_id (), T8_CMESH_OCC_FACE_PARAMETERS_ATTRIBUTE_KEY + 1,
                              parameters + i * 8, 8 * sizeof (double), 0);
    }

    geometry = geometry_occ;
    T8_FREE (vertices);
    T8_FREE (parameters);
    snprintf (vtuname, BUFSIZ, "forest_geometry_cylinder_lvl_%i", level);
    break;
#else  /* !T8_WITH_OCC */
    SC_ABORTF ("OCC not linked");
#endif /* T8_WITH_OCC */
  }
  default:
    SC_ABORT_NOT_REACHED ();
  }
  /* Register the geometry */
  t8_cmesh_register_geometry (cmesh, geometry);
  /* Commit the cmesh */
  t8_cmesh_commit (cmesh, sc_MPI_COMM_WORLD);

  /* The initial uniform refinement level is the input level except
   * when geom_type is T8_GEOM_CIRCLE. In that case we start with level
   * 2 and refine recursively only along the boundary. */
  uniform_level = geom_type == T8_GEOM_CIRCLE ? SC_MIN (2, level) : level;
  /* Create a uniform forest */
  forest = t8_forest_new_uniform (cmesh, t8_scheme_new_default_cxx (), uniform_level, 0, sc_MPI_COMM_WORLD);
  if (geom_type == T8_GEOM_CIRCLE) {
    t8_forest_t forest_adapt;
    /* Create a forest that is only refined at the tree boundaries. 
     * We pass the input level as user pointer and use it in the adapt 
     * callback to stop refinement after this level. */
    forest_adapt = t8_forest_new_adapt (forest, t8_geom_adapt_boundary, 1, 1, &level);
    forest = forest_adapt;
  }

  /* Write to vtk. We use the extended vtk function to export a curved vtk mesh.
   * This is only viable if you link to vtk. */
  t8_forest_write_vtk_ext (forest, vtuname, 1, 1, 1, 1, 0, 1, 0, 0, NULL);
  /* Output */
  t8_global_productionf ("Wrote forest to vtu files %s.*\n", vtuname);
  if (geom_type == T8_GEOM_CIRCLE) {
    t8_global_productionf ("\tNote that this mesh is heavily distorted and we do not\n");
    t8_global_productionf ("\trecommend using such a mesh in a production code.\n");
    t8_global_productionf ("\tThis example is for demonstrative purposes only.\n");
  }
  if (geom_type == T8_GEOM_MOVING) {
    /* Moving geometry, we start a time simulation and write out the mesh
     * after each time step. */
    int timestep = 0;
    const int num_timesteps = 100;
    const double end_time = 4;
    char vtuname_with_timestep[BUFSIZ];

    for (timestep = 0; timestep < num_timesteps; ++timestep) {
      /* Modify the time. Note that a pointer of our
       * geometry points to this entry, which changes the shape of the tree. */
      time += end_time / num_timesteps;
      /* At the time step to the output filename */
      sreturn = snprintf (vtuname_with_timestep, BUFSIZ, "%s_%04i", vtuname, timestep);
      if (sreturn >= BUFSIZ) {
        /* The vtu name message was truncated */
        /* Note: gcc >= 7.1 prints a warning if we
         * do not check the return value of snprintf. */
        t8_debugf ("Warning: Truncated vtu name to '%s'\n", vtuname_with_timestep);
      }

      t8_forest_write_vtk (forest, vtuname_with_timestep);
      t8_debugf ("Wrote vtu file %s\n", vtuname_with_timestep);
    }
  }

  t8_forest_unref (&forest);
}

int
main (int argc, char **argv)
{
  int mpiret;
  sc_options_t *opt;
  char usage[BUFSIZ];
  char help[BUFSIZ];
  int level;
  int parsed, helpme;
  int geom_type;
  int sreturn;

  /* brief help message */
  snprintf (usage, BUFSIZ,
            "\t%s <OPTIONS>\n\t%s -h\t"
            "for a brief overview of all options.",
            basename (argv[0]), basename (argv[0]));

  /* long help message */
  sreturn = snprintf (help, BUFSIZ,
                      "Demonstrates the some of the geometry capabitlities of t8code.\n"
                      "You can choose from different geometries on which to build a uniform forest.\n"
                      "Usage: %s\n",
                      usage);

  if (sreturn >= BUFSIZ) {
    /* The help message was truncated */
    /* Note: gcc >= 7.1 prints a warning if we
     * do not check the return value of snprintf. */
    t8_debugf ("Warning: Truncated help message to '%s'\n", help);
  }

  mpiret = sc_MPI_Init (&argc, &argv);
  SC_CHECK_MPI (mpiret);

  sc_init (sc_MPI_COMM_WORLD, 1, 1, NULL, SC_LP_ESSENTIAL);
  t8_init (SC_LP_DEFAULT);

  /* initialize command line argument parser */
  opt = sc_options_new (argv[0]);
  sc_options_add_switch (opt, 'h', "help", &helpme, "Display a short help message.");
  sc_options_add_int (opt, 'l', "level", &level, 2, "The uniform refinement level of the mesh. Default: 2");
  sc_options_add_int (opt, 'g', "geometry", &geom_type, -1,
                      "Specify the geometry to use.\n"
                      "\t\t0 - The graph of sin(x) * cos (y) with two 2D quad trees.\n"
                      "\t\t1 - A cylinder with one 2D quad tree.\n"
                      "\t\t2 - A moebius strip on a hybrid mesh with 4 triangles and 2 quads.\n"
                      "\t\t3 - A mesh of two trees with different geometries each.\n\t\t    Using the cylinder for the "
                      "first tree, the sin/cos for the second.\n"
                      "\t\t4 - A square of two triangles that is mapped into a circle.\n"
                      "\t\t    The mesh will not be uniform. Instead it is refined at the domain boundary.\n"
                      "\t\t5 - A cube that is distorted in z-direction with one 3D cube tree.\n"
                      "\t\t6 - A moving mesh consisting of a single 2D quad tree.\n"
                      "\t\t7 - A curved triangle with an occ curve.\n"
                      "\t\t8 - A cube with two occ curves as edges.\n"
                      "\t\t9 - Two cubes with one occ surface as face.\n"
                      "\t\t10 - A hollow cylinder with a occ surface on the in- and outside.\n");

  parsed = sc_options_parse (t8_get_package_id (), SC_LP_ERROR, opt, argc, argv);
  if (helpme) {
    /* display help message and usage */
    t8_global_productionf ("%s\n", help);
    sc_options_print_usage (t8_get_package_id (), SC_LP_ERROR, opt, NULL);
  }
  else if (parsed >= 0 && 0 <= level && T8_GEOM_ZERO <= geom_type && geom_type < T8_GEOM_COUNT) {
    t8_analytic_geom (level, (t8_example_geom_type) geom_type);
  }
  else {
    /* wrong usage */
    t8_global_productionf ("\n\t ERROR: Wrong usage.\n\n");
    sc_options_print_usage (t8_get_package_id (), SC_LP_ERROR, opt, NULL);
  }

  sc_options_destroy (opt);
  sc_finalize ();

  mpiret = sc_MPI_Finalize ();
  SC_CHECK_MPI (mpiret);

  return 0;
}<|MERGE_RESOLUTION|>--- conflicted
+++ resolved
@@ -94,7 +94,6 @@
    * \param [in]  num_coords  Amount of points of /f$ \mathrm{dim} /f$ to map.
    * \param [out] out_coords  The mapped coordinates in physical space of \a ref_coords.
    */
-<<<<<<< HEAD
   void                t8_geom_evaluate (t8_cmesh_t cmesh,
                                         t8_gloidx_t gtreeid,
                                         const double *ref_coords,
@@ -105,13 +104,6 @@
       SC_ABORT ("Error: Batch computation of geometry not yet supported.");
     double              x = ref_coords[0];
     if                  (gtreeid == 1) {
-=======
-  void
-  t8_geom_evaluate (t8_cmesh_t cmesh, t8_gloidx_t gtreeid, const double *ref_coords, double out_coords[3]) const
-  {
-    double x = ref_coords[0];
-    if (gtreeid == 1) {
->>>>>>> 5301bd36
       /* Translate ref coordinates by +1 in x direction for the second tree. */
       x += 1;
     }
@@ -121,16 +113,11 @@
   }
 
   /* Jacobian, not implemented. */
-<<<<<<< HEAD
   void                t8_geom_evaluate_jacobian (t8_cmesh_t cmesh,
                                                  t8_gloidx_t gtreeid,
                                                  const double *ref_coords,
                                                  const size_t num_coords,
                                                  double *jacobian) const
-=======
-  void
-  t8_geom_evaluate_jacobian (t8_cmesh_t cmesh, t8_gloidx_t gtreeid, const double *ref_coords, double *jacobian) const
->>>>>>> 5301bd36
   {
     SC_ABORT_NOT_REACHED ();
   }
@@ -165,7 +152,6 @@
    * \param [in]  num_coords  Amount of points of /f$ \mathrm{dim} /f$ to map.
    * \param [out] out_coords  The mapped coordinates in physical space of \a ref_coords.
    */
-<<<<<<< HEAD
   void                t8_geom_evaluate (t8_cmesh_t cmesh,
                                         t8_gloidx_t gtreeid,
                                         const double *ref_coords,
@@ -176,13 +162,6 @@
       SC_ABORT ("Error: Batch computation of geometry not yet supported.");
     double              t;
     double              phi;
-=======
-  void
-  t8_geom_evaluate (t8_cmesh_t cmesh, t8_gloidx_t gtreeid, const double *ref_coords, double out_coords[3]) const
-  {
-    double t;
-    double phi;
->>>>>>> 5301bd36
 
     /* Compute the linear coordinates (in [0,1]^2) of the reference vertex and store in out_coords. */
     /* No idea why, but indent insert a lot of newlines here */
@@ -200,16 +179,11 @@
   }
 
   /* Jacobian, not implemented. */
-<<<<<<< HEAD
   void                t8_geom_evaluate_jacobian (t8_cmesh_t cmesh,
                                                  t8_gloidx_t gtreeid,
                                                  const double *ref_coords,
                                                  const size_t num_coords,
                                                  double *jacobian) const
-=======
-  void
-  t8_geom_evaluate_jacobian (t8_cmesh_t cmesh, t8_gloidx_t gtreeid, const double *ref_coords, double *jacobian) const
->>>>>>> 5301bd36
   {
     SC_ABORT_NOT_REACHED ();
   }
@@ -237,16 +211,11 @@
    * \param [in]  num_coords  Amount of points of /f$ \mathrm{dim} /f$ to map.
    * \param [out] out_coords  The mapped coordinates in physical space of \a ref_coords.
    */
-<<<<<<< HEAD
   void                t8_geom_evaluate (t8_cmesh_t cmesh,
                                         t8_gloidx_t gtreeid,
                                         const double *ref_coords,
                                         const size_t num_coords,
                                         double out_coords[3]) const
-=======
-  void
-  t8_geom_evaluate (t8_cmesh_t cmesh, t8_gloidx_t gtreeid, const double *ref_coords, double out_coords[3]) const
->>>>>>> 5301bd36
   {
     if (num_coords != 1)
       SC_ABORT ("Error: Batch computation of geometry not yet supported.");
@@ -256,16 +225,11 @@
   }
 
   /* Jacobian, not implemented. */
-<<<<<<< HEAD
   void                t8_geom_evaluate_jacobian (t8_cmesh_t cmesh,
                                                  t8_gloidx_t gtreeid,
                                                  const double *ref_coords,
                                                  const size_t num_coords,
                                                  double *jacobian) const
-=======
-  void
-  t8_geom_evaluate_jacobian (t8_cmesh_t cmesh, t8_gloidx_t gtreeid, const double *ref_coords, double *jacobian) const
->>>>>>> 5301bd36
   {
     SC_ABORT_NOT_REACHED ();
   }
@@ -302,7 +266,6 @@
    * \param [in]  num_coords  Amount of points of /f$ \mathrm{dim} /f$ to map.
    * \param [out] out_coords  The mapped coordinates in physical space of \a ref_coords.
    */
-<<<<<<< HEAD
   void                t8_geom_evaluate (t8_cmesh_t cmesh,
                                         t8_gloidx_t gtreeid,
                                         const double *ref_coords,
@@ -313,13 +276,6 @@
       SC_ABORT ("Error: Batch computation of geometry not yet supported.");
     double              x;
     double              y;
-=======
-  void
-  t8_geom_evaluate (t8_cmesh_t cmesh, t8_gloidx_t gtreeid, const double *ref_coords, double out_coords[3]) const
-  {
-    double x;
-    double y;
->>>>>>> 5301bd36
 
     /* Compute the linear coordinates (in [0,1]^2) of the reference vertex and store in out_coords. */
 
@@ -337,16 +293,11 @@
   }
 
   /* Jacobian, not implemented. */
-<<<<<<< HEAD
   void                t8_geom_evaluate_jacobian (t8_cmesh_t cmesh,
                                                  t8_gloidx_t gtreeid,
                                                  const double *ref_coords,
                                                  const size_t num_coords,
                                                  double *jacobian) const
-=======
-  void
-  t8_geom_evaluate_jacobian (t8_cmesh_t cmesh, t8_gloidx_t gtreeid, const double *ref_coords, double *jacobian) const
->>>>>>> 5301bd36
   {
     SC_ABORT_NOT_REACHED ();
   }
@@ -379,7 +330,6 @@
    * \param [in]  num_coords  Amount of points of /f$ \mathrm{dim} /f$ to map.
    * \param [out] out_coords  The mapped coordinates in physical space of \a ref_coords.
    */
-<<<<<<< HEAD
   void                t8_geom_evaluate (t8_cmesh_t cmesh,
                                         t8_gloidx_t gtreeid,
                                         const double *ref_coords,
@@ -393,16 +343,6 @@
     const double        time = *ptime;
     double              radius_sqr = x * x + y * y;
     double              phi = radius_sqr * (time > 2 ? 4 - time : time);
-=======
-  void
-  t8_geom_evaluate (t8_cmesh_t cmesh, t8_gloidx_t gtreeid, const double *ref_coords, double out_coords[3]) const
-  {
-    double x = ref_coords[0] - .5;
-    double y = ref_coords[1] - .5;
-    const double time = *ptime;
-    double radius_sqr = x * x + y * y;
-    double phi = radius_sqr * (time > 2 ? 4 - time : time);
->>>>>>> 5301bd36
 
     /* Change gridlines by applying a 4th order polynomial mapping
      * [0,1]^2 -> [0,1]^2.
@@ -420,16 +360,11 @@
   }
 
   /* Jacobian, not implemented. */
-<<<<<<< HEAD
   void                t8_geom_evaluate_jacobian (t8_cmesh_t cmesh,
                                                  t8_gloidx_t gtreeid,
                                                  const double *ref_coords,
                                                  const size_t num_coords,
                                                  double *jacobian) const
-=======
-  void
-  t8_geom_evaluate_jacobian (t8_cmesh_t cmesh, t8_gloidx_t gtreeid, const double *ref_coords, double *jacobian) const
->>>>>>> 5301bd36
   {
     SC_ABORT_NOT_REACHED ();
   }
@@ -464,16 +399,11 @@
    * \param [in]  num_coords  Amount of points of /f$ \mathrm{dim} /f$ to map.
    * \param [out] out_coords  The mapped coordinates in physical space of \a ref_coords.
    */
-<<<<<<< HEAD
   void                t8_geom_evaluate (t8_cmesh_t cmesh,
                                         t8_gloidx_t gtreeid,
                                         const double *ref_coords,
                                         const size_t num_coords,
                                         double out_coords[3]) const
-=======
-  void
-  t8_geom_evaluate (t8_cmesh_t cmesh, t8_gloidx_t gtreeid, const double *ref_coords, double out_coords[3]) const
->>>>>>> 5301bd36
   {
     if (num_coords != 1)
       SC_ABORT ("Error: Batch computation of geometry not yet supported.");
@@ -483,16 +413,11 @@
   }
 
   /* Jacobian, not implemented. */
-<<<<<<< HEAD
   void                t8_geom_evaluate_jacobian (t8_cmesh_t cmesh,
                                                  t8_gloidx_t gtreeid,
                                                  const double *ref_coords,
                                                  const size_t num_coords,
                                                  double *jacobian) const
-=======
-  void
-  t8_geom_evaluate_jacobian (t8_cmesh_t cmesh, t8_gloidx_t gtreeid, const double *ref_coords, double *jacobian) const
->>>>>>> 5301bd36
   {
     SC_ABORT_NOT_REACHED ();
   }
