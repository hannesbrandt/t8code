--- conflicted
+++ resolved
@@ -102,12 +102,7 @@
 
   /* Write the forest */
   snprintf (out_file, BUFSIZ - 7, "%s_forest", out_prefix);
-<<<<<<< HEAD
-  t8_forest_write_vtk_ext (forest, out_file, 1, 1, 1, 1, 1, 0, 1, 0,
-                           values_per_cell, vtk_data);
-=======
-  t8_forest_write_vtk_ext (forest, out_file, 1, 1, 1, 1, 1, 0, 1, values_per_cell, vtk_data);
->>>>>>> 9c3d3c8a
+  t8_forest_write_vtk_ext (forest, out_file, 1, 1, 1, 1, 1, 0, 1, 0, values_per_cell, vtk_data);
 
   /* Free the cell-data */
   if (values_per_cell > 0) {
