/*
  This file is part of t8code.
  t8code is a C library to manage a collection (a forest) of multiple
  connected adaptive space-trees of general element types in parallel.

  Copyright (C) 2015 the developers

  t8code is free software; you can redistribute it and/or modify
  it under the terms of the GNU General Public License as published by
  the Free Software Foundation; either version 2 of the License, or
  (at your option) any later version.

  t8code is distributed in the hope that it will be useful,
  but WITHOUT ANY WARRANTY; without even the implied warranty of
  MERCHANTABILITY or FITNESS FOR A PARTICULAR PURPOSE.  See the
  GNU General Public License for more details.

  You should have received a copy of the GNU General Public License
  along with t8code; if not, write to the Free Software Foundation, Inc.,
  51 Franklin Street, Fifth Floor, Boston, MA 02110-1301, USA.
*/

#include <sc_refcount.h>
#include <sc_flops.h>
#include <sc_functions.h>
#include <sc_statistics.h>
#include <sc_options.h>
#include <p4est_connectivity.h>
#include <t8_cmesh.h>
#include <t8_cmesh/t8_cmesh_examples.h>
#include <t8_cmesh_vtk.h>
#include <t8_cmesh/t8_cmesh_partition.h>
#include <t8_cmesh/t8_cmesh_occ.hxx>
#include <t8_cmesh_readmshfile.h>
#include <t8_forest.h>
#include <t8_schemes/t8_default_cxx.hxx>
#include <example/common/t8_example_common.h>

/* This is the user defined data used to define the
 * region in which we partition.
 * Let E be a plane through the origin, then we define all cells
 * in between the two planes c_min*E and c_max*E.
 */
typedef struct
{
  double              c_min, c_max;     /* constants that define the thickness of the refinement region */
  double              normal[3];        /* normal vector to the plane E */
  int                 base_level;       /* A given level that is not coarsend further, see -l argument */
  int                 max_level;        /* A max level that is not refined further, see -L argument */
} adapt_data_t;

/* Simple 3 dimensional vector product */
static double
t8_vec3_dot (double *v1, double *v2)
{
  return v1[0] * v2[0] + v1[1] * v2[1] + v1[2] * v2[2];
}

/* Set x = x - alpha*y
 * for 2 3dim vectors x,y and a constant alpha */
static void
t8_vec3_xmay (double *x, double alpha, double *y)
{
  int                 i;
  for (i = 0; i < 3; i++) {
    x[i] -= alpha * y[i];
  }
}

#if 0
/* TODO: deprecated. was replaced by t8_common_midpoint. */
static void
t8_anchor_element (t8_forest_t forest, t8_locidx_t which_tree,
                   t8_eclass_scheme_c *ts, t8_element_t *element,
                   double elem_anchor_f[3])
{
  double             *tree_vertices;

  tree_vertices = t8_cmesh_get_tree_vertices (t8_forest_get_cmesh (forest),
                                              t8_forest_ltreeid_to_cmesh_ltreeid
                                              (forest, which_tree));

  t8_forest_element_coordinate (forest, which_tree, element, tree_vertices,
                                0, elem_anchor_f);
#if 0
  /* get the element anchor node */
  ts->t8_element_anchor (element, elem_anchor);
  maxlevel = ts->t8_element_maxlevel ();
  for (i = 0; i < 3; i++) {
    /* Calculate the anchor coordinate in [0,1]^3 */
    elem_anchor_f[i] = elem_anchor[i] / (1 << maxlevel);
  }
#endif
}
#endif

/* refine the forest in a band, given by a plane E and two constants
 * c_min, c_max. We refine the cells in the band c_min*E, c_max*E */
static int
t8_band_adapt (t8_forest_t forest, t8_forest_t forest_from,
               t8_locidx_t which_tree, t8_locidx_t lelement_id,
               t8_eclass_scheme_c *ts, const int is_family,
               const int num_elements, t8_element_t *elements[])
{
  int                 level, base_level, max_level;
  double              elem_midpoint[3];
  double             *normal;
  adapt_data_t       *adapt_data;

  T8_ASSERT (!is_family || num_elements ==
             ts->t8_element_num_children (elements[0]));
  level = ts->t8_element_level (elements[0]);
  /* Get the minimum and maximum x-coordinate from the user data pointer of forest */
  adapt_data = (adapt_data_t *) t8_forest_get_user_data (forest);
  normal = adapt_data->normal;
  base_level = adapt_data->base_level;
  max_level = adapt_data->max_level;
  /* Compute the coordinates of the anchor node. */
  t8_forest_element_centroid (forest_from, which_tree, elements[0],
                              elem_midpoint);

  /* Calculate elem_midpoint - c_min n */
  t8_vec3_xmay (elem_midpoint, adapt_data->c_min, normal);

  /* The purpose of the factor C*h is that the levels get smaller, the
   * closer we get to the interface. We refine a cell if it is at most
   * C times its own height away from the interface */
  if (t8_vec3_dot (elem_midpoint, normal) >= 0) {
    /* if the anchor node is to the right of c_min*E,
     * check if it is to the left of c_max*E */

    /* set elem_midpoint to the original anchor - c_max*normal */
    t8_vec3_xmay (elem_midpoint, adapt_data->c_max - adapt_data->c_min,
                  normal);
    if (t8_vec3_dot (elem_midpoint, normal) <= 0) {
      if (level < max_level) {
        /* We do refine if level smaller 1+base level and the anchor is
         * to the left of c_max*E */
        return 1;
      }
    }
    else if (is_family && level > base_level) {
      /* Otherwise, we coarse if we have a family and level is greater
       * than the base level. */
      return -1;
    }
  }
  else if (is_family && level > base_level) {
    /* If element lies out of the refinement region and a family was given
     * as argument, we coarsen to level base level */
    /* set elem_midpoint to the original midpoint - c_max*normal */
    return -1;
  }
  return 0;
}

static void
t8_vec3_normalize (double *v)
{
  double              norm = sqrt (t8_vec3_dot (v, v));

  v[0] /= norm;
  v[1] /= norm;
  v[2] /= norm;
}

/* Create a cmesh from a .msh files uniform level 0
 * partitioned. */
static void
t8_time_forest_cmesh_mshfile (t8_cmesh_t cmesh, const char *vtu_prefix,
                              sc_MPI_Comm comm, int init_level, int max_level,
                              int no_vtk, double x_min_max[2], double T,
                              double delta_t, int do_ghost, int do_balance)
{
  t8_cmesh_t          cmesh_partition;
  char                forest_vtu[BUFSIZ], cmesh_vtu[BUFSIZ];
  adapt_data_t        adapt_data;
  t8_forest_t         forest, forest_adapt, forest_partition;
  double              t;
  int                 partition_cmesh;
  int                 time_step;
  const sc_statinfo_t *partition_stats, *adapt_stats, *balance_stats,
    *ghost_stats;

  t8_global_productionf ("Committed cmesh with"
                         " %lli global trees.\n",
                         (long long) t8_cmesh_get_num_trees (cmesh));

  /* If the input cmesh is partitioned then we use a partitioned cmehs
   * and also repartition it in each timestep (happens automatically in
   * t8_forest_commit). We have to initially start with a uniformly refined
   * cmesh in order to be able to construct the forest on it.
   * If on the other hand, the input cmesh was replicated, then we keep it
   * as replicated throughout. */
  partition_cmesh = t8_cmesh_is_partitioned (cmesh);
  if (partition_cmesh) {
    /* Set up cmesh_partition to be a repartition of cmesh. */
    t8_cmesh_init (&cmesh_partition);
    t8_cmesh_set_derive (cmesh_partition, cmesh);
    /* The new cmesh is partitioned according to a uniform init_level refinement */
    t8_cmesh_set_partition_uniform (cmesh_partition, init_level,
                                    t8_scheme_new_default_cxx ());
    t8_cmesh_set_profiling (cmesh_partition, 1);
    t8_cmesh_commit (cmesh_partition, comm);
  }
  else {
    /* Use cmesh_partition as the original replicated cmesh */
    cmesh_partition = cmesh;
  }
  /* Initialize forest and set cmesh */
  t8_forest_init (&forest);
  t8_forest_set_cmesh (forest, cmesh_partition, comm);
  /* Set the element scheme */
  t8_forest_set_scheme (forest, t8_scheme_new_default_cxx ());
  /* Set the initial refinement level */
  t8_forest_set_level (forest, init_level);
  /* Commit the forest */
  t8_forest_commit (forest);
  /* Set the permanent data for adapt. */
  adapt_data.normal[0] = 1;
  adapt_data.normal[1] = 1;
  adapt_data.normal[2] = 0.5;
  t8_vec3_normalize (adapt_data.normal);
  adapt_data.base_level = init_level;
  adapt_data.max_level = max_level;
  /* Start the time loop, in each time step the refinement front  moves
   * further through the domain */
  for (t = 0, time_step = 0; t < T; t += delta_t, time_step++) {
    /* Adapt the forest */
<<<<<<< HEAD
    /* TODO: profiling */
    t8_forest_init (&forest_adapt);
    t8_forest_set_adapt (forest_adapt, forest, t8_band_adapt, 1);
    t8_forest_set_profiling (forest_adapt, 1);
    /* Set the minimum and maximum x-coordinates as user data */
    adapt_data.c_min = x_min_max[0] + t;
    adapt_data.c_max = x_min_max[1] + t;
    t8_forest_set_user_data (forest_adapt, (void *) &adapt_data);
    t8_forest_commit (forest_adapt);
    t8_forest_compute_profile (forest_adapt);
    t8_forest_ref (forest_adapt);
    adapt_stats = t8_forest_profile_get_adapt_stats (forest_adapt);

    /* partition the adapted forest */
    t8_forest_init (&forest_partition);
    /* partition the adapted forest */
    t8_forest_set_partition (forest_partition, forest_adapt, 0);

    /* If desired, create ghost elements and balance */
    t8_forest_set_profiling (forest_partition, 1);
    if (do_ghost) {
      t8_forest_set_ghost (forest_partition, 1, T8_GHOST_FACES);
    }
    if (do_balance) {
      t8_forest_set_balance (forest_partition, NULL, 0);
=======
    for (r = 0; r < refine_rounds; r++) {
      /* TODO: profiling */
      t8_forest_init (&forest_adapt);
      t8_forest_set_adapt (forest_adapt, forest, t8_band_adapt, 0);
      /* Set the minimum and maximum x-coordinates as user data */
      adapt_data.c_min = x_min_max[0] + t;
      adapt_data.c_max = x_min_max[1] + t;
      t8_forest_set_user_data (forest_adapt, (void *) &adapt_data);
      t8_forest_commit (forest_adapt);
      /* partition the adapted forest */
      /* TODO: profiling */
      t8_forest_init (&forest_partition);
      /* partition the adapted forest */
      t8_forest_set_partition (forest_partition, forest_adapt, 0);

      /* If desired, create ghost elements and balance after last step */
      if (r == refine_rounds - 1) {
        t8_forest_set_profiling (forest_partition, 1);
        if (do_ghost) {
          t8_forest_set_ghost (forest_partition, 1, T8_GHOST_FACES);
        }
        if (do_balance) {
          t8_forest_set_balance (forest_partition, NULL, 0);
        }
      }
      t8_forest_commit (forest_partition);
      /* Set forest to the partitioned forest, so it gets adapted
       * in the next time step. */
      forest = forest_partition;
>>>>>>> ffd2e6d2
    }
    t8_forest_commit (forest_partition);
    t8_forest_compute_profile (forest_partition);
    balance_stats = t8_forest_profile_get_balance_stats (forest_partition);
    ghost_stats = t8_forest_profile_get_ghost_stats (forest_partition);
    t8_cmesh_print_profile (t8_forest_get_cmesh (forest_partition));
    forest = forest_partition;

    /* Set the vtu output name */
    if (!no_vtk) {
      snprintf (forest_vtu, BUFSIZ, "%s_forest_partition_%03d", vtu_prefix,
                time_step);
      snprintf (cmesh_vtu, BUFSIZ, "%s_cmesh_partition_%03d", vtu_prefix,
                time_step);
      t8_forest_write_vtk (forest_partition, forest_vtu);
      t8_cmesh_vtk_write_file (t8_forest_get_cmesh (forest_partition),
                               cmesh_vtu, 1.0);
      t8_debugf ("Wrote partitioned forest and cmesh\n");
    }
    if (partition_cmesh) {
      /* Print runtimes and statistics of forest and cmesh partition */
      t8_cmesh_print_profile (t8_forest_get_cmesh (forest_partition));
    }
    t8_forest_print_profile (forest_partition);
<<<<<<< HEAD
    /* Set forest to the partitioned forest, so it gets adapted
     * in the next time step. */
    forest = forest_partition;
    /* clean-up */
    t8_forest_unref (&forest_adapt);
=======
>>>>>>> ffd2e6d2
    /* TIME-LOOP ends here */
  }
  /* memory clean-up */
  t8_forest_unref (&forest_partition);
}

#undef USE_CMESH_PARTITION

/* Construct a cmesh either from a .msh mesh file or from a
 * collection of cmesh files constructed with t8_cmesh_save.
 * If msh_file is NULL, the cmesh is loaded from the cmesh_file and num_files
 * must be specified. If cmesh_file is NULL, the cmesh is loaded from the .msh
 * file and mesh_dim must be specified. */
t8_cmesh_t
t8_time_forest_create_cmesh (const char *msh_file, int mesh_dim,
                             const char *cmesh_file, int num_files,
                             sc_MPI_Comm comm, int init_level, int stride)
{
  t8_cmesh_t          cmesh;
  t8_cmesh_t          cmesh_partition;
  int                 partition;

  T8_ASSERT (msh_file == NULL || cmesh_file == NULL);

  if (msh_file != NULL) {
    /* Create a cmesh from the given mesh files */
    cmesh = t8_cmesh_from_msh_file ((char *) msh_file, 1, comm, mesh_dim, 0);
    partition = 1;
  }
  else {
    T8_ASSERT (cmesh_file != NULL);
    SC_CHECK_ABORT (num_files > 0, "Must specify valid number of files.\n");
    /* Load the cmesh from the stored files and evenly distribute it
     * among all ranks */
    cmesh = t8_cmesh_load_and_distribute (cmesh_file, num_files, comm,
                                          T8_LOAD_STRIDE, stride);
    /* Partition only if more than 1 input file */
    partition = num_files > 1;
  }
  SC_CHECK_ABORT (cmesh != NULL, "Error when creating cmesh.\n");

  if (partition) {
    /* partition the cmesh uniformly */
    t8_cmesh_init (&cmesh_partition);
    t8_cmesh_set_derive (cmesh_partition, cmesh);
    t8_cmesh_set_partition_uniform (cmesh_partition, init_level,
                                    t8_scheme_new_default_cxx ());
    t8_cmesh_commit (cmesh_partition, comm);
    return cmesh_partition;
  }
  return cmesh;
}

int
main (int argc, char *argv[])
{
  int                 mpiret, mpisize;
  int                 first_argc;
  int                 level, level_diff;
  int                 help = 0, no_vtk, do_ghost, do_balance;
  int                 dim, num_files;
  int                 test_tet, test_linear_cylinder, test_occ_cylinder;
  int                 stride;
  int                 cmesh_level;
  double              T, delta_t, cfl;
  sc_options_t       *opt;
  t8_cmesh_t          cmesh;
  const char         *mshfileprefix, *cmeshfileprefix;
  const char         *vtu_prefix;
  double              x_min_max[2];     /* At position 0 the minumum x-coordinate,
                                           at position 1 the maximum x-coordinate. */

  /* Initialize MPI, sc, p4est and t8code */
  mpiret = sc_MPI_Init (&argc, &argv);
  SC_CHECK_MPI (mpiret);

  /* get mpisize */
  mpiret = sc_MPI_Comm_size (sc_MPI_COMM_WORLD, &mpisize);
  SC_CHECK_MPI (mpiret);

  sc_init (sc_MPI_COMM_WORLD, 1, 1, NULL, SC_LP_ESSENTIAL);
  p4est_init (NULL, SC_LP_ESSENTIAL);
  t8_init (SC_LP_STATISTICS);

  /* Setup for command line options */
  opt = sc_options_new (argv[0]);

  sc_options_add_switch (opt, 'h', "help", &help,
                         "Display a short help message.");
  sc_options_add_switch (opt, 'o', "no-vtk", &no_vtk,
                         "Do not write vtk output.");
  sc_options_add_string (opt, 'f', "mshfile", &mshfileprefix, NULL,
                         "If specified, the cmesh is constructed from a .msh file with "
                         "the given prefix. The files must end in .msh and be "
                         "created with gmsh.");
  sc_options_add_int (opt, 'd', "dim", &dim, 2,
                      "Together with -f: The dimension of the coarse mesh. 2 or 3.");
  sc_options_add_string (opt, 'c', "cmeshfile", &cmeshfileprefix, NULL,
                         "If specified, the cmesh is constructed from a collection "
                         "of cmesh files. Created with t8_cmesh_save."
                         "The number of files must then be specified with the -n "
                         "option.");
  sc_options_add_int (opt, 'n', "nfiles", &num_files, -1,
                      "If the -c option is used, the number of cmesh files must "
                      "be specified as an argument here. If n=1 then the cmesh "
                      "will be replicated throughout the test.");
  sc_options_add_int (opt, 's', "stride", &stride, 16,
                      "If -c and -n are used, only every s-th MPI rank will "
                      "read a .cmesh file (file number: rank/s). Default is 16.");
  sc_options_add_switch (opt, 't', "test-tet", &test_tet,
                         "Use a cmesh that tests all tet face-to-face connections."
                         " If this option is used -o is enabled automatically."
                         " Not allowed with -f and -c.");
  sc_options_add_switch (opt, 'L', "test-linear-cylinder",
                         &test_linear_cylinder,
                         "Use a linear cmesh to compare linear and occ geometry performance."
                         " If this option is used -o is enabled automatically."
                         " Not allowed with -f and -c.");
  sc_options_add_switch (opt, 'O', "test-occ-cylinder", &test_occ_cylinder,
                         "Use a occ cmesh to compare linear and occ geometry performance."
                         " If this option is used -o is enabled automatically."
                         " Not allowed with -f and -c.");
  sc_options_add_int (opt, 'l', "level", &level, 0,
                      "The initial uniform "
                      "refinement level of the forest.");
  sc_options_add_int (opt, 'r', "rlevel", &level_diff, 1,
                      "The number of levels that the forest is refined "
                      "from the initial level.");
  sc_options_add_int (opt, 'C', "cmesh-level", &cmesh_level, -1,
                      "Starting level of the linear or occ cmesh, default is 0."
                      " Only viable with -L or -O.");
  sc_options_add_double (opt, 'x', "xmin", x_min_max, 0,
                         "The minimum x coordinate " "in the mesh.");
  sc_options_add_double (opt, 'X', "xmax", x_min_max + 1, 1,
                         "The maximum x coordinate " "in the mesh.");
  sc_options_add_double (opt, 'T', "time", &T, 1,
                         "The simulated time span."
                         "We simulate the time from 0 to T. T has to be > 0.");
  sc_options_add_double (opt, 'D', "delta_t", &delta_t, 0.08,
                         "The time step in each simulation step. "
                         "Deprecated, use -C instead.");
  /* CFL number. delta_t = CFL * 0.64 / 2^level */
  sc_options_add_double (opt, 'C', "cfl", &cfl, 0,
                         "The CFL number. If specified, then delta_t is set to "
                         "CFL * 0.64 / 2^level. Overwrites any other delta_t setting.");
  sc_options_add_switch (opt, 'g', "ghost", &do_ghost,
                         "Create ghost elements.");
  sc_options_add_switch (opt, 'b', "balance", &do_balance,
                         "Establish a 2:1 balance in the forest.");

  /* parse command line options */
  first_argc = sc_options_parse (t8_get_package_id (), SC_LP_DEFAULT,
                                 opt, argc, argv);
  /* check for wrong usage of arguments */
  if (first_argc < 0 || first_argc != argc || dim < 2 || dim > 3
      || (cmeshfileprefix == NULL && mshfileprefix == NULL
<<<<<<< HEAD
          && test_tet == 0 && test_occ_cylinder == 0
          && test_linear_cylinder == 0)
      || stride <= 0 || (num_files - 1) * stride >= mpisize || cfl < 0
      || test_tet + test_linear_cylinder + test_occ_cylinder > 1
      || (cmesh_level >= 0 && (!test_linear_cylinder && !test_occ_cylinder))
      || ((mshfileprefix != NULL || cmeshfileprefix != NULL)
          && (test_linear_cylinder || test_occ_cylinder || test_tet))) {
=======
          && test_tet == 0) || stride <= 0
      || (num_files - 1) * stride >= mpisize || cfl < 0 || T <= 0) {
>>>>>>> ffd2e6d2
    sc_options_print_usage (t8_get_package_id (), SC_LP_ERROR, opt, NULL);
    return 1;
  }
  if (help) {
    /* Display help message */
    sc_options_print_usage (t8_get_package_id (), SC_LP_ERROR, opt, NULL);
  }
  else {
    /* Execute this part of the code if all options are correctly set */
    /* Set correct timestep, if -C was specified with a value greater 0, then
     * we overwrite the delta_t setting. We choose this to be backwards compatible to
     * call that use the delta_t option. Eventually, we will remove the delta_t option
     * completely. */
    if (cfl > 0) {
      delta_t = cfl * 0.64 / (1 << level);
    }
    t8_global_productionf ("Using delta_t = %f\n", delta_t);
    if (mshfileprefix != NULL) {
      cmesh = t8_time_forest_create_cmesh (mshfileprefix, dim, NULL, -1,
                                           sc_MPI_COMM_WORLD, level, stride);
      vtu_prefix = mshfileprefix;
    }
    else if (test_tet) {
      cmesh = t8_cmesh_new_tet_orientation_test (sc_MPI_COMM_WORLD);
      vtu_prefix = "test_tet";
    }
    else if (test_linear_cylinder || test_occ_cylinder) {
      if (cmesh_level < 0) {
        cmesh_level = 0;
      }
      cmesh =
        t8_cmesh_new_hollow_cylinder (sc_MPI_COMM_WORLD,
                                      4 * sc_intpow (2, cmesh_level),
                                      sc_intpow (2, cmesh_level),
                                      sc_intpow (2, cmesh_level),
                                      test_occ_cylinder);
      test_linear_cylinder ? vtu_prefix =
        "test_linear_cylinder" : vtu_prefix = "test_occ_cylinder";
    }
    else {
      T8_ASSERT (cmeshfileprefix != NULL);
      cmesh = t8_time_forest_create_cmesh (NULL, -1, cmeshfileprefix,
                                           num_files, sc_MPI_COMM_WORLD,
                                           level, stride);
      vtu_prefix = cmeshfileprefix;
    }
    t8_time_forest_cmesh_mshfile (cmesh, vtu_prefix,
                                  sc_MPI_COMM_WORLD, level,
                                  level + level_diff, no_vtk, x_min_max, T,
                                  delta_t, do_ghost, do_balance);
  }
  sc_options_destroy (opt);
  sc_finalize ();
  mpiret = sc_MPI_Finalize ();
  SC_CHECK_MPI (mpiret);
  return 0;
}<|MERGE_RESOLUTION|>--- conflicted
+++ resolved
@@ -227,7 +227,6 @@
    * further through the domain */
   for (t = 0, time_step = 0; t < T; t += delta_t, time_step++) {
     /* Adapt the forest */
-<<<<<<< HEAD
     /* TODO: profiling */
     t8_forest_init (&forest_adapt);
     t8_forest_set_adapt (forest_adapt, forest, t8_band_adapt, 1);
@@ -253,37 +252,6 @@
     }
     if (do_balance) {
       t8_forest_set_balance (forest_partition, NULL, 0);
-=======
-    for (r = 0; r < refine_rounds; r++) {
-      /* TODO: profiling */
-      t8_forest_init (&forest_adapt);
-      t8_forest_set_adapt (forest_adapt, forest, t8_band_adapt, 0);
-      /* Set the minimum and maximum x-coordinates as user data */
-      adapt_data.c_min = x_min_max[0] + t;
-      adapt_data.c_max = x_min_max[1] + t;
-      t8_forest_set_user_data (forest_adapt, (void *) &adapt_data);
-      t8_forest_commit (forest_adapt);
-      /* partition the adapted forest */
-      /* TODO: profiling */
-      t8_forest_init (&forest_partition);
-      /* partition the adapted forest */
-      t8_forest_set_partition (forest_partition, forest_adapt, 0);
-
-      /* If desired, create ghost elements and balance after last step */
-      if (r == refine_rounds - 1) {
-        t8_forest_set_profiling (forest_partition, 1);
-        if (do_ghost) {
-          t8_forest_set_ghost (forest_partition, 1, T8_GHOST_FACES);
-        }
-        if (do_balance) {
-          t8_forest_set_balance (forest_partition, NULL, 0);
-        }
-      }
-      t8_forest_commit (forest_partition);
-      /* Set forest to the partitioned forest, so it gets adapted
-       * in the next time step. */
-      forest = forest_partition;
->>>>>>> ffd2e6d2
     }
     t8_forest_commit (forest_partition);
     t8_forest_compute_profile (forest_partition);
@@ -308,14 +276,11 @@
       t8_cmesh_print_profile (t8_forest_get_cmesh (forest_partition));
     }
     t8_forest_print_profile (forest_partition);
-<<<<<<< HEAD
     /* Set forest to the partitioned forest, so it gets adapted
      * in the next time step. */
     forest = forest_partition;
     /* clean-up */
     t8_forest_unref (&forest_adapt);
-=======
->>>>>>> ffd2e6d2
     /* TIME-LOOP ends here */
   }
   /* memory clean-up */
@@ -472,18 +437,13 @@
   /* check for wrong usage of arguments */
   if (first_argc < 0 || first_argc != argc || dim < 2 || dim > 3
       || (cmeshfileprefix == NULL && mshfileprefix == NULL
-<<<<<<< HEAD
           && test_tet == 0 && test_occ_cylinder == 0
           && test_linear_cylinder == 0)
       || stride <= 0 || (num_files - 1) * stride >= mpisize || cfl < 0
-      || test_tet + test_linear_cylinder + test_occ_cylinder > 1
+      || T <= 0 || test_tet + test_linear_cylinder + test_occ_cylinder > 1
       || (cmesh_level >= 0 && (!test_linear_cylinder && !test_occ_cylinder))
       || ((mshfileprefix != NULL || cmeshfileprefix != NULL)
           && (test_linear_cylinder || test_occ_cylinder || test_tet))) {
-=======
-          && test_tet == 0) || stride <= 0
-      || (num_files - 1) * stride >= mpisize || cfl < 0 || T <= 0) {
->>>>>>> ffd2e6d2
     sc_options_print_usage (t8_get_package_id (), SC_LP_ERROR, opt, NULL);
     return 1;
   }
