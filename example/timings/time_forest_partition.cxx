/*
  This file is part of t8code.
  t8code is a C library to manage a collection (a forest) of multiple
  connected adaptive space-trees of general element types in parallel.

  Copyright (C) 2015 the developers

  t8code is free software; you can redistribute it and/or modify
  it under the terms of the GNU General Public License as published by
  the Free Software Foundation; either version 2 of the License, or
  (at your option) any later version.

  t8code is distributed in the hope that it will be useful,
  but WITHOUT ANY WARRANTY; without even the implied warranty of
  MERCHANTABILITY or FITNESS FOR A PARTICULAR PURPOSE.  See the
  GNU General Public License for more details.

  You should have received a copy of the GNU General Public License
  along with t8code; if not, write to the Free Software Foundation, Inc.,
  51 Franklin Street, Fifth Floor, Boston, MA 02110-1301, USA.
*/

#include <sc_refcount.h>
#include <sc_flops.h>
#include <sc_statistics.h>
#include <sc_options.h>
#include <p4est_connectivity.h>
#include <t8_cmesh.h>
#include <t8_cmesh/t8_cmesh_examples.h>
#include <t8_cmesh_vtk.h>
#include <t8_cmesh/t8_cmesh_partition.h>
#include <t8_cmesh_readmshfile.h>
#include <t8_forest.h>
#include <t8_schemes/t8_default/t8_default_cxx.hxx>
#include <example/common/t8_example_common.h>

/* This is the user defined data used to define the
 * region in which we partition.
 * Let E be a plane through the origin, then we define all cells
 * in between the two planes c_min*E and c_max*E.
 */
typedef struct
{
  double              c_min, c_max;     /* constants that define the thickness of the refinement region */
  double              normal[3];        /* normal vector to the plane E */
  int                 base_level;       /* A given level that is not coarsend further, see -l argument */
  int                 max_level;        /* A max level that is not refined further, see -L argument */
} adapt_data_t;

/* Simple 3 dimensional vector product */
static double
t8_vec3_dot (double *v1, double *v2)
{
  return v1[0] * v2[0] + v1[1] * v2[1] + v1[2] * v2[2];
}

/* Set x = x - alpha*y
 * for 2 3dim vectors x,y and a constant alpha */
static void
t8_vec3_xmay (double *x, double alpha, double *y)
{
  int                 i;
  for (i = 0; i < 3; i++) {
    x[i] -= alpha * y[i];
  }
}

#if 0
/* TODO: deprecated. was replaced by t8_common_midpoint. */
static void
t8_anchor_element (t8_forest_t forest, t8_locidx_t which_tree,
                   t8_eclass_scheme_c *ts, t8_element_t *element,
                   double elem_anchor_f[3])
{
  double             *tree_vertices;

  tree_vertices = t8_cmesh_get_tree_vertices (t8_forest_get_cmesh (forest),
                                              t8_forest_ltreeid_to_cmesh_ltreeid
                                              (forest, which_tree));

  t8_forest_element_coordinate (forest, which_tree, element, tree_vertices,
                                0, elem_anchor_f);
#if 0
  /* get the element anchor node */
  ts->t8_element_anchor (element, elem_anchor);
  maxlevel = ts->t8_element_maxlevel ();
  for (i = 0; i < 3; i++) {
    /* Calculate the anchor coordinate in [0,1]^3 */
    elem_anchor_f[i] = elem_anchor[i] / (1 << maxlevel);
  }
#endif
}
#endif

/* refine the forest in a band, given by a plane E and two constants
 * c_min, c_max. We refine the cells in the band c_min*E, c_max*E */
static int
t8_band_adapt (t8_forest_t forest, t8_forest_t forest_from,
               t8_locidx_t which_tree, t8_locidx_t lelement_id,
               t8_eclass_scheme_c *ts, const int is_family,
               const int num_elements, t8_element_t *elements[])
{
  int                 level, base_level, max_level;
  double              elem_midpoint[3];
  double             *normal;
  adapt_data_t       *adapt_data;

  T8_ASSERT (!is_family || num_elements ==
             ts->t8_element_num_children (elements[0]));
  level = ts->t8_element_level (elements[0]);
  /* Get the minimum and maximum x-coordinate from the user data pointer of forest */
  adapt_data = (adapt_data_t *) t8_forest_get_user_data (forest);
  normal = adapt_data->normal;
  base_level = adapt_data->base_level;
  max_level = adapt_data->max_level;
  /* Compute the coordinates of the anchor node. */
  t8_forest_element_centroid (forest_from, which_tree, elements[0],
                              elem_midpoint);

  /* Calculate elem_midpoint - c_min n */
  t8_vec3_xmay (elem_midpoint, adapt_data->c_min, normal);

  /* The purpose of the factor C*h is that the levels get smaller, the
   * closer we get to the interface. We refine a cell if it is at most
   * C times its own height away from the interface */
  if (t8_vec3_dot (elem_midpoint, normal) >= 0) {
    /* if the anchor node is to the right of c_min*E,
     * check if it is to the left of c_max*E */

    /* set elem_midpoint to the original anchor - c_max*normal */
    t8_vec3_xmay (elem_midpoint, adapt_data->c_max - adapt_data->c_min,
                  normal);
    if (t8_vec3_dot (elem_midpoint, normal) <= 0) {
      if (level < max_level) {
        /* We do refine if level smaller 1+base level and the anchor is
         * to the left of c_max*E */
        return 1;
      }
    }
    else if (is_family && level > base_level) {
      /* Otherwise, we coarse if we have a family and level is greater
       * than the base level. */
      return -1;
    }
  }
  else if (is_family && level > base_level) {
    /* If element lies out of the refinement region and a family was given
     * as argument, we coarsen to level base level */
    /* set elem_midpoint to the original midpoint - c_max*normal */
    return -1;
  }
  return 0;
}

static void
t8_vec3_normalize (double *v)
{
  double              norm = sqrt (t8_vec3_dot (v, v));

  v[0] /= norm;
  v[1] /= norm;
  v[2] /= norm;
}

/* Create a cmesh from a .msh files uniform level 0
 * partitioned. */
static void
t8_time_forest_cmesh_mshfile (t8_cmesh_t cmesh, const char *vtu_prefix,
                              sc_MPI_Comm comm, int init_level, int max_level,
                              int no_vtk, double x_min_max[2], double T,
                              double delta_t, int do_ghost, int do_balance)
{
  t8_cmesh_t          cmesh_partition;
  char                forest_vtu[BUFSIZ], cmesh_vtu[BUFSIZ];
  adapt_data_t        adapt_data;
  t8_forest_t         forest, forest_adapt, forest_partition;
  double              t;
  int                 partition_cmesh, r;
  const int           refine_rounds = max_level - init_level;
  int                 time_step, procs_sent, balance_round;
  t8_locidx_t         ghost_sent;
  double              adapt_time = 0, ghost_time = 0, partition_time =
    0, new_time = 0, total_time = 0, balance_time = 0;
  sc_statinfo_t       times[6];

  t8_global_productionf ("Committed cmesh with"
                         " %lli global trees.\n",
                         (long long) t8_cmesh_get_num_trees (cmesh));

  /* If the input cmesh is partitioned then we use a partitioned cmehs
   * and also repartition it in each timestep (happens automatically in
   * t8_forest_commit). We have to initially start with a uniformly refined
   * cmesh in order to be able to construct the forest on it.
   * If on the other hand, the input cmesh was replicated, then we keep it
   * as replicated throughout. */
  sc_stats_init (&times[0], "new");
  sc_stats_init (&times[1], "adapt");
  sc_stats_init (&times[2], "ghost");
  sc_stats_init (&times[3], "partition");
  sc_stats_init (&times[4], "balance");
  sc_stats_init (&times[5], "total");
  total_time -= sc_MPI_Wtime ();

  partition_cmesh = t8_cmesh_is_partitioned (cmesh);
  if (partition_cmesh) {
    /* Set up cmesh_partition to be a repartition of cmesh. */
    t8_cmesh_init (&cmesh_partition);
    t8_cmesh_set_derive (cmesh_partition, cmesh);
    /* The new cmesh is partitioned according to a uniform init_level refinement */
    t8_cmesh_set_partition_uniform (cmesh_partition, init_level,
                                    t8_scheme_new_default_cxx ());
    t8_cmesh_commit (cmesh_partition, comm);
  }
  else {
    /* Use cmesh_partition as the original replicated cmesh */
    cmesh_partition = cmesh;
  }

  cmesh_partition = cmesh;
  /* Initialize forest and set cmesh */
  t8_forest_init (&forest);
  t8_forest_set_cmesh (forest, cmesh_partition, comm);
  /* Set the element scheme */
  t8_forest_set_scheme (forest, t8_scheme_new_default_cxx ());
  /* Set the initial refinement level */
  t8_forest_set_level (forest, init_level);
  /* Commit the forest */
  new_time -= sc_MPI_Wtime ();
  t8_forest_commit (forest);
  new_time += sc_MPI_Wtime ();
  sc_stats_set1 (&times[0], new_time, "new");
  /* Set the permanent data for adapt. */
  adapt_data.normal[0] = 0.8;
  adapt_data.normal[1] = 0.3;
  adapt_data.normal[2] = 0.0;
  t8_vec3_normalize (adapt_data.normal);
  adapt_data.base_level = init_level;
  adapt_data.max_level = max_level;
  /* Start the time loop, in each time step the refinement front  moves
   * further through the domain */
  for (t = 0, time_step = 0; t < T; t += delta_t, time_step++) {
    /* Adapt the forest */
    for (r = 0; r < refine_rounds; r++) {
      /* TODO: profiling */
      t8_forest_init (&forest_adapt);
      t8_forest_set_adapt (forest_adapt, forest, t8_band_adapt, 0);
      /* Set the minimum and maximum x-coordinates as user data */
      adapt_data.c_min = x_min_max[0] + t;
      adapt_data.c_max = x_min_max[1] + t;
      t8_forest_set_user_data (forest_adapt, (void *) &adapt_data);
      adapt_time -= sc_MPI_Wtime ();
      t8_forest_commit (forest_adapt);
      adapt_time += sc_MPI_Wtime ();
      /* partition the adapted forest */
      /* TODO: profiling */
      t8_forest_init (&forest_partition);
      /* partition the adapted forest */
      t8_forest_set_partition (forest_partition, forest_adapt, 0);

      /* If desired, create ghost elements and balance after last step */
      if (r == refine_rounds - 1) {
        t8_forest_set_profiling (forest_partition, 1);
        if (do_ghost) {
          t8_forest_set_ghost (forest_partition, 1, T8_GHOST_FACES);
        }
        if (do_balance) {
          t8_forest_set_balance (forest_partition, NULL, 0);
        }
      }
      t8_forest_commit (forest_partition);
<<<<<<< HEAD
      partition_time +=
        t8_forest_profile_get_partition_time (forest_partition, &procs_sent);
      ghost_time +=
        t8_forest_profile_get_ghost_time (forest_partition, &ghost_sent);
      balance_time +=
        t8_forest_profile_get_balance_time (forest_partition, &balance_round);
=======
      /* Set forest to the partitioned forest, so it gets adapted
       * in the next time step. */
>>>>>>> 8aacaa73
      forest = forest_partition;
    }

    /* Set the vtu output name */
    if (!no_vtk) {
      snprintf (forest_vtu, BUFSIZ, "%s_forest_partition_%03d", vtu_prefix,
                time_step);
      snprintf (cmesh_vtu, BUFSIZ, "%s_cmesh_partition_%03d", vtu_prefix,
                time_step);
      t8_forest_write_vtk (forest_partition, forest_vtu);
      t8_cmesh_vtk_write_file (t8_forest_get_cmesh (forest_partition),
                               cmesh_vtu, 1.0);
      t8_debugf ("Wrote partitioned forest and cmesh\n");
    }
    if (partition_cmesh) {
      /* Print runtimes and statistics of forest and cmesh partition */
      t8_cmesh_print_profile (t8_forest_get_cmesh (forest_partition));
    }
    t8_forest_print_profile (forest_partition);
    /* TIME-LOOP ends here */
  }
  /* memory clean-up */
  total_time += sc_MPI_Wtime ();
  sc_stats_accumulate (&times[0], new_time);
  sc_stats_accumulate (&times[1], adapt_time);
  sc_stats_accumulate (&times[2], ghost_time);
  sc_stats_accumulate (&times[3], partition_time);
  sc_stats_accumulate (&times[4], balance_time);
  sc_stats_accumulate (&times[5], total_time);
  sc_stats_compute (comm, 6, times);
  sc_stats_print (t8_get_package_id (), SC_LP_ESSENTIAL, 6, times, 1, 1);
  t8_forest_unref (&forest_partition);
}

#undef USE_CMESH_PARTITION

/* Construct a cmesh either from a .msh mesh file or from a
 * collection of cmesh files constructed with t8_cmesh_save.
 * If msh_file is NULL, the cmesh is loaded from the cmesh_file and num_files
 * must be specified. If cmesh_file is NULL, the cmesh is loaded from the .msh
 * file and mesh_dim must be specified. */
t8_cmesh_t
t8_time_forest_create_cmesh (const char *msh_file, int mesh_dim,
                             const char *cmesh_file, int num_files,
                             sc_MPI_Comm comm, int init_level, int stride)
{
  t8_cmesh_t          cmesh;
  t8_cmesh_t          cmesh_partition;
  int                 partition;

  T8_ASSERT (msh_file == NULL || cmesh_file == NULL);

  if (msh_file != NULL) {
    /* Create a cmesh from the given mesh files */
    cmesh = t8_cmesh_from_msh_file ((char *) msh_file, 0, comm, mesh_dim, 0);
    partition = 1;
  }
  else {
    T8_ASSERT (cmesh_file != NULL);
    SC_CHECK_ABORT (num_files > 0, "Must specify valid number of files.\n");
    /* Load the cmesh from the stored files and evenly distribute it
     * among all ranks */
    cmesh = t8_cmesh_load_and_distribute (cmesh_file, num_files, comm,
                                          T8_LOAD_STRIDE, stride);
    /* Partition only if more than 1 input file */
    partition = num_files > 1;
  }
  SC_CHECK_ABORT (cmesh != NULL, "Error when creating cmesh.\n");

  if (partition) {
    /* partition the cmesh uniformly */
    t8_cmesh_init (&cmesh_partition);
    t8_cmesh_set_derive (cmesh_partition, cmesh);
    t8_cmesh_set_partition_uniform (cmesh_partition, init_level,
                                    t8_scheme_new_default_cxx ());
    t8_cmesh_commit (cmesh_partition, comm);
    return cmesh_partition;
  }
  return cmesh;
}

int
main (int argc, char *argv[])
{
  int                 mpiret, mpisize;
  int                 first_argc;
  int                 level, level_diff;
  int                 help = 0, no_vtk, do_ghost, do_balance;
  int                 dim, num_files;
  int                 test_tet;
  int                 stride;
  double              T, delta_t, cfl;
  sc_options_t       *opt;
  t8_cmesh_t          cmesh;
  const char         *mshfileprefix, *cmeshfileprefix;
  const char         *vtu_prefix;
  double              x_min_max[2];     /* At position 0 the minumum x-coordinate,
                                           at position 1 the maximum x-coordinate. */

  /* Initialize MPI, sc, p4est and t8code */
  mpiret = sc_MPI_Init (&argc, &argv);
  SC_CHECK_MPI (mpiret);

  /* get mpisize */
  mpiret = sc_MPI_Comm_size (sc_MPI_COMM_WORLD, &mpisize);
  SC_CHECK_MPI (mpiret);

  sc_init (sc_MPI_COMM_WORLD, 1, 1, NULL, SC_LP_ESSENTIAL);
  p4est_init (NULL, SC_LP_ESSENTIAL);
  t8_init (SC_LP_STATISTICS);

  /* Setup for command line options */
  opt = sc_options_new (argv[0]);

  sc_options_add_switch (opt, 'h', "help", &help,
                         "Display a short help message.");
  sc_options_add_switch (opt, 'o', "no-vtk", &no_vtk,
                         "Do not write vtk output.");
  sc_options_add_string (opt, 'f', "mshfile", &mshfileprefix, NULL,
                         "If specified, the cmesh is constructed from a .msh file with "
                         "the given prefix. The files must end in .msh and be "
                         "created with gmsh.");
  sc_options_add_int (opt, 'd', "dim", &dim, 2,
                      "Together with -f: The dimension of the coarse mesh. 2 or 3.");
  sc_options_add_string (opt, 'c', "cmeshfile", &cmeshfileprefix, NULL,
                         "If specified, the cmesh is constructed from a collection "
                         "of cmesh files. Created with t8_cmesh_save."
                         "The number of files must then be specified with the -n "
                         "option.");
  sc_options_add_int (opt, 'n', "nfiles", &num_files, -1,
                      "If the -c option is used, the number of cmesh files must "
                      "be specified as an argument here. If n=1 then the cmesh "
                      "will be replicated throughout the test.");
  sc_options_add_int (opt, 's', "stride", &stride, 16,
                      "If -c and -n are used, only every s-th MPI rank will "
                      "read a .cmesh file (file number: rank/s). Default is 16.");
  sc_options_add_switch (opt, 't', "test-tet", &test_tet,
                         "Use a cmesh that tests all tet face-to-face connections."
                         " If this option is used -o is enabled automatically."
                         " Diables -f and -c.");
  sc_options_add_int (opt, 'l', "level", &level, 0,
                      "The initial uniform "
                      "refinement level of the forest.");
  sc_options_add_int (opt, 'r', "rlevel", &level_diff, 1,
                      "The number of levels that the forest is refined "
                      "from the initial level.");
  sc_options_add_double (opt, 'x', "xmin", x_min_max, 0,
                         "The minimum x coordinate " "in the mesh.");
  sc_options_add_double (opt, 'X', "xmax", x_min_max + 1, 1,
                         "The maximum x coordinate " "in the mesh.");
  sc_options_add_double (opt, 'T', "time", &T, 1,
                         "The simulated time span."
                         "We simulate the time from 0 to T. T has to be > 0.");
  sc_options_add_double (opt, 'D', "delta_t", &delta_t, 0.08,
                         "The time step in each simulation step. "
                         "Deprecated, use -C instead.");
  /* CFL number. delta_t = CFL * 0.64 / 2^level */
  sc_options_add_double (opt, 'C', "cfl", &cfl, 0,
                         "The CFL number. If specified, then delta_t is set to "
                         "CFL * 0.64 / 2^level. Overwrites any other delta_t setting.");
  sc_options_add_switch (opt, 'g', "ghost", &do_ghost,
                         "Create ghost elements.");
  sc_options_add_switch (opt, 'b', "balance", &do_balance,
                         "Establish a 2:1 balance in the forest.");

  /* parse command line options */
  first_argc = sc_options_parse (t8_get_package_id (), SC_LP_DEFAULT,
                                 opt, argc, argv);
  /* check for wrong usage of arguments */
  if (first_argc < 0 || first_argc != argc || dim < 2 || dim > 3
      || (cmeshfileprefix == NULL && mshfileprefix == NULL
          && test_tet == 0) || stride <= 0
      || (num_files - 1) * stride >= mpisize || cfl < 0 || T <= 0) {
    sc_options_print_usage (t8_get_package_id (), SC_LP_ERROR, opt, NULL);
    return 1;
  }
  if (help) {
    /* Display help message */
    sc_options_print_usage (t8_get_package_id (), SC_LP_ERROR, opt, NULL);
  }
  else {
    /* Execute this part of the code if all options are correctly set */
    /* Set correct timestep, if -C was specified with a value greater 0, then
     * we overwrite the delta_t setting. We choose this to be backwards compatible to
     * call that use the delta_t option. Eventually, we will remove the delta_t option
     * completely. */
    if (cfl > 0) {
      delta_t = cfl * 0.64 / (1 << level);
    }
    t8_global_productionf ("Using delta_t = %f\n", delta_t);
    if (mshfileprefix != NULL) {
      cmesh = t8_time_forest_create_cmesh (mshfileprefix, dim, NULL, -1,
                                           sc_MPI_COMM_WORLD, level, stride);
      vtu_prefix = mshfileprefix;
    }
    else if (test_tet) {
      cmesh = t8_cmesh_new_tet_orientation_test (sc_MPI_COMM_WORLD);
      vtu_prefix = "test_tet";
    }
    else {
      T8_ASSERT (cmeshfileprefix != NULL);
      cmesh = t8_time_forest_create_cmesh (NULL, -1, cmeshfileprefix,
                                           num_files, sc_MPI_COMM_WORLD,
                                           level, stride);
      vtu_prefix = cmeshfileprefix;
    }
    t8_time_forest_cmesh_mshfile (cmesh, vtu_prefix,
                                  sc_MPI_COMM_WORLD, level,
                                  level + level_diff, no_vtk, x_min_max, T,
                                  delta_t, do_ghost, do_balance);
  }
  sc_options_destroy (opt);
  sc_finalize ();
  return 0;
}<|MERGE_RESOLUTION|>--- conflicted
+++ resolved
@@ -268,17 +268,12 @@
         }
       }
       t8_forest_commit (forest_partition);
-<<<<<<< HEAD
       partition_time +=
         t8_forest_profile_get_partition_time (forest_partition, &procs_sent);
       ghost_time +=
         t8_forest_profile_get_ghost_time (forest_partition, &ghost_sent);
       balance_time +=
         t8_forest_profile_get_balance_time (forest_partition, &balance_round);
-=======
-      /* Set forest to the partitioned forest, so it gets adapted
-       * in the next time step. */
->>>>>>> 8aacaa73
       forest = forest_partition;
     }
 
