--- conflicted
+++ resolved
@@ -52,7 +52,6 @@
   t8_forest_t         forest;
 
   t8_forest_init (&forest);
-  t8_forest_t         forest_coarsen;
   t8_forest_t         forest_adapt;
 
   t8_forest_init (&forest);
@@ -74,24 +73,7 @@
   t8_forest_set_adapt_temp (forest_adapt, forest, t8_basic_adapt, 0);
   t8_forest_commit (forest_adapt);
 
-<<<<<<< HEAD
-  t8_forest_commit (forest_refine);
-  t8_forest_unref (&forest_refine);
-
-  t8_forest_set_adapt (forest_refine, forest,
-                       t8_basic_refine, NULL, NULL, NULL);
-
-  t8_forest_commit (forest_refine);
-
-  t8_forest_set_adapt (forest_coarsen, forest_refine,
-                       NULL, t8_basic_coarsen, NULL, NULL);
-
-  t8_forest_commit (forest_coarsen);
-
-  t8_forest_unref (&forest_coarsen);
-=======
   t8_forest_unref (&forest_adapt);
->>>>>>> 3015e815
 }
 
 static void
