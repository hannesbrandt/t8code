--- conflicted
+++ resolved
@@ -26,17 +26,15 @@
     target_link_libraries( ${ADD_T8_EXAMPLE_NAME} PRIVATE T8 t8example SC::SC )
     target_include_directories( ${ADD_T8_EXAMPLE_NAME} PRIVATE ${CMAKE_CURRENT_LIST_DIR}/.. )
 
-<<<<<<< HEAD
     set_target_properties(${ADD_T8_EXAMPLE_NAME} PROPERTIES
         RUNTIME_OUTPUT_DIRECTORY "${EXAMPLE_BUILD_DIR}"
         LIBRARY_OUTPUT_DIRECTORY "${EXAMPLE_BUILD_DIR}"
         ARCHIVE_OUTPUT_DIRECTORY "${EXAMPLE_BUILD_DIR}"
     )
-=======
+
     if( T8CODE_EXPORT_COMPILE_COMMANDS )
         set_target_properties( ${ADD_T8_EXAMPLE_NAME} PROPERTIES EXPORT_COMPILE_COMMANDS ON )
     endif( T8CODE_EXPORT_COMPILE_COMMANDS )
->>>>>>> cc6391da
 
     install( TARGETS ${ADD_T8_EXAMPLE_NAME} DESTINATION ${CMAKE_INSTALL_PREFIX}/bin )
 endfunction()
