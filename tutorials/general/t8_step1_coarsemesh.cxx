--- conflicted
+++ resolved
@@ -76,14 +76,7 @@
 static void
 t8_step1_write_cmesh_vtk (t8_cmesh_t cmesh, const char *prefix)
 {
-<<<<<<< HEAD
-  //t8_cmesh_vtk_write_file (cmesh, prefix);
-  vtk_writer<t8_cmesh_t> writer (true, true, true, false, true, false, std::string (prefix), 0, NULL,
-                                 sc_MPI_COMM_WORLD);
-  writer.write (cmesh);
-=======
   t8_cmesh_vtk_write_file (cmesh, prefix);
->>>>>>> 1cdf3e28
 }
 
 /* Destroy a cmesh. This will free all allocated memory.
