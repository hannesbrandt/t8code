--- conflicted
+++ resolved
@@ -193,12 +193,8 @@
  * \param [in] forest_old        non adapted forest
  * \param [in] forest_new        adapted forest
  * \param [in] which_tree        tree_id of the analyzed element
-<<<<<<< HEAD
  * \param [in] tree_class        The eclass of the tree 
- * \param [in] ts                eclass scheme
-=======
- * \param [in] ts                scheme
->>>>>>> 0e72e4fa
+ * \param [in] ts                Scheme of the forest
  * \param [in] refine            ==0 - do nothing, == -1 - coarsen, == 1 - refine
  * \param [in] num_outgoing      number of the elements not refined forest
  * \param [in] first_outgoing    index of the old element
@@ -207,11 +203,7 @@
  */
 void
 t8_forest_replace (t8_forest_t forest_old, t8_forest_t forest_new, t8_locidx_t which_tree, t8_eclass_t tree_class,
-<<<<<<< HEAD
-                   t8_scheme *ts, int refine, int num_outgoing, t8_locidx_t first_outgoing, int num_incoming,
-=======
                    const t8_scheme *ts, int refine, int num_outgoing, t8_locidx_t first_outgoing, int num_incoming,
->>>>>>> 0e72e4fa
                    t8_locidx_t first_incoming)
 {
   struct t8_step7_adapt_data *adapt_data_new = (struct t8_step7_adapt_data *) t8_forest_get_user_data (forest_new);
