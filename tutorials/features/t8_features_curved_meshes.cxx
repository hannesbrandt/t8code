--- conflicted
+++ resolved
@@ -372,19 +372,14 @@
   opt = sc_options_new (argv[0]);
   sc_options_add_switch (opt, 'h', "help", &helpme,
                          "Display a short help message.");
-<<<<<<< HEAD
-  sc_options_add_string (opt, 'f', "fileprefix", &fileprefix, NULL,
-                         "Fileprefix of the msh and brep files.");
+  sc_options_add_string (opt, 'f', "fileprefix", &fileprefix, "./naca6412",
+                         "Fileprefix of the msh and brep files. Default: \"./naca6412\"");
   sc_options_add_int (opt, 'd', "dimension", &dim, 3,
                       "The dimension of the mesh. Default: 3");
-=======
-  sc_options_add_string (opt, 'f', "fileprefix", &fileprefix, "./naca6412",
-                         "Fileprefix of the msh and brep files. Default: \"./naca6412\"");
   sc_options_add_switch (opt, 's', "surface", &surface,
                          "Refine the forest based on the surfaces the elements lie on. "
                          "Only viable with curved meshes. Therefore, the -o option is enabled automatically. "
                          "Cannot be combined with '-p'.");
->>>>>>> bc1832c5
   sc_options_add_int (opt, 'l', "level", &level, 0,
                       "The uniform refinement level of the mesh. Default: 0");
   sc_options_add_int (opt, 'd', "dorsal", &rlevel_dorsal, 3,
@@ -392,24 +387,17 @@
   sc_options_add_int (opt, 'v', "ventral", &rlevel_ventral, 2,
                       "The refinement level of the ventral side of the naca profile. Default: 2");
   sc_options_add_switch (opt, 'p', "plane", &plane,
-<<<<<<< HEAD
-                         "Move a plane through the forest and refine elements close to the plane.");
+                         "Move a plane through the forest and refine elements close to the plane. "
+                         "Cannot be combined with '-s'.");
   sc_options_add_double (opt, 'x', "xmin", &xmin, -0.2,
                          "X coordinate where the plane starts. Default: -0.2");
   sc_options_add_double (opt, 'X', "xmax", &xmax, 1.5,
                          "X coordinate where the plane ends. Default: 1.5");
   sc_options_add_double (opt, 't', "thickness", &thickness, 0.2,
                          "Thickness of the refinement band. Default: 0.2");
-  sc_options_add_int (opt, 'n', "timesteps", &steps, 10,
-=======
-                         "Move a plane through the forest and refine elements close to the plane. "
-                         "Cannot be combined with '-s'.");
   sc_options_add_int (opt, 'r', "plane_level", &rlevel, 3,
                       "The refinement level of the plane. Default: 3");
-  sc_options_add_double (opt, 'x', "distance", &dist, 0.1,
-                         "Maximum distance an element can have from the plane to still be refined. Default: 0.1");
-  sc_options_add_int (opt, 't', "timesteps", &steps, 10,
->>>>>>> bc1832c5
+  sc_options_add_int (opt, 'n', "timesteps", &steps, 10,
                       "How many steps the plane takes to move through the airfoil. Default: 10");
   sc_options_add_switch (opt, 'o', "occ", &occ, "Use the occ geometry. "
                          "In the surface mode this is enabled automatically.");
@@ -435,12 +423,8 @@
   else {
     /* Read in the naca mesh from the msh file and the naca geometry from the brep file */
     cmesh =
-<<<<<<< HEAD
-      t8_cmesh_from_msh_file (fileprefix, 0, sc_MPI_COMM_WORLD, dim, 0, occ);
-=======
-      t8_cmesh_from_msh_file (fileprefix, 0, sc_MPI_COMM_WORLD, 3, 0, occ
+      t8_cmesh_from_msh_file (fileprefix, 0, sc_MPI_COMM_WORLD, dim, 0, occ
                               || surface);
->>>>>>> bc1832c5
     /* Construct a forest from the cmesh */
     forest = t8_forest_new_uniform (cmesh,
                                     t8_scheme_new_default_cxx (),
