name: t8code CMake testsuite


#  This file is part of t8code.
#  t8code is a C library to manage a collection (a forest) of multiple
#  connected adaptive space-trees of general element types in parallel.
#
#  Copyright (C) 2024 the developers
#
#  t8code is free software; you can redistribute it and/or modify
#  it under the terms of the GNU General Public License as published by
#  the Free Software Foundation; either version 2 of the License, or
#  (at your option) any later version.
#
#  t8code is distributed in the hope that it will be useful,
#  but WITHOUT ANY WARRANTY; without even the implied warranty of
#  MERCHANTABILITY or FITNESS FOR A PARTICULAR PURPOSE.  See the
#  GNU General Public License for more details.
#
#  You should have received a copy of the GNU General Public License
#  along with t8code; if not, write to the Free Software Foundation, Inc.,
#  51 Franklin Street, Fifth Floor, Boston, MA 02110-1301, USA.

#
# This github CI script installs t8code and runs its tests for various configurations.
# We compile sc and p4est as thirdparty libraries and use caching to only trigger a
# new installation of them when their versions have changed in t8code.
#
# Note: To manually enforce sc and p4est installation, either increase the counter
#       in the "CACHE_COUNTER:" entries of the sc and p4est steps or set the variables
#       IGNORE_CACHE to true in the respective steps.

on:
  push:
    branches:
      - main
      - develop
      - feature-*CI* # for testing this script, all feature branches with "CI" in their name
  pull_request:
    branches:
      - main
      - develop
  workflow_dispatch: # Be able to trigger this manually on github.com
  # Run every night at 1:10
  schedule:
      - cron:  '10 1 * * *'

jobs:
  # Preparation step for tests. Repo is cloned and sc + p4est are compiled with and without MPI.
  preparation:
    if: (github.event_name == 'schedule' && github.repository == 'DLR-AMR/t8code') || (github.event_name != 'schedule')
    uses: ./.github/workflows/tests_cmake_preparation.yml
    strategy:
      fail-fast: false
      matrix:
        MPI: [OFF, ON]
        include: 
          - MAKEFLAGS: -j4
    with:
      MAKEFLAGS: ${{ matrix.MAKEFLAGS }}
      IGNORE_CACHE: false # Use this to force a new installation of sc and p4est for this specific workflow run
      CACHE_COUNTER: 0 # Increase this number to force a new installation of sc and p4est and to update the cache once
      MPI: ${{ matrix.MPI }}
  
  # Run parallel tests for sc and p4est with and without MPI
  sc_p4est_tests:
    if: ((github.event_name == 'schedule' && github.repository == 'DLR-AMR/t8code') || (github.event_name != 'schedule'))
    needs: preparation
    uses: ./.github/workflows/tests_cmake_sc_p4est.yml
    strategy:
      fail-fast: false
      matrix:
        MPI: [OFF, ON]
        include: 
          - MAKEFLAGS: -j4
    with:
      MAKEFLAGS: ${{ matrix.MAKEFLAGS }}
      MPI: ${{ matrix.MPI }}

  # Run t8code tests with and without MPI and in serial and debug mode
  t8code_tests:
    if: (github.event_name == 'schedule' && github.repository == 'DLR-AMR/t8code') || (github.event_name != 'schedule')
    uses: ./.github/workflows/tests_cmake_t8code.yml
    strategy:
      fail-fast: false
      matrix:
        MPI: [OFF, ON]
        BUILD_TYPE: [Debug, Release]
        include: 
          - MAKEFLAGS: -j4
    needs: preparation
    with:
      MAKEFLAGS: ${{ matrix.MAKEFLAGS }}
      MPI: ${{ matrix.MPI }}
      BUILD_TYPE: ${{ matrix.BUILD_TYPE }}
      LESS_TESTS: ${{ github.event_name == 'pull_request'  }}

      
  # Run t8code linkage tests with and without MPI and in serial and debug mode
  t8code_linkage_tests:
    if: (github.event_name == 'schedule' && github.repository == 'DLR-AMR/t8code') || (github.event_name != 'schedule')
    uses: ./.github/workflows/tests_cmake_t8code_linkage.yml
    strategy:
      fail-fast: false
      matrix:
        MPI: [OFF, ON]
        BUILD_TYPE: [Debug, Release]
        include: 
          - MAKEFLAGS: -j4
    needs: preparation
    with:
      MAKEFLAGS: ${{ matrix.MAKEFLAGS }}
      MPI: ${{ matrix.MPI }}
      BUILD_TYPE: ${{ matrix.BUILD_TYPE }}
      LESS_TESTS: ${{ github.event_name == 'pull_request'  }}
<<<<<<< HEAD

  # Run t8code linkage tests with and without MPI and in serial and debug mode
  t8code_api_tests:
    if: (github.event_name == 'schedule' && github.repository == 'DLR-AMR/t8code') || (github.event_name != 'schedule') && false
    uses: ./.github/workflows/tests_cmake_t8code_api.yml
    strategy:
      fail-fast: false
      matrix:
        MPI: [OFF, ON]
        BUILD_TYPE: [Debug, Release]
        include: 
          - MAKEFLAGS: -j4
    needs: preparation
    with:
      MAKEFLAGS: ${{ matrix.MAKEFLAGS }}
      MPI: ${{ matrix.MPI }}
      BUILD_TYPE: ${{ matrix.BUILD_TYPE }}
      LESS_TESTS: ${{ github.event_name == 'pull_request'  }}
=======
  
  # Run t8code tests with shipped submodules. This test is only for the build system, so only one config is tested.
  t8code_w_shipped_submodules_tests:
    if: (github.event_name == 'schedule' && github.repository == 'DLR-AMR/t8code') || (github.event_name != 'schedule')
    uses: ./.github/workflows/tests_cmake_t8code_w_shipped_submodules.yml
    with:
      MAKEFLAGS: -j4
      MPI: ON
      BUILD_TYPE: Debug
      LESS_TESTS: ${{ github.event_name == 'pull_request'  }}
>>>>>>> 6fdace63
<|MERGE_RESOLUTION|>--- conflicted
+++ resolved
@@ -113,7 +113,6 @@
       MPI: ${{ matrix.MPI }}
       BUILD_TYPE: ${{ matrix.BUILD_TYPE }}
       LESS_TESTS: ${{ github.event_name == 'pull_request'  }}
-<<<<<<< HEAD
 
   # Run t8code linkage tests with and without MPI and in serial and debug mode
   t8code_api_tests:
@@ -132,7 +131,6 @@
       MPI: ${{ matrix.MPI }}
       BUILD_TYPE: ${{ matrix.BUILD_TYPE }}
       LESS_TESTS: ${{ github.event_name == 'pull_request'  }}
-=======
   
   # Run t8code tests with shipped submodules. This test is only for the build system, so only one config is tested.
   t8code_w_shipped_submodules_tests:
@@ -142,5 +140,4 @@
       MAKEFLAGS: -j4
       MPI: ON
       BUILD_TYPE: Debug
-      LESS_TESTS: ${{ github.event_name == 'pull_request'  }}
->>>>>>> 6fdace63
+      LESS_TESTS: ${{ github.event_name == 'pull_request'  }}