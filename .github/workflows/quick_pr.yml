name: "Create an issue in the repository for a PR that does not have one yet"

on:
  workflow_call:
    inputs:
      DEFAULT_PROJECT:
        type: string
        description: 'The default project to use for the issue'
        required: true
        default: ''
    secrets:
        PAT:
          required: true
    outputs:
        ISSUE_NUMBER:
            description: 'The number of the issue that was created'
            value: ${{ jobs.create_issue.outputs.ISSUE_NUMBER }}

jobs:
    create_issue:
        runs-on: ubuntu-latest
        outputs:
            ISSUE_NUMBER: ${{ steps.create_issue_and_output_number.outputs.ISSUE_NUMBER }}
        steps:
        - uses: actions/checkout@v4
          with:
                repository: ${{ github.event.repository.full_name }}
                ref: ${{ github.event.pull_request.head.ref }}
                fetch-depth: 0

        - name: "Set up environment"
          run: echo "GITHUB_TOKEN=${{ secrets.PAT }}" >> $GITHUB_ENV

        - name: "Create Issue"
          id: create_issue_and_output_number
          run: |
                # Get the title of the triggering PR
                TITLE="${{ github.event.pull_request.title }}"
                AUTHOR="${{ github.event.pull_request.user.login }}"
                ISSUE_BODY=""
                DRAFT=$([[ "${{ github.event.pull_request.draft }}" == "true" ]] && echo "true" || echo "false")
                if [[ "$DRAFT" == "true" ]]; then
                  ISSUE_BODY="This Issue was created because the draft PR did not reference an Issue. Please @${AUTHOR} describe the Issue that you are solving."
                else
                  ISSUE_BODY="This Issue was created because the PR did not reference an Issue."
                fi
                echo "TITLE=$TITLE"
                echo "AUTHOR=$AUTHOR"
                new_issue_url=$(gh issue create \
                    --title "$TITLE" \
                    --assignee "$AUTHOR" \
<<<<<<< HEAD
                    --body "This Issue was created because the PR did not reference an Issue."
                    --project "${{ inputs.DEFAULT_PROJECT }}"
=======
                    --body "$ISSUE_BODY"
>>>>>>> dfdf31dc
                )
                echo "new_issue_url=$new_issue_url"
                # Extract the issue number from the URL. 
                # The URL is in the format https://github.com/orga-name/repo-name/issues/issues_number
                ISSUE_NUMBER=$(echo "$new_issue_url" | awk -F'/' '{print $NF}')
                echo "ISSUE_NUMBER=$ISSUE_NUMBER"
                echo "ISSUE_NUMBER=$ISSUE_NUMBER" >> $GITHUB_OUTPUT

        - name: "Link Issue to PR"
          id: link_issue
          run: |
                # Add "Closes #ISSUE_NUMBER" to the PR body
                ISSUE_NUMBER="${{ steps.create_issue_and_output_number.outputs.ISSUE_NUMBER }}"
                PR_NUMBER="${{ github.event.pull_request.number }}"
                echo "ISSUE_NUMBER=$ISSUE_NUMBER"
                echo "PR_NUMBER=$PR_NUMBER"
                # Get the PR body
                pr_body=$(jq -r '.pull_request.body // ""' < $GITHUB_EVENT_PATH)
                echo "pr_body=$pr_body"
                # Add the issue number to the PR body
                # Add "Closes #ISSUE_NUMBER" to the top of the PR body
                new_pr_body=$(printf "Closes #%s\n\n%s" "$ISSUE_NUMBER" "$pr_body")
                echo "new_pr_body=$new_pr_body"
                # Update the PR body
                gh pr edit "$PR_NUMBER" --body "$new_pr_body"<|MERGE_RESOLUTION|>--- conflicted
+++ resolved
@@ -49,12 +49,8 @@
                 new_issue_url=$(gh issue create \
                     --title "$TITLE" \
                     --assignee "$AUTHOR" \
-<<<<<<< HEAD
-                    --body "This Issue was created because the PR did not reference an Issue."
+                    --body "$ISSUE_BODY" \
                     --project "${{ inputs.DEFAULT_PROJECT }}"
-=======
-                    --body "$ISSUE_BODY"
->>>>>>> dfdf31dc
                 )
                 echo "new_issue_url=$new_issue_url"
                 # Extract the issue number from the URL. 
