/*
  This file is part of t8code.
  t8code is a C library to manage a collection (a forest) of multiple
  connected adaptive space-trees of general element classes in parallel.

  Copyright (C) 2024 the developers

  t8code is free software; you can redistribute it and/or modify
  it under the terms of the GNU General Public License as published by
  the Free Software Foundation; either version 2 of the License, or
  (at your option) any later version.

  t8code is distributed in the hope that it will be useful,
  but WITHOUT ANY WARRANTY; without even the implied warranty of
  MERCHANTABILITY or FITNESS FOR A PARTICULAR PURPOSE.  See the
  GNU General Public License for more details.

  You should have received a copy of the GNU General Public License
  along with t8code; if not, write to the Free Software Foundation, Inc.,
  51 Franklin Street, Fifth Floor, Boston, MA 02110-1301, USA.
*/

#ifndef T8_GTEST_SCHEMES_HXX
#define T8_GTEST_SCHEMES_HXX

#include <t8_schemes/t8_default/t8_default.hxx>
#include <t8_schemes/t8_scheme_builder.hxx>
#include <gtest/gtest.h>

const t8_scheme *
create_from_scheme_id (const int scheme_id)
{
  switch (scheme_id) {
  case 0:
    return t8_scheme_new_default ();
  case 1:
    return t8_scheme_new_standalone ();
  default:
    SC_ABORT_NOT_REACHED ();
    return nullptr;
  }
}

<<<<<<< HEAD
static const char *t8_scheme_to_string[] = { "default", "standalone" };

auto print_all_schemes = [] (const testing::TestParamInfo<std::tuple<int, t8_eclass_t>> &info) {
  return std::string (t8_scheme_to_string[std::get<0> (info.param)]) + "_"
         + t8_eclass_to_string[std::get<1> (info.param)];
};

#define AllSchemes ::testing::Combine (::testing::Range (0, 2), ::testing::Range (T8_ECLASS_ZERO, T8_ECLASS_COUNT))
/* Only used for disabling face tests*/
#define DefaultSchemes ::testing::Combine (::testing::Range (0, 1), ::testing::Range (T8_ECLASS_ZERO, T8_ECLASS_COUNT))
=======
#define AllSchemes ::testing::Combine (::testing::Values (0), ::testing::Range (T8_ECLASS_ZERO, T8_ECLASS_COUNT))
#define AllSchemeCollections ::testing::Values (0)

>>>>>>> 0007ac8a
#endif /* T8_GTEST_SCHEMES_HXX */<|MERGE_RESOLUTION|>--- conflicted
+++ resolved
@@ -41,7 +41,6 @@
   }
 }
 
-<<<<<<< HEAD
 static const char *t8_scheme_to_string[] = { "default", "standalone" };
 
 auto print_all_schemes = [] (const testing::TestParamInfo<std::tuple<int, t8_eclass_t>> &info) {
@@ -52,9 +51,6 @@
 #define AllSchemes ::testing::Combine (::testing::Range (0, 2), ::testing::Range (T8_ECLASS_ZERO, T8_ECLASS_COUNT))
 /* Only used for disabling face tests*/
 #define DefaultSchemes ::testing::Combine (::testing::Range (0, 1), ::testing::Range (T8_ECLASS_ZERO, T8_ECLASS_COUNT))
-=======
-#define AllSchemes ::testing::Combine (::testing::Values (0), ::testing::Range (T8_ECLASS_ZERO, T8_ECLASS_COUNT))
 #define AllSchemeCollections ::testing::Values (0)
 
->>>>>>> 0007ac8a
 #endif /* T8_GTEST_SCHEMES_HXX */