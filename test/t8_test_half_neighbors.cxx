--- conflicted
+++ resolved
@@ -159,12 +159,7 @@
   t8_init (SC_LP_DEFAULT);
 
   for (ieclass = T8_ECLASS_VERTEX; ieclass < T8_ECLASS_COUNT; ieclass++) {
-<<<<<<< HEAD
-    if (ieclass != T8_ECLASS_PYRAMID && ieclass != T8_ECLASS_VERTEX) {
-      /* TODO: does not work with pyramids yet */
-=======
     if (ieclass != T8_ECLASS_VERTEX) {
->>>>>>> 512b2006
       t8_test_half_neighbors (mpic, (t8_eclass_t) ieclass);
     }
   }
