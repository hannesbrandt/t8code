--- conflicted
+++ resolved
@@ -21,12 +21,8 @@
 */
 
 #include <gtest/gtest.h>
-<<<<<<< HEAD
-#include <t8_cmesh_vtk_reader.hxx>
 #include <test/t8_gtest_macros.hxx>
-=======
 #include <src/t8_vtk/t8_with_vtk/t8_vtk_reader.hxx>
->>>>>>> d9ed1591
 
 #define T8_VTK_TEST_NUM_PROCS 2
 
@@ -78,16 +74,9 @@
 /* All readers should fail properly with a non-existing file. */
 TEST_P (vtk_reader, vtk_to_cmesh_fail)
 {
-<<<<<<< HEAD
-#if T8_ENABLE_VTK
-  t8_cmesh_t cmesh = t8_cmesh_vtk_reader (failing_files[file], 0, main_proc, sc_MPI_COMM_WORLD, file_type,
+  t8_cmesh_t cmesh = t8_vtk_reader_cmesh (failing_files[file], 0, main_proc, sc_MPI_COMM_WORLD, file_type,
                                           t8_testsuite_get_package_id (), 0);
   EXPECT_TRUE (cmesh == NULL);
-#endif
-=======
-  t8_cmesh_t cmesh = t8_vtk_reader_cmesh (failing_files[file], 0, main_proc, sc_MPI_COMM_WORLD, file_type);
-  EXPECT_TRUE (cmesh == NULL);
->>>>>>> d9ed1591
 }
 
 /* All readers should construct a cmesh from a file. */
@@ -96,12 +85,8 @@
   int mpirank;
   int mpiret = sc_MPI_Comm_rank (sc_MPI_COMM_WORLD, &mpirank);
   SC_CHECK_MPI (mpiret);
-<<<<<<< HEAD
-  t8_cmesh_t cmesh = t8_cmesh_vtk_reader (test_files[file], partition, main_proc, sc_MPI_COMM_WORLD, file_type,
+  t8_cmesh_t cmesh = t8_vtk_reader_cmesh (test_files[file], partition, main_proc, sc_MPI_COMM_WORLD, file_type,
                                           t8_testsuite_get_package_id (), 0);
-=======
-  t8_cmesh_t cmesh = t8_vtk_reader_cmesh (test_files[file], partition, main_proc, sc_MPI_COMM_WORLD, file_type);
->>>>>>> d9ed1591
   if (file_type != VTK_FILE_ERROR) {
     EXPECT_FALSE (cmesh == NULL);
     const int test_num_trees = t8_cmesh_get_num_local_trees (cmesh);
