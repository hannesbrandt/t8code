/*
  This file is part of t8code.
  t8code is a C library to manage a collection (a forest) of multiple
  connected adaptive space-trees of general element types in parallel.

  Copyright (C) 2010 The University of Texas System
  Written by Carsten Burstedde, Lucas C. Wilcox, and Tobin Isaac

  t8code is free software; you can redistribute it and/or modify
  it under the terms of the GNU General Public License as published by
  the Free Software Foundation; either version 2 of the License, or
  (at your option) any later version.

  t8code is distributed in the hope that it will be useful,
  but WITHOUT ANY WARRANTY; without even the implied warranty of
  MERCHANTABILITY or FITNESS FOR A PARTICULAR PURPOSE.  See the
  GNU General Public License for more details.

  You should have received a copy of the GNU General Public License
  along with t8code; if not, write to the Free Software Foundation, Inc.,
  51 Franklin Street, Fifth Floor, Boston, MA 02110-1301, USA.
*/

#include <t8_eclass.h>
#include <t8_schemes/t8_default_cxx.hxx>

/* Check the computation of the successor recursively. Iterate through the elements
 * via DFS. On the given maxlvl-1 the children are computeted iteratively. For
 * each child, the successor is checked.
 */
static void
t8_recursive_successor (t8_element_t * element, t8_element_t * successor,
                        t8_element_t * child,
                        t8_element_t * last, t8_eclass_scheme_c * ts,
                        const int maxlvl)
{
  int                 level = ts->t8_element_level (element);
  T8_ASSERT (ts->t8_element_level (element) <= maxlvl
             && maxlvl <= ts->t8_element_maxlevel () - 1);
  int                 num_children, i;
  num_children = ts->t8_element_num_children (element);
  if (level == maxlvl - 1) {
    /* Check, if the successor of the last recursion is the first child of
     * of this element.
     */
    ts->t8_element_child (element, 0, child);
    SC_CHECK_ABORT (!ts->t8_element_compare (child, successor),
                    "Wrong Successor, Case1\n");
    num_children = ts->t8_element_num_children (element);
    /*Check if the successor in this element is computed correctly */
    for (i = 1; i < num_children; i++) {
      ts->t8_element_successor (child, successor, maxlvl);
      ts->t8_element_child (element, i, child);
      SC_CHECK_ABORT (!ts->t8_element_compare (child, successor),
                      "Wrong Succesor, Case2\n");
    }
    /*If the iterator is the last element, the test can finish */
    if (!ts->t8_element_compare (last, child)) {
      return;
    }
    /*Compute the next successor / "jump" out of the current element */
    else {
      ts->t8_element_successor (child, successor, maxlvl);
    }
  }
  else {
    /*DFS run through the elements */
    num_children = ts->t8_element_num_children (element);
    for (i = 0; i < num_children; i++) {
      ts->t8_element_child (element, i, child);
      t8_recursive_successor (child, successor, element, last, ts, maxlvl);
      ts->t8_element_parent (child, element);
    }
  }
}

/* Check the computation of the successor at the maximum level of the element.
 * Given the element of level maxlevel-2  with linear id 0 all children of
 * maximum level are computed. The successor runs through all these children.
 */
static void
t8_deep_successor (t8_element_t * element, t8_element_t * successor,
                   t8_element_t * child, t8_eclass_scheme_c * ts)
{
  int                 maxlvl = ts->t8_element_maxlevel ();
  int                 i, j, num_children, num_children_child;
  num_children = ts->t8_element_num_children (element);
  for (i = 0; i < num_children; i++) {
    ts->t8_element_child (element, i, child);
    /*Go to the children at maximum level */
    num_children_child = ts->t8_element_num_children (child);
    for (j = 0; j < num_children; j++) {
      ts->t8_element_child (child, j, element);
      /*Check the computation of the successor */
      SC_CHECK_ABORT (!ts->t8_element_compare (element, successor)
                      , "Wrong Successor at Maxlvl\n");
      /*Compute the next successor */
      ts->t8_element_successor (successor, successor, maxlvl);
    }
    ts->t8_element_parent (child, element);
  }
}

static void
t8_compute_successor (const int level)
{
  t8_element_t       *element, *successor, *child, *last;
  t8_scheme_cxx      *scheme;
  t8_eclass_scheme_c *ts;
  int                 eclassi, i;
  t8_eclass_t         eclass;
  scheme = t8_scheme_new_default_cxx ();
  for (eclassi = T8_ECLASS_LINE; eclassi < T8_ECLASS_COUNT; eclassi++) {
    eclass = (t8_eclass_t) eclassi;
    ts = scheme->eclass_schemes[eclass];
    ts->t8_element_new (1, &element);
    ts->t8_element_new (1, &successor);
    ts->t8_element_new (1, &child);
    ts->t8_element_new (1, &last);

    ts->t8_element_set_linear_id (element, 0, 0);
<<<<<<< HEAD

    for(i = 1; i<= level; i++){
        ts->t8_element_set_linear_id (successor, i, 0);
        ts->t8_element_last_descendant (element, last, i);
        t8_recursive_successor (element, successor, child, last, ts, i);
    }
=======
    /*Test at lower level */
    for (i = 1; i <= level; i++) {
      ts->t8_element_set_linear_id (successor, i, 0);
      ts->t8_element_last_descendant (element, last, i);
      t8_recursive_successor (element, successor, child, last, ts, i);
    }
    /*Test at Maxlevel */
    ts->t8_element_set_linear_id (element, ts->t8_element_maxlevel () - 2, 0);
    ts->t8_element_set_linear_id (successor, ts->t8_element_maxlevel (), 0);
    t8_deep_successor (element, successor, last, ts);

>>>>>>> 033bc789
    ts->t8_element_destroy (1, &element);
    ts->t8_element_destroy (1, &successor);
    ts->t8_element_destroy (1, &child);
    ts->t8_element_destroy (1, &last);
  }
  t8_scheme_cxx_unref (&scheme);
}

int
main (int argc, char **argv)
{
  int                 mpiret;
#ifdef T8_ENABLE_DEBUG
  const int           maxlvl = 8;
#else
  const int           maxlvl = 9;
#endif

  mpiret = sc_MPI_Init (&argc, &argv);
  SC_CHECK_MPI (mpiret);
  sc_init (sc_MPI_COMM_WORLD, 1, 1, NULL, SC_LP_ESSENTIAL);
  p4est_init (NULL, SC_LP_ESSENTIAL);
  t8_init (SC_LP_DEFAULT);

  t8_compute_successor (maxlvl);

  sc_finalize ();

  mpiret = sc_MPI_Finalize ();
  SC_CHECK_MPI (mpiret);
  return 0;
}<|MERGE_RESOLUTION|>--- conflicted
+++ resolved
@@ -119,14 +119,7 @@
     ts->t8_element_new (1, &last);
 
     ts->t8_element_set_linear_id (element, 0, 0);
-<<<<<<< HEAD
 
-    for(i = 1; i<= level; i++){
-        ts->t8_element_set_linear_id (successor, i, 0);
-        ts->t8_element_last_descendant (element, last, i);
-        t8_recursive_successor (element, successor, child, last, ts, i);
-    }
-=======
     /*Test at lower level */
     for (i = 1; i <= level; i++) {
       ts->t8_element_set_linear_id (successor, i, 0);
@@ -138,7 +131,7 @@
     ts->t8_element_set_linear_id (successor, ts->t8_element_maxlevel (), 0);
     t8_deep_successor (element, successor, last, ts);
 
->>>>>>> 033bc789
+
     ts->t8_element_destroy (1, &element);
     ts->t8_element_destroy (1, &successor);
     ts->t8_element_destroy (1, &child);
