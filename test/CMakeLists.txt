--- conflicted
+++ resolved
@@ -139,11 +139,8 @@
 add_t8_test( NAME t8_gtest_pack_unpack_serial           SOURCES t8_gtest_main.cxx t8_schemes/t8_gtest_pack_unpack.cxx )
 add_t8_test( NAME t8_gtest_root_serial                  SOURCES t8_gtest_main.cxx t8_schemes/t8_gtest_root.cxx )
 add_t8_test( NAME t8_gtest_scheme_consistency_serial    SOURCES t8_gtest_main.cxx t8_schemes/t8_gtest_scheme_consistency.cxx )
-<<<<<<< HEAD
+add_t8_test( NAME t8_gtest_input_equal_output_serial    SOURCES t8_gtest_main.cxx t8_schemes/t8_gtest_input_equal_output.cxx )
 add_t8_test( NAME t8_gtest_face_corner_serial           SOURCES t8_gtest_main.cxx t8_schemes/t8_gtest_face_corner.cxx )
-=======
-add_t8_test( NAME t8_gtest_input_equal_output_serial    SOURCES t8_gtest_main.cxx t8_schemes/t8_gtest_input_equal_output.cxx )
->>>>>>> 2562dfad
 
 if( T8CODE_BUILD_FORTRAN_INTERFACE AND T8CODE_ENABLE_MPI )
   add_t8_test( NAME t8_test_fortran_mpi_interface_init_parallel    SOURCES api/t8_fortran_interface/t8_test_mpi_init.f90 )
