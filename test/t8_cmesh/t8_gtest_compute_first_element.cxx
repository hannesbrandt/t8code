/*
  This file is part of t8code.
  t8code is a C library to manage a collection (a forest) of multiple
  connected adaptive space-trees of general element classes in parallel.

  Copyright (C) 2025 the developers

  t8code is free software; you can redistribute it and/or modify
  it under the terms of the GNU General Public License as published by
  the Free Software Foundation; either version 2 of the License, or
  (at your option) any later version.

  t8code is distributed in the hope that it will be useful,
  but WITHOUT ANY WARRANTY; without even the implied warranty of
  MERCHANTABILITY or FITNESS FOR A PARTICULAR PURPOSE.  See the
  GNU General Public License for more details.

  You should have received a copy of the GNU General Public License
  along with t8code; if not, write to the Free Software Foundation, Inc.,
  51 Franklin Street, Fifth Floor, Boston, MA 02110-1301, USA.
*/

/**
 * \file t8_gtest_compute_first_element.cxx
 * Test the computation of the first element of a tree. It is computed via mpirank * num_elems / mpisize.
 * We assume: 
 * - mpisize > 0
 * - mpirank >= 0
 * - num_elems >= 0
 * - mpirank <= mpisize
 * - num_elems <= 2^64-1
 * - mpisize <= 2^32-1
 * 
 * The tests check the correctness for small and large numbers.
 */

#include <gtest/gtest.h>
#include <limits>
#include <cmath>
#include <t8_cmesh.hxx>

class t8_gtest_rank_times_global_num_elems_over_size: public testing::TestWithParam<std::tuple<int, int, int>> {
 protected:
  void
  SetUp () override
  {
    rank_growth = std::get<0> (GetParam ());
    elem_growth = std::get<1> (GetParam ());
    size_growth = std::get<2> (GetParam ());
    rank_iter = log (std::numeric_limits<uint32_t>::max ()) / log (rank_growth);
    elem_iter = log (std::numeric_limits<uint64_t>::max ()) / log (elem_growth);
    size_iter = log (std::numeric_limits<uint32_t>::max ()) / log (size_growth);
  }
  void
  TearDown () override
  {
    /* nothing to do */
  }
  uint32_t rank_growth;
  uint32_t elem_growth;
  uint32_t size_growth;
#if T8CODE_TEST_LEVEL == 0
  const uint32_t max_iter = 100;
#elif T8CODE_TEST_LEVEL == 1
  const uint32_t max_iter = 50;
#else
  const uint32_t max_iter = 10;
#endif
  uint32_t rank_iter;
  uint32_t elem_iter;
  uint32_t size_iter;
};

<<<<<<< HEAD
TEST_P (t8_gtest_rank_times_global_num_elems_over_size, large_numbers)
=======
TEST_P (DISABLED_t8_gtest_rank_times_global_num_elems_over_size, small_numbers)
{
  uint64_t num_elems = 1;
  for (uint32_t ielem = 1; ielem < max_iter; ++ielem) {
    num_elems += elem_growth;
    uint32_t size = 1;
    for (uint32_t isize = 1; isize < max_iter; ++isize) {
      size += size_growth;
      uint32_t rank = 1;
      /* Enforce rank <= size */
      for (uint32_t irank = 1; irank * rank_growth < size && irank < max_iter; ++irank) {
        rank += rank_growth;
        /* We only test for small numbers (much smaller that 2^64-1 here). Therefore this computation
         * will not overflow. */
        const uint64_t check_result = rank * num_elems / size;
        const uint64_t computed_result = 0;
        EXPECT_EQ (check_result, computed_result)
          << "rank: " << rank << " num_elems: " << num_elems << " size: " << size;
      }
    }
  }
}

TEST_P (DISABLED_t8_gtest_rank_times_global_num_elems_over_size, large_numbers)
>>>>>>> 20003e79
{
  /** 
   * We test the formula rank * num_elems / size for large numbers.
   * The formula is used in the t8code library to compute the number of elements
   * that are owned by a rank.
   * 
   * We use a recursive approach to compute the result.The number of ranks and elements growth exponentially to 
   * quickly reach the maximum values of uint32_t and uint64_t. We grow the number of elements in the outer loop 
   * and the number of ranks in the inner loop. The rate of growth is determined by the input of the test. 
   * Let n be the index of the outer loop and m the index of the inner loop.
   * 
   * The result in the innermost loop is computed by:
   * check_result(n, m) = num_elems * rank / size = elem_growth^n * rank_growth^m / size
   * 
   * To prevent overflow we use a recursive approach. Both in the inner and outer loop we use the following
   * formula to compute the control result based on the previous result:
   * floor (A^n*B/C) = A * floor (A^(n-1)*B/C) + floor (A * ((A^(n-1)B) % C) / C)
   * and + (A % C)*((A^(n-1)B) % C) / C is used to compute the remainder of the next step. 
   * for the inner and outer loop.
   * We do this trick to compute the result with respect to ielem in the outer loop, 
   * but also to compute the result with respect to irank in the inner loop.
   * 
   * 
   * check_result is the result with respect to ielem and irank.
   * check_result_elem is the result with respect to ielem.
   * 
   * check_result_elem is used as a starting point for check_result in the inner loop.
   * check_result_elem_(n-1) ^= floor(A^(n-1)*B/C)
   * elem_growth ^= A
   * size ^= C
   * check_result_elem_remain_(n-1) ^= (A % C)*((A^(n-1)B) % C)
   * check_result_elem = check_result_elem * elem_growth + elem_growth * check_result_elem_remain / size
   * check_result_elem_remain = (elem_growth * check_result_elem_remain) % size
   * 
   * For the inner loop the roles of A stays fixed and B is multiplied by rank_growth.
   * 
   * We use integer division, therefore we store the remainder of each update to 
   * prevent rounding errors.
  */
  uint64_t size = 1;
  for (uint32_t isize = 1; isize < size_iter; ++isize) {
    /* The very first result is 1 * 1 / size */
    uint64_t check_result_elem = 1 / size;
    /* The remainder of the element update */
    uint64_t check_result_elem_remain = 1;

    uint64_t num_elems = 1;
    /* Initialize factors */
    for (uint32_t ielem = 1; ielem < elem_iter; ++ielem) {
      uint32_t rank = 1;

      /** Used to compute elem^n * rank^m / size, where n is fixed. */
      uint64_t check_result = check_result_elem;
      /* The remainder of the rank update */
      uint64_t rank_remainder = check_result_elem_remain;
      for (uint32_t irank = 1; irank < rank_iter && rank <= size; ++irank) {
        const uint64_t computed_result = t8_cmesh_get_first_element_of_process (rank, size, num_elems);
        check_result = (rank == size) ? num_elems : check_result;

        ASSERT_EQ (computed_result, check_result)
          << "rank: " << rank << " num_elems: " << num_elems << " size: " << size;

        /* Update the result with respect to the updated rank */
        check_result *= rank_growth;
        check_result += rank_growth * rank_remainder / size;
        rank_remainder = (rank_growth * rank_remainder) % size;
        /* Update the rank */
        rank *= rank_growth;
      }
      /* Update the result with respect to the updated number of elements. */
      check_result_elem *= elem_growth;
      check_result_elem += elem_growth * check_result_elem_remain / size;
      check_result_elem_remain = (elem_growth * check_result_elem_remain) % size;
      /* Update the number of elements */
      num_elems *= elem_growth;
    }
    /* Update mpisize */
    size *= size_growth;
  }
}

<<<<<<< HEAD
TEST_P (t8_gtest_rank_times_global_num_elems_over_size, small_numbers)
{
  uint64_t num_elems = 1;
  for (uint32_t ielem = 1; ielem < max_iter; ++ielem) {
    num_elems += elem_growth;
    uint32_t size = 1;
    for (uint32_t isize = 1; isize < max_iter; ++isize) {
      size += size_growth;
      uint32_t rank = 1;
      /* Enforce rank <= size */
      for (uint32_t irank = 1; irank * rank_growth < size && irank < max_iter; ++irank) {
        rank += rank_growth;
        /* We only test for small numbers (much smaller that 2^64-1 here). Therefore this computation
         * will not overflow. */
        const uint64_t check_result = rank * num_elems / size;
        const uint64_t computed_result = t8_cmesh_get_first_element_of_process (rank, size, num_elems);
        EXPECT_EQ (check_result, computed_result)
          << "rank: " << rank << " num_elems: " << num_elems << " size: " << size;
      }
    }
  }
}

INSTANTIATE_TEST_SUITE_P (t8_gtest_rank_times_global_num_elems_over_size,
                          t8_gtest_rank_times_global_num_elems_over_size,
=======
INSTANTIATE_TEST_SUITE_P (DISABLED_t8_gtest_rank_times_global_num_elems_over_size,
                          DISABLED_t8_gtest_rank_times_global_num_elems_over_size,
>>>>>>> 20003e79
                          testing::Combine (testing::Range (1, 10), testing::Range (1, 10), testing::Range (1, 10)));<|MERGE_RESOLUTION|>--- conflicted
+++ resolved
@@ -71,10 +71,8 @@
   uint32_t size_iter;
 };
 
-<<<<<<< HEAD
-TEST_P (t8_gtest_rank_times_global_num_elems_over_size, large_numbers)
-=======
-TEST_P (DISABLED_t8_gtest_rank_times_global_num_elems_over_size, small_numbers)
+
+TEST_P (t8_gtest_rank_times_global_num_elems_over_size, small_numbers)
 {
   uint64_t num_elems = 1;
   for (uint32_t ielem = 1; ielem < max_iter; ++ielem) {
@@ -89,7 +87,7 @@
         /* We only test for small numbers (much smaller that 2^64-1 here). Therefore this computation
          * will not overflow. */
         const uint64_t check_result = rank * num_elems / size;
-        const uint64_t computed_result = 0;
+        const uint64_t computed_result = t8_cmesh_get_first_element_of_process (rank, size, num_elems);
         EXPECT_EQ (check_result, computed_result)
           << "rank: " << rank << " num_elems: " << num_elems << " size: " << size;
       }
@@ -97,8 +95,7 @@
   }
 }
 
-TEST_P (DISABLED_t8_gtest_rank_times_global_num_elems_over_size, large_numbers)
->>>>>>> 20003e79
+TEST_P (t8_gtest_rank_times_global_num_elems_over_size, large_numbers)
 {
   /** 
    * We test the formula rank * num_elems / size for large numbers.
@@ -180,34 +177,7 @@
   }
 }
 
-<<<<<<< HEAD
-TEST_P (t8_gtest_rank_times_global_num_elems_over_size, small_numbers)
-{
-  uint64_t num_elems = 1;
-  for (uint32_t ielem = 1; ielem < max_iter; ++ielem) {
-    num_elems += elem_growth;
-    uint32_t size = 1;
-    for (uint32_t isize = 1; isize < max_iter; ++isize) {
-      size += size_growth;
-      uint32_t rank = 1;
-      /* Enforce rank <= size */
-      for (uint32_t irank = 1; irank * rank_growth < size && irank < max_iter; ++irank) {
-        rank += rank_growth;
-        /* We only test for small numbers (much smaller that 2^64-1 here). Therefore this computation
-         * will not overflow. */
-        const uint64_t check_result = rank * num_elems / size;
-        const uint64_t computed_result = t8_cmesh_get_first_element_of_process (rank, size, num_elems);
-        EXPECT_EQ (check_result, computed_result)
-          << "rank: " << rank << " num_elems: " << num_elems << " size: " << size;
-      }
-    }
-  }
-}
 
 INSTANTIATE_TEST_SUITE_P (t8_gtest_rank_times_global_num_elems_over_size,
                           t8_gtest_rank_times_global_num_elems_over_size,
-=======
-INSTANTIATE_TEST_SUITE_P (DISABLED_t8_gtest_rank_times_global_num_elems_over_size,
-                          DISABLED_t8_gtest_rank_times_global_num_elems_over_size,
->>>>>>> 20003e79
                           testing::Combine (testing::Range (1, 10), testing::Range (1, 10), testing::Range (1, 10)));