--- conflicted
+++ resolved
@@ -263,20 +263,13 @@
 
 void
 t8_default_scheme_prism_c::t8_element_anchor (const t8_element_t * elem,
-<<<<<<< HEAD
                                               int anchor[3])
 {
   t8_dprism_t        *prism = (t8_dprism_t *) elem;
-  anchor[0] = prism->tri.x;
-  anchor[1] = prism->tri.y;
-  anchor[2] = prism->line.x;
-=======
-                                         int anchor[3]){
-    t8_dprism_t     *prism = (t8_dprism_t *)elem;
-    anchor[0] = prism->tri.x / T8_DTRI_ROOT_LEN * T8_DPRISM_ROOT_LEN;
-    anchor[1] = prism->tri.y / T8_DTRI_ROOT_LEN * T8_DPRISM_ROOT_LEN;
-    anchor[2] = prism->line.x / T8_DLINE_ROOT_LEN * T8_DPRISM_ROOT_LEN;
->>>>>>> 2a68bff5
+
+  anchor[0] = prism->tri.x / T8_DTRI_ROOT_LEN * T8_DPRISM_ROOT_LEN;
+  anchor[1] = prism->tri.y / T8_DTRI_ROOT_LEN * T8_DPRISM_ROOT_LEN;
+  anchor[2] = prism->line.x / T8_DLINE_ROOT_LEN * T8_DPRISM_ROOT_LEN;
 }
 
 int
