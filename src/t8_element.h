/*
  This file is part of t8code.
  t8code is a C library to manage a collection (a forest) of multiple
  connected adaptive space-trees of general element classes in parallel.

  Copyright (C) 2015 the developers

  t8code is free software; you can redistribute it and/or modify
  it under the terms of the GNU General Public License as published by
  the Free Software Foundation; either version 2 of the License, or
  (at your option) any later version.

  t8code is distributed in the hope that it will be useful,
  but WITHOUT ANY WARRANTY; without even the implied warranty of
  MERCHANTABILITY or FITNESS FOR A PARTICULAR PURPOSE.  See the
  GNU General Public License for more details.

  You should have received a copy of the GNU General Public License
  along with t8code; if not, write to the Free Software Foundation, Inc.,
  51 Franklin Street, Fifth Floor, Boston, MA 02110-1301, USA.
*/

/** \file t8_element.h
 * This file defines basic operations on an element in a refinement tree.
 *
 * All operations work for all element classes by providing a virtual function table.
 * For each element class, one implementation of the type and virtual table is required.
 */

#ifndef T8_ELEMENT_H
#define T8_ELEMENT_H

#include <sc_refcount.h>
#include <t8_eclass.h>
#include <t8_element_shape.h>

T8_EXTERN_C_BEGIN ();

/** Opaque structure for a generic element, only used as pointer.
 * Implementations are free to cast it to their internal data structure.
 */
typedef struct t8_element t8_element_t;

<<<<<<< HEAD
/** This typedef holds virtual functions for a particular element class. */
typedef struct t8_eclass_scheme t8_eclass_scheme_c;

typedef struct t8_scheme_cxx t8_scheme_cxx_t;

/** The scheme holds implementations for one or more element classes. */
struct t8_scheme_cxx
{
  /** Reference counter for this scheme. */
  sc_refcount_t rc;

  /** This array holds one virtual table per element class. */
  t8_eclass_scheme_c *eclass_schemes[T8_ECLASS_COUNT];

  /** Number of eclasses implemented in the scheme*/
  int num_eclasses;
};
=======
/** The scheme holds implementations for one or more element classes.
 *  Opaque pointer for C interface.
 */
typedef struct t8_scheme t8_scheme_c;
>>>>>>> e4036d2f

/** This array holds the reference coordinates of each vertex of each element.
 *  It can e.g. be used with the \ref t8_element_reference_coords function.
 *  Usage: t8_element_corner_ref_coords[eclass][vertex][dimension]
 */
extern const double t8_element_corner_ref_coords[T8_ECLASS_COUNT][T8_ECLASS_MAX_CORNERS][3];

/** This array holds the reference coordinates of the centroid of each element.
 *  It can e.g. be used with the \ref t8_element_reference_coords function.
 *  Usage: t8_element_centroid_ref_coords[eclass][dimension]
 */
extern const double t8_element_centroid_ref_coords[T8_ECLASS_COUNT][3];

/** Increase the reference counter of a scheme.
 * \param [in,out] scheme       On input, this scheme must be alive, that is,
 *                              exist with positive reference count.
 */
void
t8_scheme_ref (t8_scheme_c *scheme);

/** Decrease the reference counter of a scheme.
 * If the counter reaches zero, this scheme is destroyed.
 * \param [in,out] pscheme      On input, the scheme pointed to must exist
 *                              with positive reference count.  If the
 *                              reference count reaches zero, the scheme is
 *                              destroyed and this pointer set to NULL.
 *                              Otherwise, the pointer is not changed and
 *                              the scheme is not modified in other ways.
 */
void
t8_scheme_unref (t8_scheme_c **pscheme);

T8_EXTERN_C_END ();

#endif /* !T8_ELEMENT_H */<|MERGE_RESOLUTION|>--- conflicted
+++ resolved
@@ -41,30 +41,10 @@
  */
 typedef struct t8_element t8_element_t;
 
-<<<<<<< HEAD
-/** This typedef holds virtual functions for a particular element class. */
-typedef struct t8_eclass_scheme t8_eclass_scheme_c;
-
-typedef struct t8_scheme_cxx t8_scheme_cxx_t;
-
-/** The scheme holds implementations for one or more element classes. */
-struct t8_scheme_cxx
-{
-  /** Reference counter for this scheme. */
-  sc_refcount_t rc;
-
-  /** This array holds one virtual table per element class. */
-  t8_eclass_scheme_c *eclass_schemes[T8_ECLASS_COUNT];
-
-  /** Number of eclasses implemented in the scheme*/
-  int num_eclasses;
-};
-=======
 /** The scheme holds implementations for one or more element classes.
  *  Opaque pointer for C interface.
  */
 typedef struct t8_scheme t8_scheme_c;
->>>>>>> e4036d2f
 
 /** This array holds the reference coordinates of each vertex of each element.
  *  It can e.g. be used with the \ref t8_element_reference_coords function.
