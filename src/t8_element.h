/*
  This file is part of t8code.
  t8code is a C library to manage a collection (a forest) of multiple
  connected adaptive space-trees of general element classes in parallel.

  Copyright (C) 2015 the developers

  t8code is free software; you can redistribute it and/or modify
  it under the terms of the GNU General Public License as published by
  the Free Software Foundation; either version 2 of the License, or
  (at your option) any later version.

  t8code is distributed in the hope that it will be useful,
  but WITHOUT ANY WARRANTY; without even the implied warranty of
  MERCHANTABILITY or FITNESS FOR A PARTICULAR PURPOSE.  See the
  GNU General Public License for more details.

  You should have received a copy of the GNU General Public License
  along with t8code; if not, write to the Free Software Foundation, Inc.,
  51 Franklin Street, Fifth Floor, Boston, MA 02110-1301, USA.
*/

/** \file t8_element.h
 * This file defines basic operations on an element in a refinement tree.
 *
 * All operations work for all element classes by providing a virtual function table.
 * For each element class, one implementation of the type and virtual table is required.
 */

#ifndef T8_ELEMENT_H
#define T8_ELEMENT_H

#include <sc_refcount.h>
#include <t8_eclass.h>

T8_EXTERN_C_BEGIN ();

/** Opaque structure for a generic element, only used as pointer.
 * Implementations are free to cast it to their internal data structure.
 */
typedef struct t8_element t8_element_t;

/** This typedef holds virtual functions for a particular element class. */
typedef struct t8_eclass_scheme t8_eclass_scheme_c;

<<<<<<< HEAD
typedef struct t8_scheme_cxx t8_scheme_cxx_t;
=======
/* *INDENT-OFF* */
/** Return the size of the element data type in bytes.
 * \return              Data type size in bytes.
 */
typedef size_t      (*t8_element_size_t) (void);
/* *INDENT-ON* */

/** Return the maximum level allowed for this element class. */
typedef int         (*t8_element_maxlevel_t) (void);

/* *INDENT-OFF* */
/** Return the type of each child in the ordering of the implementation. */
typedef t8_eclass_t (*t8_element_child_eclass_t) (const t8_element_t * elem,
                                                  int childid);
/* *INDENT-ON* */

/** Return the refinement level of an element. */
typedef int         (*t8_element_level_t) (const t8_element_t * elem);

/** Copy one element to another */
typedef void        (*t8_element_copy_t) (const t8_element_t * source,
                                          t8_element_t * dest);

/** Compare to elements. returns negativ if elem1 < elem2, zero if elem1 equals elem2
 *  and positiv if elem1 > elem2.
 *  If elem2 is a copy of elem1 then the elements are equal.
 */
typedef int         (*t8_element_compare_t) (const t8_element_t * elem1,
                                             const t8_element_t * elem2);

/** Construct the parent of a given element. */
typedef void        (*t8_element_parent_t) (const t8_element_t * elem,
                                            t8_element_t * parent);

/** Construct a same-size sibling of a given element. */
typedef void        (*t8_element_sibling_t) (const t8_element_t * elem,
                                             int sibid,
                                             t8_element_t * sibling);

/** Return the number of children of an element. */
typedef int         (*t8_element_num_children_t) (const t8_element_t * elem);

/** Return the number of children of a given face of an element. */
typedef int         (*t8_element_num_face_children_t) (const t8_element_t *
                                                       elem, int face);

/** Construct the child element of a given number. */
typedef void        (*t8_element_child_t) (const t8_element_t * elem,
                                           int childid, t8_element_t * child);

/** Construct all children of a given element. */
typedef void        (*t8_element_children_t) (const t8_element_t * elem,
                                              int length, t8_element_t * c[]);

/** Return the child id of an element */
typedef int         (*t8_element_child_id_t) (const t8_element_t * elem);

/** Return nonzero if collection of elements is a family */
typedef int         (*t8_element_is_family_t) (t8_element_t ** fam);

/** Construct the nearest common ancestor of two elements in the same tree. */
typedef void        (*t8_element_nca_t) (const t8_element_t * elem1,
                                         const t8_element_t * elem2,
                                         t8_element_t * nca);

/** Construct all codimension-one boundary elements of a given element. */
typedef void        (*t8_element_boundary_t) (const t8_element_t * elem,
                                              int min_dim, int length,
                                              t8_element_t ** boundary);

/** Initialize an element according to a given linear id */
typedef void        (*t8_element_linear_id_t) (t8_element_t * elem,
                                               int level, uint64_t id);

/** Calculate the linear id of an element */
typedef             u_int64_t (*t8_element_get_linear_id_t) (const
                                                             t8_element_t *
                                                             elem, int level);

/** Calculate the first descendant of a given element e. That is, the
 *  first element in a uniform refinement of e of the maximal possible level.
 */
typedef void        (*t8_element_first_descendant_t) (const t8_element_t *
                                                      elem,
                                                      t8_element_t * desc);

/** Calculate the last descendant of a given element e. That is, the
 *  last element in a uniform refinement of e of the maximal possible level.
 */
typedef void        (*t8_element_last_descendant_t) (const t8_element_t *
                                                     elem,
                                                     t8_element_t * desc);

/** Compute s as a successor of t*/
typedef void        (*t8_element_successor_t) (const t8_element_t * t,
                                               t8_element_t * s, int level);

/** Allocate space for the codimension-one boundary elements. */
typedef void        (*t8_element_new_t) (void *ts_context,
                                         int length, t8_element_t ** elem);

/** Get the integer coordinates of the anchor node of an element */
typedef void        (*t8_element_anchor_t) (const t8_element_t * elem,
                                            int anchor[3]);

/** Get the integer root length of an element, that is the length of
 *  the level 0 ancestor.
 */
typedef int         (*t8_element_root_len_t) (const t8_element_t * elem);

/** Deallocate space for the codimension-one boundary elements. */
typedef void        (*t8_element_destroy_t) (void *ts_context,
                                             int length,
                                             t8_element_t ** elem);

/** Destructor for the element virtual table. */
typedef void        (*t8_eclass_scheme_destroy_t) (t8_eclass_scheme_t * ts);

/** The virtual table for a particular implementation of an element class. */
struct t8_eclass_scheme
{
  /** This scheme defines the operations for a particular element class. */
  t8_eclass_t         eclass;

  /* these element routines are context free and do not work on elements */
  t8_element_size_t   elem_size;        /**< Compute element size in bytes. */
  t8_element_maxlevel_t elem_maxlevel;  /**< Compute element maximum level. */
  t8_element_child_eclass_t elem_child_eclass;  /**< Compute a child's element class. */

  /* these element routines take one or more elements as input */
  t8_element_level_t  elem_level;       /**< Compute the refinement level of an element. */
  t8_element_copy_t   elem_copy;        /**< Copy the entries of one element to another */
  t8_element_compare_t elem_compare;    /**< Compare two elements for equality */
  t8_element_parent_t elem_parent;      /**< Compute the parent element. */
  t8_element_sibling_t elem_sibling;    /**< Compute a given sibling element. */
  t8_element_num_children_t elem_num_children; /**< Compute the number of children. */
  t8_element_num_face_children_t elem_num_face_children; /**< Compute the number of children of a face. */
  t8_element_child_t  elem_child;       /**< Compute a child element. */
  t8_element_children_t elem_children;  /**< Compute all children of an element. */
  t8_element_child_id_t elem_child_id;  /**< Return the child id of an element. */
  t8_element_is_family_t elem_is_family;/**< Return nonzero if the given collection of elements is a family */
  t8_element_nca_t    elem_nca;         /**< Compute nearest common ancestor. */
  t8_element_boundary_t elem_boundary;  /**< Compute a set of boundary elements. */
  t8_element_linear_id_t elem_set_linear_id; /**< Initialize an element from a given linear id. */
  t8_element_get_linear_id_t elem_get_linear_id; /**< Calculate the linear id of a given element. */
  t8_element_successor_t elem_successor; /**< Compute the successor of a given element */
  t8_element_anchor_t elem_anchor; /**< Compute the anchor node of a given element */
  t8_element_root_len_t elem_root_len; /**< Compute the root length of a given element */
  t8_element_first_descendant_t elem_first_desc; /**< Compute an element's first descendant */
  t8_element_last_descendant_t elem_last_desc; /**< Compute an element's last descendant */
  /* these element routines have a context for memory allocation */
  t8_element_new_t    elem_new;         /**< Allocate space for one or more elements. */
  t8_element_destroy_t elem_destroy;    /**< Deallocate space for one or more elements. */

  /* variables that relate to the element class scheme itself */
  t8_eclass_scheme_destroy_t ts_destroy;        /**< Virtual destructor for this scheme. */
  void               *ts_context;               /**< Anonymous implementation context. */
};
>>>>>>> f64d5a47

/** The scheme holds implementations for one or more element classes. */
struct t8_scheme_cxx
{
  /** Reference counter for this scheme. */
  sc_refcount_t       rc;

  /** This array holds one virtual table per element class. */
  t8_eclass_scheme_c *eclass_schemes[T8_ECLASS_COUNT];
};

/** Increase the reference counter of a scheme.
 * \param [in,out] scheme       On input, this scheme must be alive, that is,
 *                              exist with positive reference count.
 */
void                t8_scheme_cxx_ref (t8_scheme_cxx_t * scheme);

/** Decrease the reference counter of a scheme.
 * If the counter reaches zero, this scheme is destroyed.
 * \param [in,out] pscheme      On input, the scheme pointed to must exist
 *                              with positive reference count.  If the
 *                              reference count reaches zero, the scheme is
 *                              destroyed and this pointer set to NULL.
 *                              Otherwise, the pointer is not changed and
 *                              the scheme is not modified in other ways.
 */
<<<<<<< HEAD
void                t8_scheme_cxx_unref (t8_scheme_cxx_t ** pscheme);

/* TODO: document, see t8_element_cxx.hxx */
extern void         t8_scheme_cxx_destroy (t8_scheme_cxx_t * s);
=======
void                t8_scheme_unref (t8_scheme_t ** pscheme);

/** Destroy an implementation of a particular element class. */
void                t8_eclass_scheme_destroy (t8_eclass_scheme_t * ts);

/** Allocate a set of elements suitable for the boundary of a given class.
 * \param [in] scheme           Defines the implementation of the element class.
 * \param [in] theclass         The element class whose boundary we want.
 * \param [in] min_dim          Ignore boundary points of lesser dimension.
 * \param [in] length           Must be equal to the return value
 *                              of \ref t8_eclass_count_boundary.
 * \param [in,out] boundary     On input, array of element pointers of at
 *                              least length \b length.  Filled on output.
 */
void                t8_eclass_boundary_new (t8_scheme_t * scheme,
                                            t8_eclass_t theclass, int min_dim,
                                            int length,
                                            t8_element_t ** boundary);

/** Destroy a set of elements suitable for the boundary of a given class.
 * \param [in] scheme           Defines the implementation of the element class.
 * \param [in] theclass         The element class whose boundary we have.
 * \param [in] min_dim          Ignore boundary points of lesser dimension.
 * \param [in] length           Must be equal to the return value
 *                              of \ref t8_eclass_count_boundary.
 * \param [in,out] boundary     Array of element pointers holding elements
 *                              as created by \ref t8_eclass_boundary_new.
 *                              The elements are destroyed by this function.
 */
void                t8_eclass_boundary_destroy (t8_scheme_t * scheme,
                                                t8_eclass_t theclass,
                                                int min_dim, int length,
                                                t8_element_t ** boundary);

/** Return the size of any element of a given class.
 * \param [in] ts               The virtual table for this element class.
 * \return                      The size of an element of class \b ts.
 */
size_t              t8_element_size (t8_eclass_scheme_t * ts);

/** Return the maximum allowed level for any element of a given class.
 * \param [in] ts               The virtual table for this element class.
 * \return                      The maximum allowed level for elements of class \b ts.
 */
int                 t8_element_maxlevel (t8_eclass_scheme_t * ts);

/** Return the type of each child in the ordering of the implementation.
 * \param [in] ts       The virtual table for this element class.
 * \param [in] elem     The element whose children are considered.
 * \param [in] childid  Must be between 0 and the number of children (exclusive).
 *                      The number of children is defined in \a t8_element_num_children.
 * \return              The type for the given child.
 */
t8_eclass_t         t8_element_child_eclass (t8_eclass_scheme_t * ts,
                                             const t8_element_t * elem,
                                             int childid);

/** Return the level of a particular element.
 * \param [in] ts      The virtual table for this element class.
 * \param [in] elem    The element whose level should be returned.
 * \return             The level of \b elem.
 */
int                 t8_element_level (t8_eclass_scheme_t * ts,
                                      const t8_element_t * elem);

/** Copy all entries of \b source to \b dest. \b dest must be an existing
 *  element. No memory is allocated by this function.
 * \param [in] ts     The virtual table for this element class.
 * \param [in] source The element whose entries will be copied to \b dest.
 * \param [in,out] dest This element's entries will be overwritted with the
 *                    entries of \b source.
 */
void                t8_element_copy (t8_eclass_scheme_t * ts,
                                     const t8_element_t * source,
                                     t8_element_t * dest);

/** Compare two elements.
 * \param [in] ts     The virtual table for this element class.
 * \param [in] elem1  The first element.
 * \param [in] elem2  The second element.
 * \return       negativ if elem1 < elem2, zero if elem1 equals elem2
 *               and positiv if elem1 > elem2.
 *  If elem2 is a copy of elem1 then the elements are equal.
 */
int                 t8_element_compare (t8_eclass_scheme_t * ts,
                                        const t8_element_t * elem1,
                                        const t8_element_t * elem2);

/** Compute the parent of a given element \b elem and store it in \b parent.
 *  \b parent needs to be an existing element. No memory is allocated by this function.
 *  \b elem and \b parent can point to the same element, then the entries of
 *  \b elem are overwritten by the ones of its parent.
 * \param [in] ts     The virtual table for this element class.
 * \param [in] elem   The element whose parent will be computed.
 * \param [in,out] parent This element's entries will be overwritten by those
 *                    of \b elem's parent.
 *                    The storage for this element must exist
 *                    and match the element class of the parent.
 *                    For a pyramid, for example, it may be either a
 *                    tetrahedron or a pyramid depending on \b elem's childid.
 */
void                t8_element_parent (t8_eclass_scheme_t * ts,
                                       const t8_element_t * elem,
                                       t8_element_t * parent);

/** Compute a specific sibling of a given element \b elem and store it in \b sibling.
 *  \b sibling needs to be an existing element. No memory is allocated by this function.
 *  \b elem and \b sibling can point to the same element, then the entries of
 *  \b elem are overwritten by the ones of its i-th sibling.
 * \param [in] ts     The virtual table for this element class.
 * \param [in] elem   The element whose parent will be computed.
 * \param [in] sibid  The id of the sibling computed.
 * \param [in,out] sibling This element's entries will be overwritten by those
 *                    of \b elem's sibid-th sibling.
 *                    The storage for this element must exist
 *                    and match the element class of the sibling.
 *                    For a pyramid, for example, it may be either a
 *                    tetrahedron or a pyramid depending on \b sibid.
 */
void                t8_element_sibling (t8_eclass_scheme_t * ts,
                                        const t8_element_t * elem, int sibid,
                                        t8_element_t * sibling);

/** Return the number of children of an element when it is refined.
 * \param [in] ts     The virtual table for this element class.
 * \param [in] elem   The element whose number of children is returned.
 * \return            The number of children of \a elem if it is to be refined.
 */
int                 t8_element_num_children (t8_eclass_scheme_t * ts,
                                             const t8_element_t * elem);

/** Return the number of children of an element's when the element is refined.
 * \param [in] ts     The virtual table for this element class.
 * \param [in] elem   The element whose face is considered.
 * \param [in] face   A face of \a elem.
 * \return            The number of children of \a face if \a elem is to be refined.
 */
int                 t8_element_num_face_children (t8_eclass_scheme_t * ts,
                                                  const t8_element_t * elem,
                                                  int face);

/** Construct the child element of a given number.
 * \param [in] ts       The virtual table for this element class.
 * \param [in] elem     This must be a valid element, bigger than maxlevel.
 * \param [in] childid  The number of the child to construct.
 * \param [in,out] child        The storage for this element must exist
 *                              and match the element class of the child.
 *                              For a pyramid, for example, it may be either a
 *                              tetrahedron or a pyramid depending on \a childid.
 *                              This can be checked by \a t8_element_child_eclass.
 *                              On output, a valid element.
 * \see t8_element_child_eclass
 */
void                t8_element_child (t8_eclass_scheme_t * ts,
                                      const t8_element_t * elem, int childid,
                                      t8_element_t * child);

/** Construct all children of a given element.
 * \param [in] ts       The virtual table for this element class.
 * \param [in] elem     This must be a valid element, bigger than maxlevel.
 * \param [in] length   The length of the output array \a c must match
 *                      the number of children.
 * \param [in,out] c    The storage for these \a length elements must exist
 *                      and match the element class in the children's ordering.
 *                      On output, all children are valid.
 * \see t8_element_num_children
 * \see t8_element_child_eclass
 */
void                t8_element_children (t8_eclass_scheme_t * ts,
                                         const t8_element_t * elem,
                                         int length, t8_element_t * c[]);

/** Compute the child id of an element.
 * \param [in] ts       The virtual table for this element class.
 * \param [in] elem     This must be a valid element.
 * \return              The child id of elem.
 */
int                 t8_element_child_id (t8_eclass_scheme_t * ts,
                                         const t8_element_t * elem);

/** Query whether a given set of elements is a family or not.
 * \param [in] ts       The virtual table for this element class.
 * \param [in] fam      An array of as many elements as an element of class
 *                      \b ts has children.
 * \return              Zero if \b fam is not a family, nonzero if it is.
 */
int                 t8_element_is_family (t8_eclass_scheme_t * ts,
                                          t8_element_t ** fam);

/* TODO: This could be problematic for pyramids, since elem1 and elem2
 *       could be of different classes. Would need two eclass_schemes as input */
/** Compute the nearest common ancestor of two elements. That is,
 * the element with highest level that still has both given elements as
 * descendants.
 * \param [in] ts       The virtual table for this element class.
 * \param [in] elem1    The first of the two input elements.
 * \param [in] elem2    The second of the two input elements.
 * \param [in,out] nca  The storage for this element must exist
 *                      and match the element class of the child.
 *                      On output the unique nearest common ancestor of
 *                      \b elem1 and \b elem2.
 */
void                t8_element_nca (t8_eclass_scheme_t * ts,
                                    const t8_element_t * elem1,
                                    const t8_element_t * elem2,
                                    t8_element_t * nca);

/* TODO: comment */
void                t8_element_boundary (t8_eclass_scheme_t * ts,
                                         const t8_element_t * elem,
                                         int min_dim, int length,
                                         t8_element_t ** boundary);

/** Initialize the entries of an allocated element according to a
 *  given linear id in a uniform refinement.
 * \param [in] ts       The virtual table for this element class.
 * \param [in,out] elem The element whose entries will be set.
 * \param [in] level    The level of the uniform refinement to consider.
 * \param [in] id       The linear id.
 *                      id must fulfil 0 <= id < 'number of leafs in the uniform refinement'
 */
void                t8_element_set_linear_id (t8_eclass_scheme_t * ts,
                                              t8_element_t * elem,
                                              int level, uint64_t id);

/** Compute the linear id of a given element in a hypothetical uniform
 * refinement of a given level.
 * \param [in] ts       The virtual table for this element class.
 * \param [in] elem     The element whose id we compute.
 * \param [in] level    The level of the uniform refinement to consider.
 * \return              The linear id of the element.
 */
uint64_t            t8_element_get_linear_id (t8_eclass_scheme_t * ts,
                                              const t8_element_t * elem,
                                              int level);

/** Compute the first descendant of a given element.
 * \param [in] ts       The virtual table for this element class.
 * \param [in] elem     The element whose descendant is computed.
 * \param [out] desc    The first element in a uniform refinement of \a elem
 *                      of the maximum possible level.
 */
void                t8_element_first_descendant (t8_eclass_scheme_t * ts,
                                                 const t8_element_t * elem,
                                                 t8_element_t * desc);

int                 t8_element_is_first_descendant (t8_eclass_scheme_t * ts,
                                                    const t8_element_t * elem,
                                                    const t8_element_t *
                                                    desc);

/** Compute the last descendant of a given element.
 * \param [in] ts       The virtual table for this element class.
 * \param [in] elem     The element whose descendant is computed.
 * \param [out] desc    The last element in a uniform refinement of \a elem
 *                      of the maximum possible level.
 */
void                t8_element_last_descendant (t8_eclass_scheme_t * ts,
                                                const t8_element_t * elem,
                                                t8_element_t * desc);

/** Construct the successor in a uniform refinement of a given element.
 * \param [in] ts       The virtual table for this element class.
 * \param [in] elem1    The element whose successor should be constructed.
 * \param [in,out] elem2  The element whose entries will be set.
 * \param [in] level    The level of the uniform refinement to consider.
 */
void                t8_element_successor (t8_eclass_scheme_t * ts,
                                          const t8_element_t * elem1,
                                          t8_element_t * elem2, int level);

void                t8_element_anchor (t8_eclass_scheme_t * ts,
                                       const t8_element_t * elem,
                                       int anchor[3]);

/** Compute the root lenght of a given element, that is the length of
 * its level 0 ancestor.
 * \param [in] ts       The virtual table for this element class.
 * \param [in] elem     The element whose root length should be computed.
 * \return              The root length of \a elem
 */
int                 t8_element_root_len (t8_eclass_scheme_t * ts,
                                         const t8_element_t * elem);

/** Allocate memory for an array of elements of a given class.
 * \param [in] ts       The virtual table for this element class.
 * \param [in] length   The number of elements to be allocated.
 * \param [in,out] elems On input an array of \b length many unallocated
 *                      element pointers.
 *                      On output all these pointers will point to an allocated
 *                      and uninitialized element.
 */
void                t8_element_new (t8_eclass_scheme_t * ts,
                                    int length, t8_element_t ** elems);

/** Deallocate an array of elements.
 * \param [in] ts       The virtual table for this element class.
 * \param [in] length   The number of elements in the array.
 * \param [in,out] elems On input an array of \b length many allocated
 *                      element pointers.
 *                      On output all these pointers will be freed.
 *                      \b elem itself will not be freed by this function.
 */
void                t8_element_destroy (t8_eclass_scheme_t * ts,
                                        int length, t8_element_t ** elems);

/** Return a pointer to an t8_element array element indexed by a size_t.
 * \param [in] ts       The virtual table for this element class.
 * \param [in] array    The \ref sc_array storing \t t8_element_t pointers.
 * \param [in] it       The index of the element that should be returned.
 * \return              A pointer to the it-th element in \b array.
 */
t8_element_t       *t8_element_array_index (t8_eclass_scheme_t * ts,
                                            sc_array_t * array, size_t it);
>>>>>>> f64d5a47

T8_EXTERN_C_END ();

#endif /* !T8_ELEMENT_H */<|MERGE_RESOLUTION|>--- conflicted
+++ resolved
@@ -43,515 +43,7 @@
 /** This typedef holds virtual functions for a particular element class. */
 typedef struct t8_eclass_scheme t8_eclass_scheme_c;
 
-<<<<<<< HEAD
 typedef struct t8_scheme_cxx t8_scheme_cxx_t;
-=======
-/* *INDENT-OFF* */
-/** Return the size of the element data type in bytes.
- * \return              Data type size in bytes.
- */
-typedef size_t      (*t8_element_size_t) (void);
-/* *INDENT-ON* */
-
-/** Return the maximum level allowed for this element class. */
-typedef int         (*t8_element_maxlevel_t) (void);
-
-/* *INDENT-OFF* */
-/** Return the type of each child in the ordering of the implementation. */
-typedef t8_eclass_t (*t8_element_child_eclass_t) (const t8_element_t * elem,
-                                                  int childid);
-/* *INDENT-ON* */
-
-/** Return the refinement level of an element. */
-typedef int         (*t8_element_level_t) (const t8_element_t * elem);
-
-/** Copy one element to another */
-typedef void        (*t8_element_copy_t) (const t8_element_t * source,
-                                          t8_element_t * dest);
-
-/** Compare to elements. returns negativ if elem1 < elem2, zero if elem1 equals elem2
- *  and positiv if elem1 > elem2.
- *  If elem2 is a copy of elem1 then the elements are equal.
- */
-typedef int         (*t8_element_compare_t) (const t8_element_t * elem1,
-                                             const t8_element_t * elem2);
-
-/** Construct the parent of a given element. */
-typedef void        (*t8_element_parent_t) (const t8_element_t * elem,
-                                            t8_element_t * parent);
-
-/** Construct a same-size sibling of a given element. */
-typedef void        (*t8_element_sibling_t) (const t8_element_t * elem,
-                                             int sibid,
-                                             t8_element_t * sibling);
-
-/** Return the number of children of an element. */
-typedef int         (*t8_element_num_children_t) (const t8_element_t * elem);
-
-/** Return the number of children of a given face of an element. */
-typedef int         (*t8_element_num_face_children_t) (const t8_element_t *
-                                                       elem, int face);
-
-/** Construct the child element of a given number. */
-typedef void        (*t8_element_child_t) (const t8_element_t * elem,
-                                           int childid, t8_element_t * child);
-
-/** Construct all children of a given element. */
-typedef void        (*t8_element_children_t) (const t8_element_t * elem,
-                                              int length, t8_element_t * c[]);
-
-/** Return the child id of an element */
-typedef int         (*t8_element_child_id_t) (const t8_element_t * elem);
-
-/** Return nonzero if collection of elements is a family */
-typedef int         (*t8_element_is_family_t) (t8_element_t ** fam);
-
-/** Construct the nearest common ancestor of two elements in the same tree. */
-typedef void        (*t8_element_nca_t) (const t8_element_t * elem1,
-                                         const t8_element_t * elem2,
-                                         t8_element_t * nca);
-
-/** Construct all codimension-one boundary elements of a given element. */
-typedef void        (*t8_element_boundary_t) (const t8_element_t * elem,
-                                              int min_dim, int length,
-                                              t8_element_t ** boundary);
-
-/** Initialize an element according to a given linear id */
-typedef void        (*t8_element_linear_id_t) (t8_element_t * elem,
-                                               int level, uint64_t id);
-
-/** Calculate the linear id of an element */
-typedef             u_int64_t (*t8_element_get_linear_id_t) (const
-                                                             t8_element_t *
-                                                             elem, int level);
-
-/** Calculate the first descendant of a given element e. That is, the
- *  first element in a uniform refinement of e of the maximal possible level.
- */
-typedef void        (*t8_element_first_descendant_t) (const t8_element_t *
-                                                      elem,
-                                                      t8_element_t * desc);
-
-/** Calculate the last descendant of a given element e. That is, the
- *  last element in a uniform refinement of e of the maximal possible level.
- */
-typedef void        (*t8_element_last_descendant_t) (const t8_element_t *
-                                                     elem,
-                                                     t8_element_t * desc);
-
-/** Compute s as a successor of t*/
-typedef void        (*t8_element_successor_t) (const t8_element_t * t,
-                                               t8_element_t * s, int level);
-
-/** Allocate space for the codimension-one boundary elements. */
-typedef void        (*t8_element_new_t) (void *ts_context,
-                                         int length, t8_element_t ** elem);
-
-/** Get the integer coordinates of the anchor node of an element */
-typedef void        (*t8_element_anchor_t) (const t8_element_t * elem,
-                                            int anchor[3]);
-
-/** Get the integer root length of an element, that is the length of
- *  the level 0 ancestor.
- */
-typedef int         (*t8_element_root_len_t) (const t8_element_t * elem);
-
-/** Deallocate space for the codimension-one boundary elements. */
-typedef void        (*t8_element_destroy_t) (void *ts_context,
-                                             int length,
-                                             t8_element_t ** elem);
-
-/** Destructor for the element virtual table. */
-typedef void        (*t8_eclass_scheme_destroy_t) (t8_eclass_scheme_t * ts);
-
-/** The virtual table for a particular implementation of an element class. */
-struct t8_eclass_scheme
-{
-  /** This scheme defines the operations for a particular element class. */
-  t8_eclass_t         eclass;
-
-  /* these element routines are context free and do not work on elements */
-  t8_element_size_t   elem_size;        /**< Compute element size in bytes. */
-  t8_element_maxlevel_t elem_maxlevel;  /**< Compute element maximum level. */
-  t8_element_child_eclass_t elem_child_eclass;  /**< Compute a child's element class. */
-
-  /* these element routines take one or more elements as input */
-  t8_element_level_t  elem_level;       /**< Compute the refinement level of an element. */
-  t8_element_copy_t   elem_copy;        /**< Copy the entries of one element to another */
-  t8_element_compare_t elem_compare;    /**< Compare two elements for equality */
-  t8_element_parent_t elem_parent;      /**< Compute the parent element. */
-  t8_element_sibling_t elem_sibling;    /**< Compute a given sibling element. */
-  t8_element_num_children_t elem_num_children; /**< Compute the number of children. */
-  t8_element_num_face_children_t elem_num_face_children; /**< Compute the number of children of a face. */
-  t8_element_child_t  elem_child;       /**< Compute a child element. */
-  t8_element_children_t elem_children;  /**< Compute all children of an element. */
-  t8_element_child_id_t elem_child_id;  /**< Return the child id of an element. */
-  t8_element_is_family_t elem_is_family;/**< Return nonzero if the given collection of elements is a family */
-  t8_element_nca_t    elem_nca;         /**< Compute nearest common ancestor. */
-  t8_element_boundary_t elem_boundary;  /**< Compute a set of boundary elements. */
-  t8_element_linear_id_t elem_set_linear_id; /**< Initialize an element from a given linear id. */
-  t8_element_get_linear_id_t elem_get_linear_id; /**< Calculate the linear id of a given element. */
-  t8_element_successor_t elem_successor; /**< Compute the successor of a given element */
-  t8_element_anchor_t elem_anchor; /**< Compute the anchor node of a given element */
-  t8_element_root_len_t elem_root_len; /**< Compute the root length of a given element */
-  t8_element_first_descendant_t elem_first_desc; /**< Compute an element's first descendant */
-  t8_element_last_descendant_t elem_last_desc; /**< Compute an element's last descendant */
-  /* these element routines have a context for memory allocation */
-  t8_element_new_t    elem_new;         /**< Allocate space for one or more elements. */
-  t8_element_destroy_t elem_destroy;    /**< Deallocate space for one or more elements. */
-
-  /* variables that relate to the element class scheme itself */
-  t8_eclass_scheme_destroy_t ts_destroy;        /**< Virtual destructor for this scheme. */
-  void               *ts_context;               /**< Anonymous implementation context. */
-};
->>>>>>> f64d5a47
-
-/** The scheme holds implementations for one or more element classes. */
-struct t8_scheme_cxx
-{
-  /** Reference counter for this scheme. */
-  sc_refcount_t       rc;
-
-  /** This array holds one virtual table per element class. */
-  t8_eclass_scheme_c *eclass_schemes[T8_ECLASS_COUNT];
-};
-
-/** Increase the reference counter of a scheme.
- * \param [in,out] scheme       On input, this scheme must be alive, that is,
- *                              exist with positive reference count.
- */
-void                t8_scheme_cxx_ref (t8_scheme_cxx_t * scheme);
-
-/** Decrease the reference counter of a scheme.
- * If the counter reaches zero, this scheme is destroyed.
- * \param [in,out] pscheme      On input, the scheme pointed to must exist
- *                              with positive reference count.  If the
- *                              reference count reaches zero, the scheme is
- *                              destroyed and this pointer set to NULL.
- *                              Otherwise, the pointer is not changed and
- *                              the scheme is not modified in other ways.
- */
-<<<<<<< HEAD
-void                t8_scheme_cxx_unref (t8_scheme_cxx_t ** pscheme);
-
-/* TODO: document, see t8_element_cxx.hxx */
-extern void         t8_scheme_cxx_destroy (t8_scheme_cxx_t * s);
-=======
-void                t8_scheme_unref (t8_scheme_t ** pscheme);
-
-/** Destroy an implementation of a particular element class. */
-void                t8_eclass_scheme_destroy (t8_eclass_scheme_t * ts);
-
-/** Allocate a set of elements suitable for the boundary of a given class.
- * \param [in] scheme           Defines the implementation of the element class.
- * \param [in] theclass         The element class whose boundary we want.
- * \param [in] min_dim          Ignore boundary points of lesser dimension.
- * \param [in] length           Must be equal to the return value
- *                              of \ref t8_eclass_count_boundary.
- * \param [in,out] boundary     On input, array of element pointers of at
- *                              least length \b length.  Filled on output.
- */
-void                t8_eclass_boundary_new (t8_scheme_t * scheme,
-                                            t8_eclass_t theclass, int min_dim,
-                                            int length,
-                                            t8_element_t ** boundary);
-
-/** Destroy a set of elements suitable for the boundary of a given class.
- * \param [in] scheme           Defines the implementation of the element class.
- * \param [in] theclass         The element class whose boundary we have.
- * \param [in] min_dim          Ignore boundary points of lesser dimension.
- * \param [in] length           Must be equal to the return value
- *                              of \ref t8_eclass_count_boundary.
- * \param [in,out] boundary     Array of element pointers holding elements
- *                              as created by \ref t8_eclass_boundary_new.
- *                              The elements are destroyed by this function.
- */
-void                t8_eclass_boundary_destroy (t8_scheme_t * scheme,
-                                                t8_eclass_t theclass,
-                                                int min_dim, int length,
-                                                t8_element_t ** boundary);
-
-/** Return the size of any element of a given class.
- * \param [in] ts               The virtual table for this element class.
- * \return                      The size of an element of class \b ts.
- */
-size_t              t8_element_size (t8_eclass_scheme_t * ts);
-
-/** Return the maximum allowed level for any element of a given class.
- * \param [in] ts               The virtual table for this element class.
- * \return                      The maximum allowed level for elements of class \b ts.
- */
-int                 t8_element_maxlevel (t8_eclass_scheme_t * ts);
-
-/** Return the type of each child in the ordering of the implementation.
- * \param [in] ts       The virtual table for this element class.
- * \param [in] elem     The element whose children are considered.
- * \param [in] childid  Must be between 0 and the number of children (exclusive).
- *                      The number of children is defined in \a t8_element_num_children.
- * \return              The type for the given child.
- */
-t8_eclass_t         t8_element_child_eclass (t8_eclass_scheme_t * ts,
-                                             const t8_element_t * elem,
-                                             int childid);
-
-/** Return the level of a particular element.
- * \param [in] ts      The virtual table for this element class.
- * \param [in] elem    The element whose level should be returned.
- * \return             The level of \b elem.
- */
-int                 t8_element_level (t8_eclass_scheme_t * ts,
-                                      const t8_element_t * elem);
-
-/** Copy all entries of \b source to \b dest. \b dest must be an existing
- *  element. No memory is allocated by this function.
- * \param [in] ts     The virtual table for this element class.
- * \param [in] source The element whose entries will be copied to \b dest.
- * \param [in,out] dest This element's entries will be overwritted with the
- *                    entries of \b source.
- */
-void                t8_element_copy (t8_eclass_scheme_t * ts,
-                                     const t8_element_t * source,
-                                     t8_element_t * dest);
-
-/** Compare two elements.
- * \param [in] ts     The virtual table for this element class.
- * \param [in] elem1  The first element.
- * \param [in] elem2  The second element.
- * \return       negativ if elem1 < elem2, zero if elem1 equals elem2
- *               and positiv if elem1 > elem2.
- *  If elem2 is a copy of elem1 then the elements are equal.
- */
-int                 t8_element_compare (t8_eclass_scheme_t * ts,
-                                        const t8_element_t * elem1,
-                                        const t8_element_t * elem2);
-
-/** Compute the parent of a given element \b elem and store it in \b parent.
- *  \b parent needs to be an existing element. No memory is allocated by this function.
- *  \b elem and \b parent can point to the same element, then the entries of
- *  \b elem are overwritten by the ones of its parent.
- * \param [in] ts     The virtual table for this element class.
- * \param [in] elem   The element whose parent will be computed.
- * \param [in,out] parent This element's entries will be overwritten by those
- *                    of \b elem's parent.
- *                    The storage for this element must exist
- *                    and match the element class of the parent.
- *                    For a pyramid, for example, it may be either a
- *                    tetrahedron or a pyramid depending on \b elem's childid.
- */
-void                t8_element_parent (t8_eclass_scheme_t * ts,
-                                       const t8_element_t * elem,
-                                       t8_element_t * parent);
-
-/** Compute a specific sibling of a given element \b elem and store it in \b sibling.
- *  \b sibling needs to be an existing element. No memory is allocated by this function.
- *  \b elem and \b sibling can point to the same element, then the entries of
- *  \b elem are overwritten by the ones of its i-th sibling.
- * \param [in] ts     The virtual table for this element class.
- * \param [in] elem   The element whose parent will be computed.
- * \param [in] sibid  The id of the sibling computed.
- * \param [in,out] sibling This element's entries will be overwritten by those
- *                    of \b elem's sibid-th sibling.
- *                    The storage for this element must exist
- *                    and match the element class of the sibling.
- *                    For a pyramid, for example, it may be either a
- *                    tetrahedron or a pyramid depending on \b sibid.
- */
-void                t8_element_sibling (t8_eclass_scheme_t * ts,
-                                        const t8_element_t * elem, int sibid,
-                                        t8_element_t * sibling);
-
-/** Return the number of children of an element when it is refined.
- * \param [in] ts     The virtual table for this element class.
- * \param [in] elem   The element whose number of children is returned.
- * \return            The number of children of \a elem if it is to be refined.
- */
-int                 t8_element_num_children (t8_eclass_scheme_t * ts,
-                                             const t8_element_t * elem);
-
-/** Return the number of children of an element's when the element is refined.
- * \param [in] ts     The virtual table for this element class.
- * \param [in] elem   The element whose face is considered.
- * \param [in] face   A face of \a elem.
- * \return            The number of children of \a face if \a elem is to be refined.
- */
-int                 t8_element_num_face_children (t8_eclass_scheme_t * ts,
-                                                  const t8_element_t * elem,
-                                                  int face);
-
-/** Construct the child element of a given number.
- * \param [in] ts       The virtual table for this element class.
- * \param [in] elem     This must be a valid element, bigger than maxlevel.
- * \param [in] childid  The number of the child to construct.
- * \param [in,out] child        The storage for this element must exist
- *                              and match the element class of the child.
- *                              For a pyramid, for example, it may be either a
- *                              tetrahedron or a pyramid depending on \a childid.
- *                              This can be checked by \a t8_element_child_eclass.
- *                              On output, a valid element.
- * \see t8_element_child_eclass
- */
-void                t8_element_child (t8_eclass_scheme_t * ts,
-                                      const t8_element_t * elem, int childid,
-                                      t8_element_t * child);
-
-/** Construct all children of a given element.
- * \param [in] ts       The virtual table for this element class.
- * \param [in] elem     This must be a valid element, bigger than maxlevel.
- * \param [in] length   The length of the output array \a c must match
- *                      the number of children.
- * \param [in,out] c    The storage for these \a length elements must exist
- *                      and match the element class in the children's ordering.
- *                      On output, all children are valid.
- * \see t8_element_num_children
- * \see t8_element_child_eclass
- */
-void                t8_element_children (t8_eclass_scheme_t * ts,
-                                         const t8_element_t * elem,
-                                         int length, t8_element_t * c[]);
-
-/** Compute the child id of an element.
- * \param [in] ts       The virtual table for this element class.
- * \param [in] elem     This must be a valid element.
- * \return              The child id of elem.
- */
-int                 t8_element_child_id (t8_eclass_scheme_t * ts,
-                                         const t8_element_t * elem);
-
-/** Query whether a given set of elements is a family or not.
- * \param [in] ts       The virtual table for this element class.
- * \param [in] fam      An array of as many elements as an element of class
- *                      \b ts has children.
- * \return              Zero if \b fam is not a family, nonzero if it is.
- */
-int                 t8_element_is_family (t8_eclass_scheme_t * ts,
-                                          t8_element_t ** fam);
-
-/* TODO: This could be problematic for pyramids, since elem1 and elem2
- *       could be of different classes. Would need two eclass_schemes as input */
-/** Compute the nearest common ancestor of two elements. That is,
- * the element with highest level that still has both given elements as
- * descendants.
- * \param [in] ts       The virtual table for this element class.
- * \param [in] elem1    The first of the two input elements.
- * \param [in] elem2    The second of the two input elements.
- * \param [in,out] nca  The storage for this element must exist
- *                      and match the element class of the child.
- *                      On output the unique nearest common ancestor of
- *                      \b elem1 and \b elem2.
- */
-void                t8_element_nca (t8_eclass_scheme_t * ts,
-                                    const t8_element_t * elem1,
-                                    const t8_element_t * elem2,
-                                    t8_element_t * nca);
-
-/* TODO: comment */
-void                t8_element_boundary (t8_eclass_scheme_t * ts,
-                                         const t8_element_t * elem,
-                                         int min_dim, int length,
-                                         t8_element_t ** boundary);
-
-/** Initialize the entries of an allocated element according to a
- *  given linear id in a uniform refinement.
- * \param [in] ts       The virtual table for this element class.
- * \param [in,out] elem The element whose entries will be set.
- * \param [in] level    The level of the uniform refinement to consider.
- * \param [in] id       The linear id.
- *                      id must fulfil 0 <= id < 'number of leafs in the uniform refinement'
- */
-void                t8_element_set_linear_id (t8_eclass_scheme_t * ts,
-                                              t8_element_t * elem,
-                                              int level, uint64_t id);
-
-/** Compute the linear id of a given element in a hypothetical uniform
- * refinement of a given level.
- * \param [in] ts       The virtual table for this element class.
- * \param [in] elem     The element whose id we compute.
- * \param [in] level    The level of the uniform refinement to consider.
- * \return              The linear id of the element.
- */
-uint64_t            t8_element_get_linear_id (t8_eclass_scheme_t * ts,
-                                              const t8_element_t * elem,
-                                              int level);
-
-/** Compute the first descendant of a given element.
- * \param [in] ts       The virtual table for this element class.
- * \param [in] elem     The element whose descendant is computed.
- * \param [out] desc    The first element in a uniform refinement of \a elem
- *                      of the maximum possible level.
- */
-void                t8_element_first_descendant (t8_eclass_scheme_t * ts,
-                                                 const t8_element_t * elem,
-                                                 t8_element_t * desc);
-
-int                 t8_element_is_first_descendant (t8_eclass_scheme_t * ts,
-                                                    const t8_element_t * elem,
-                                                    const t8_element_t *
-                                                    desc);
-
-/** Compute the last descendant of a given element.
- * \param [in] ts       The virtual table for this element class.
- * \param [in] elem     The element whose descendant is computed.
- * \param [out] desc    The last element in a uniform refinement of \a elem
- *                      of the maximum possible level.
- */
-void                t8_element_last_descendant (t8_eclass_scheme_t * ts,
-                                                const t8_element_t * elem,
-                                                t8_element_t * desc);
-
-/** Construct the successor in a uniform refinement of a given element.
- * \param [in] ts       The virtual table for this element class.
- * \param [in] elem1    The element whose successor should be constructed.
- * \param [in,out] elem2  The element whose entries will be set.
- * \param [in] level    The level of the uniform refinement to consider.
- */
-void                t8_element_successor (t8_eclass_scheme_t * ts,
-                                          const t8_element_t * elem1,
-                                          t8_element_t * elem2, int level);
-
-void                t8_element_anchor (t8_eclass_scheme_t * ts,
-                                       const t8_element_t * elem,
-                                       int anchor[3]);
-
-/** Compute the root lenght of a given element, that is the length of
- * its level 0 ancestor.
- * \param [in] ts       The virtual table for this element class.
- * \param [in] elem     The element whose root length should be computed.
- * \return              The root length of \a elem
- */
-int                 t8_element_root_len (t8_eclass_scheme_t * ts,
-                                         const t8_element_t * elem);
-
-/** Allocate memory for an array of elements of a given class.
- * \param [in] ts       The virtual table for this element class.
- * \param [in] length   The number of elements to be allocated.
- * \param [in,out] elems On input an array of \b length many unallocated
- *                      element pointers.
- *                      On output all these pointers will point to an allocated
- *                      and uninitialized element.
- */
-void                t8_element_new (t8_eclass_scheme_t * ts,
-                                    int length, t8_element_t ** elems);
-
-/** Deallocate an array of elements.
- * \param [in] ts       The virtual table for this element class.
- * \param [in] length   The number of elements in the array.
- * \param [in,out] elems On input an array of \b length many allocated
- *                      element pointers.
- *                      On output all these pointers will be freed.
- *                      \b elem itself will not be freed by this function.
- */
-void                t8_element_destroy (t8_eclass_scheme_t * ts,
-                                        int length, t8_element_t ** elems);
-
-/** Return a pointer to an t8_element array element indexed by a size_t.
- * \param [in] ts       The virtual table for this element class.
- * \param [in] array    The \ref sc_array storing \t t8_element_t pointers.
- * \param [in] it       The index of the element that should be returned.
- * \return              A pointer to the it-th element in \b array.
- */
-t8_element_t       *t8_element_array_index (t8_eclass_scheme_t * ts,
-                                            sc_array_t * array, size_t it);
->>>>>>> f64d5a47
 
 T8_EXTERN_C_END ();
 
