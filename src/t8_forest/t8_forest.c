/*
  This file is part of t8code.
  t8code is a C library to manage a collection (a forest) of multiple
  connected adaptive space-trees of general element classes in parallel.

  Copyright (C) 2015 the developers

  t8code is free software; you can redistribute it and/or modify
  it under the terms of the GNU General Public License as published by
  the Free Software Foundation; either version 2 of the License, or
  (at your option) any later version.

  t8code is distributed in the hope that it will be useful,
  but WITHOUT ANY WARRANTY; without even the implied warranty of
  MERCHANTABILITY or FITNESS FOR A PARTICULAR PURPOSE.  See the
  GNU General Public License for more details.

  You should have received a copy of the GNU General Public License
  along with t8code; if not, write to the Free Software Foundation, Inc.,
  51 Franklin Street, Fifth Floor, Boston, MA 02110-1301, USA.
*/

#include <t8_refcount.h>
#include <t8_forest.h>
#include <t8_forest/t8_forest_types.h>
#include <t8_forest/t8_forest_partition.h>
#include <t8_cmesh/t8_cmesh_offset.h>

void
t8_forest_init (t8_forest_t * pforest)
{
  t8_forest_t         forest;

  T8_ASSERT (pforest != NULL);

  forest = *pforest = T8_ALLOC_ZERO (t8_forest_struct_t, 1);
  t8_refcount_init (&forest->rc);

  /* sensible (hard error) defaults */
  forest->mpicomm = sc_MPI_COMM_NULL;
  forest->dimension = -1;
  forest->from_method = T8_FOREST_FROM_LAST;

  forest->mpisize = -1;
  forest->mpirank = -1;
  forest->first_local_tree = -1;
  forest->global_num_elements = -1;
  forest->set_adapt_recursive = -1;
}

int
t8_forest_is_initialized (t8_forest_t forest)
{
  if (!(forest != NULL && t8_refcount_is_active (&forest->rc) &&
        !forest->committed)) {
    return 0;
  }

#ifdef T8_ENABLE_DEBUG
  /* TODO: check conditions that must always hold after init and before commit */
  if (0) {
    return 0;
  }
#endif

  return 1;
}

int
t8_forest_is_committed (t8_forest_t forest)
{
  if (!(forest != NULL && t8_refcount_is_active (&forest->rc)
        && forest->committed)) {
    return 0;
  }
#ifdef T8_ENABLE_DEBUG
  /* TODO: check more conditions that must always hold after commit */
  if (0) {
    return 0;
  }
#endif
  return 1;
}

static void
t8_forest_set_mpicomm (t8_forest_t forest, sc_MPI_Comm mpicomm, int do_dup)
{
  T8_ASSERT (forest != NULL);
  T8_ASSERT (forest->rc.refcount > 0);
  T8_ASSERT (!forest->committed);
  T8_ASSERT (forest->mpicomm == sc_MPI_COMM_NULL);
  T8_ASSERT (forest->set_from == NULL);

  T8_ASSERT (mpicomm != sc_MPI_COMM_NULL);

  forest->mpicomm = mpicomm;
  forest->do_dup = do_dup;
}

/* TODO: Change forest mpi logic */
void
t8_forest_set_cmesh (t8_forest_t forest, t8_cmesh_t cmesh, sc_MPI_Comm comm)
{
  int                 do_dup;
  T8_ASSERT (forest != NULL);
  T8_ASSERT (forest->rc.refcount > 0);
  T8_ASSERT (!forest->committed);
  T8_ASSERT (forest->cmesh == NULL);
  T8_ASSERT (forest->set_from == NULL);

  T8_ASSERT (cmesh != NULL);

  if (forest->cmesh != NULL) {
    t8_cmesh_unref (&forest->cmesh);
  }
  if (cmesh != NULL) {
    t8_cmesh_ref (cmesh);
    T8_ASSERT (t8_cmesh_comm_is_valid (cmesh, comm));
  }
  forest->cmesh = cmesh;
  do_dup = 0;
  t8_forest_set_mpicomm (forest, comm, do_dup);
}

void
t8_forest_set_scheme (t8_forest_t forest, t8_scheme_t * scheme)
{
  T8_ASSERT (forest != NULL);
  T8_ASSERT (forest->rc.refcount > 0);
  T8_ASSERT (!forest->committed);
  T8_ASSERT (forest->scheme == NULL);
  T8_ASSERT (forest->set_from == NULL);

  T8_ASSERT (scheme != NULL);

  forest->scheme = scheme;
}

void
t8_forest_set_level (t8_forest_t forest, int level)
{
  T8_ASSERT (forest != NULL);
  T8_ASSERT (forest->rc.refcount > 0);
  T8_ASSERT (!forest->committed);

  T8_ASSERT (0 <= level);

  forest->set_level = level;
}

void
t8_forest_set_copy (t8_forest_t forest, const t8_forest_t set_from)
{
  T8_ASSERT (forest != NULL);
  T8_ASSERT (forest->rc.refcount > 0);
  T8_ASSERT (!forest->committed);
  T8_ASSERT (forest->mpicomm == sc_MPI_COMM_NULL);
  T8_ASSERT (forest->cmesh == NULL);
  T8_ASSERT (forest->scheme == NULL);
  T8_ASSERT (forest->set_from == NULL);

  T8_ASSERT (set_from != NULL);

  forest->set_from = set_from;
  forest->from_method = T8_FOREST_FROM_COPY;
}

void
t8_forest_set_partition (t8_forest_t forest, const t8_forest_t set_from,
                         int set_for_coarsening)
{
  T8_ASSERT (forest != NULL);
  T8_ASSERT (forest->rc.refcount > 0);
  T8_ASSERT (!forest->committed);
  T8_ASSERT (forest->mpicomm == sc_MPI_COMM_NULL);
  T8_ASSERT (forest->cmesh == NULL);
  T8_ASSERT (forest->scheme == NULL);
  T8_ASSERT (forest->set_from == NULL);

  T8_ASSERT (set_from != NULL);

  forest->set_for_coarsening = set_for_coarsening;

  forest->set_from = set_from;
  forest->from_method = T8_FOREST_FROM_PARTITION;
}

void
t8_forest_set_adapt (t8_forest_t forest, const t8_forest_t set_from,
                     t8_forest_adapt_t adapt_fn,
                     t8_forest_replace_t replace_fn, int recursive)
{
  T8_ASSERT (forest != NULL);
  T8_ASSERT (forest->rc.refcount > 0);
  T8_ASSERT (!forest->committed);
  T8_ASSERT (forest->mpicomm == sc_MPI_COMM_NULL);
  T8_ASSERT (forest->cmesh == NULL);
  T8_ASSERT (forest->scheme == NULL);
  T8_ASSERT (forest->set_from == NULL);
  T8_ASSERT (forest->set_adapt_fn == NULL);
  T8_ASSERT (forest->set_adapt_recursive == -1);

  forest->set_adapt_fn = adapt_fn;
  forest->set_replace_fn = replace_fn;
  forest->set_adapt_recursive = recursive != 0;
  forest->set_from = set_from;
  forest->from_method = T8_FOREST_FROM_ADAPT;
}

void
t8_forest_comm_global_num_elements (t8_forest_t forest)
{
  int                 mpiret;
  t8_gloidx_t         local_num_el;
  t8_gloidx_t         global_num_el;

  local_num_el = (t8_gloidx_t) forest->local_num_elements;
  mpiret = sc_MPI_Allreduce (&local_num_el, &global_num_el, 1,
                             T8_MPI_GLOIDX, sc_MPI_SUM, forest->mpicomm);
  SC_CHECK_MPI (mpiret);
  forest->global_num_elements = global_num_el;
}

/* For each tree in a forest compute its first and last descendant */
static void
t8_forest_compute_desc (t8_forest_t forest)
{
  t8_locidx_t         itree_id, num_trees;
  t8_tree_t           itree;
  t8_eclass_scheme_t *ts;
  t8_element_t       *element;

  T8_ASSERT (forest != NULL);
  /* Iterate over all trees */
  num_trees = t8_forest_get_num_local_trees (forest);
  for (itree_id = 0; itree_id < num_trees; itree_id++) {
    /* get a pointer to the tree */
    itree = t8_forest_get_tree (forest, itree_id);
    /* get a pointer to the first element of itree */
    element = (t8_element_t *) t8_sc_array_index_locidx (&itree->elements, 0);
    /* get the eclass scheme associated to tree */
    ts = forest->scheme->eclass_schemes[itree->eclass];
    /* get memory for the trees first descendant */
    t8_element_new (ts, 1, &itree->first_desc);
    /* calculate the first descendant of the first element */
    t8_element_first_descendant (ts, element, itree->first_desc);
    /* get a pointer to the last element of itree */
    element = (t8_element_t *)
      t8_sc_array_index_locidx (&itree->elements,
                                itree->elements.elem_count - 1);
    /* get memory for the trees first descendant */
    t8_element_new (ts, 1, &itree->last_desc);
    /* calculate the last descendant of the first element */
    t8_element_last_descendant (ts, element, itree->last_desc);
  }
}

/* Create the elements on this process given a uniform partition
 * of the coarse mesh. */
static void
t8_forest_populate (t8_forest_t forest)
{
  t8_gloidx_t         child_in_tree_begin;
  t8_gloidx_t         child_in_tree_end;
  t8_gloidx_t         count_elements;
  t8_gloidx_t         num_tree_elements;
  t8_topidx_t         num_local_trees;
  t8_gloidx_t         jt, first_ctree;
  t8_gloidx_t         start, end, et;
  t8_tree_t           tree;
  t8_element_t       *element, *element_succ;
  sc_array_t         *telements;
  t8_eclass_t         tree_class;
  t8_eclass_scheme_t *eclass_scheme;
  t8_gloidx_t         cmesh_first_tree, cmesh_last_tree;

  /* TODO: create trees and quadrants according to uniform refinement */
  t8_cmesh_uniform_bounds (forest->cmesh, forest->set_level,
                           &forest->first_local_tree, &child_in_tree_begin,
                           &forest->last_local_tree, &child_in_tree_end,
                           NULL);

  cmesh_first_tree = t8_cmesh_get_first_treeid (forest->cmesh);
  cmesh_last_tree = cmesh_first_tree +
    t8_cmesh_get_num_local_trees (forest->cmesh) - 1;
  SC_CHECK_ABORT (forest->first_local_tree >= cmesh_first_tree
                  && forest->last_local_tree <= cmesh_last_tree,
                  "cmesh partition does not match the planned forest partition");

  forest->global_num_elements = forest->local_num_elements = 0;
  /* create only the non-empty tree objects */
  if (forest->first_local_tree >= forest->last_local_tree
      && child_in_tree_begin >= child_in_tree_end) {
    /* This processor is empty
     * we still set the tree array to store 0 as the number of trees here */
    forest->trees = sc_array_new (sizeof (t8_tree_struct_t));
    count_elements = 0;
  }
  else {
    /* for each tree, allocate elements */
    num_local_trees = forest->last_local_tree - forest->first_local_tree + 1;
    forest->trees = sc_array_new (sizeof (t8_tree_struct_t));
    sc_array_resize (forest->trees, num_local_trees);
    first_ctree = t8_cmesh_get_first_treeid (forest->cmesh);
    for (jt = forest->first_local_tree, count_elements = 0;
         jt <= forest->last_local_tree; jt++) {
      tree = (t8_tree_t) t8_sc_array_index_topidx (forest->trees,
                                                   jt -
                                                   forest->first_local_tree);
      tree_class = tree->eclass = t8_cmesh_get_tree_class (forest->cmesh,
                                                           jt - first_ctree);
      tree->elements_offset = count_elements;
      eclass_scheme = forest->scheme->eclass_schemes[tree_class];
      T8_ASSERT (eclass_scheme != NULL);
      telements = &tree->elements;
      /* calculate first and last element on this tree */
      start = (jt == forest->first_local_tree) ? child_in_tree_begin : 0;
      end = (jt == forest->last_local_tree) ? child_in_tree_end :
        t8_eclass_count_leaf (tree_class, forest->set_level);
      num_tree_elements = end - start;
      T8_ASSERT (num_tree_elements > 0);
      /* Allocate elements for this processor. */
      sc_array_init_size (telements, t8_element_size (eclass_scheme),
                          num_tree_elements);
      element = (t8_element_t *) t8_sc_array_index_topidx (telements, 0);
      eclass_scheme->elem_set_linear_id (element, forest->set_level, start);
      count_elements++;
      for (et = start + 1; et < end; et++, count_elements++) {
        element_succ =
          (t8_element_t *) t8_sc_array_index_topidx (telements, et - start);
        eclass_scheme->elem_successor (element, element_succ,
                                       forest->set_level);
        /* TODO: process elements here */
        element = element_succ;
      }
    }
  }
  forest->local_num_elements = count_elements;
  /* TODO: if no tree has pyramid type we can optimize this to
   * global_num_elements = global_num_trees * 2^(dim*level)
   */
  t8_forest_comm_global_num_elements (forest);
  /* TODO: figure out global_first_position, global_first_quadrant without comm */
}

/* return nonzero if the first tree of a forest is shared with a smaller
 * process.
 * This is the case if and only if the first descendant of the first tree that we store is
 * not the first possible descendant of that tree.
 */
static int
t8_forest_first_tree_shared (t8_forest_t forest)
{
  t8_tree_t           first_tree;
  t8_element_t       *first_desc, *first_element;
  t8_eclass_t         eclass;
  t8_eclass_scheme_t *ts;
  int                 ret;

  T8_ASSERT (forest != NULL);
  if (forest->trees == NULL
      || forest->first_local_tree > forest->last_local_tree) {
    /* This forest is empty and therefore the first tree is not shared */
    return 0;
  }
  /* Get a pointer to the first tree */
  first_tree = (t8_tree_t) sc_array_index (forest->trees, 0);
  /* Get the eclass scheme of the first tree */
  eclass = first_tree->eclass;
  /* Get the eclass scheme of the first tree */
  ts = forest->scheme->eclass_schemes[eclass];
  /* Calculate the first possible descendant of the first tree */
  /* we do this by first creating a level 0 child of the tree, then
   * calculating its first descendant */
  t8_element_new (ts, 1, &first_element);
  t8_element_set_linear_id (ts, first_element, 0, 0);
  t8_element_new (ts, 1, &first_desc);
  t8_element_first_descendant (ts, first_element, first_desc);
  /* We can now check whether the first possible descendant matches the
   * first local descendant */
  ret = t8_element_compare (ts, first_desc, first_tree->first_desc);
  t8_element_destroy (ts, 1, &first_element);
  t8_element_destroy (ts, 1, &first_desc);
  /* If the descendants are the same then ret is zero and we return false.
   * We return true otherwise */
  return ret;
}

/* Allocate memory for trees and set their values as in from.
 * For each tree allocate enough element memory to fit the elements of from.
 * If copy_elements is true, copy the elements of from into the element memory.
 */
static void
t8_forest_copy_trees (t8_forest_t forest, t8_forest_t from, int copy_elements)
{
  t8_tree_t           tree, fromtree;
  t8_gloidx_t         num_tree_elements;
  t8_topidx_t         jt, number_of_trees;
  t8_eclass_scheme_t *eclass_scheme;

  T8_ASSERT (forest != NULL);
  T8_ASSERT (from != NULL);
  T8_ASSERT (!forest->committed);
  T8_ASSERT (from->committed);

  number_of_trees = from->trees->elem_count;
  forest->trees =
    sc_array_new_size (sizeof (t8_tree_struct_t), number_of_trees);
  sc_array_copy (forest->trees, from->trees);
  for (jt = 0; jt < number_of_trees; jt++) {
    tree = (t8_tree_t) t8_sc_array_index_topidx (forest->trees, jt);
    fromtree = (t8_tree_t) t8_sc_array_index_topidx (from->trees, jt);
    tree->eclass = fromtree->eclass;
    eclass_scheme = forest->scheme->eclass_schemes[tree->eclass];
    num_tree_elements = fromtree->elements.elem_count;
    sc_array_init_size (&tree->elements, t8_element_size (eclass_scheme),
                        num_tree_elements);
    /* TODO: replace with t8_elem_copy (not existing yet), in order to
     * eventually copy additional pointer data stored in the elements? */
    if (copy_elements) {
      sc_array_copy (&tree->elements, &fromtree->elements);
      tree->elements_offset = fromtree->elements_offset;
    }
    else {
      sc_array_truncate (&tree->elements);
    }
  }
  forest->first_local_tree = from->first_local_tree;
  forest->last_local_tree = from->last_local_tree;
  if (copy_elements) {
    forest->local_num_elements = from->local_num_elements;
    forest->global_num_elements = from->global_num_elements;
  }
  else {
    forest->local_num_elements = 0;
    forest->global_num_elements = 0;
  }
}

void
t8_forest_commit (t8_forest_t forest)
{
  int                 mpiret;
  sc_MPI_Comm         comm_dup;

  T8_ASSERT (forest != NULL);
  T8_ASSERT (forest->rc.refcount > 0);
  T8_ASSERT (!forest->committed);

  if (forest->set_from == NULL) {
    T8_ASSERT (forest->mpicomm != sc_MPI_COMM_NULL);
    T8_ASSERT (forest->cmesh != NULL);
    T8_ASSERT (forest->scheme != NULL);
    T8_ASSERT (forest->from_method == T8_FOREST_FROM_LAST);

    /* dup communicator if requested */
    if (forest->do_dup) {
      mpiret = sc_MPI_Comm_dup (forest->mpicomm, &comm_dup);
      SC_CHECK_MPI (mpiret);
      forest->mpicomm = comm_dup;
    }

    /* Set mpirank and mpisize */
    mpiret = sc_MPI_Comm_size (forest->mpicomm, &forest->mpisize);
    SC_CHECK_MPI (mpiret);
    mpiret = sc_MPI_Comm_rank (forest->mpicomm, &forest->mpirank);
    SC_CHECK_MPI (mpiret);
    /* populate a new forest with tree and quadrant objects */
    t8_forest_populate (forest);
    forest->global_num_trees = t8_cmesh_get_num_trees (forest->cmesh);
  }
  else {
    T8_ASSERT (forest->mpicomm == sc_MPI_COMM_NULL);
    T8_ASSERT (forest->cmesh == NULL);
    T8_ASSERT (forest->scheme == NULL);
    T8_ASSERT (!forest->do_dup);
    T8_ASSERT (forest->from_method >= T8_FOREST_FROM_FIRST &&
               forest->from_method < T8_FOREST_FROM_LAST);

    /* TODO: optimize all this when forest->set_from has reference count one */

    /* we must prevent the case that set_from frees the source communicator */
    if (!forest->set_from->do_dup) {
      forest->mpicomm = forest->set_from->mpicomm;
    }
    else {
      mpiret = sc_MPI_Comm_dup (forest->set_from->mpicomm, &forest->mpicomm);
      SC_CHECK_MPI (mpiret);
    }
    forest->do_dup = forest->set_from->do_dup;

    /* Set mpirank and mpisize */
    mpiret = sc_MPI_Comm_size (forest->mpicomm, &forest->mpisize);
    SC_CHECK_MPI (mpiret);
    mpiret = sc_MPI_Comm_rank (forest->mpicomm, &forest->mpirank);
    SC_CHECK_MPI (mpiret);

    /* increase reference count of cmesh and scheme from the input forest */
    t8_cmesh_ref (forest->cmesh = forest->set_from->cmesh);
    t8_scheme_ref (forest->scheme = forest->set_from->scheme);
    /* set the dimension, cmesh and scheme from the old forest */
    forest->dimension = forest->set_from->dimension;
    forest->cmesh = forest->set_from->cmesh;
    forest->scheme = forest->set_from->scheme;
    forest->global_num_trees = forest->set_from->global_num_trees;

    /* TODO: currently we can only handle copy and partition */
    /* T8_ASSERT (forest->from_method == T8_FOREST_FROM_COPY); */
    if (forest->from_method == T8_FOREST_FROM_ADAPT) {
      if (forest->set_adapt_fn != NULL) {
        t8_forest_copy_trees (forest, forest->set_from, 0);
        t8_forest_adapt (forest);
      }
    }
    else if (forest->from_method == T8_FOREST_FROM_PARTITION) {
      forest->global_num_elements = forest->set_from->global_num_elements;
      /* Initialize the trees array of the forest */
      forest->trees = sc_array_new (sizeof (t8_tree_struct_t));
      /* partition the forest */
      t8_forest_partition (forest);
    }

    /* decrease reference count of input forest, possibly destroying it */
    t8_forest_unref (&forest->set_from);
  }
  /* Compute first and last descendant for each tree */
  t8_forest_compute_desc (forest);

  /* we do not need the set parameters anymore */
  forest->set_level = 0;
  forest->set_for_coarsening = 0;
  forest->set_from = NULL;
  forest->committed = 1;
  t8_debugf ("Committed forest with %li local elements and %lli "
             "global elements.\n\tTree range ist from %lli to %lli.\n",
             (long) forest->local_num_elements,
             (long long) forest->global_num_elements,
             (long long) forest->first_local_tree,
             (long long) forest->last_local_tree);
}

<<<<<<< HEAD
t8_locidx_t
t8_forest_get_num_element (t8_forest_t forest)
{
  return forest->local_num_elements;
=======
/* Currently this function is not used */
#if 0
static t8_element_t *
t8_forest_get_first_element (t8_forest_t forest)
{
  t8_tree_t           tree;

  if (forest->trees == NULL || forest->trees->elem_count == 0) {
    return NULL;
  }
  tree = t8_forest_get_tree (forest, 0);
  return (t8_element_t *) sc_array_index (&tree->elements, 0);
}
#endif

/* Compute the offset array for a partition cmesh that should match the
 * forest's partition.
 */
static t8_shmem_array_t
t8_forest_compute_cmesh_offset (t8_forest_t forest, sc_MPI_Comm comm)
{
  t8_shmem_array_t    offset;
  t8_gloidx_t         local_offset;
  int                 first_tree_shared;

  /* initialize the shared memory array */
  t8_shmem_array_init (&offset, sizeof (t8_gloidx_t), forest->mpisize + 1,
                       comm);
  /* Compute whether our first local tree is shared with a smaller rank */
  first_tree_shared = t8_forest_first_tree_shared (forest);
  /* Calculate our entry in the offset array */
  local_offset = t8_offset_first_tree_to_entry (forest->first_local_tree,
                                                first_tree_shared);
  /* allgather the local entries of the offset array */
  t8_shmem_array_allgather (&local_offset, 1, T8_MPI_GLOIDX, offset, 1,
                            T8_MPI_GLOIDX);
  /* Set the last entry of the offset array to the global number of trees */
  t8_shmem_array_set_gloidx (offset, forest->mpisize,
                             forest->global_num_trees);
  return offset;
}

void
t8_forest_partition_cmesh (t8_forest_t forest, sc_MPI_Comm comm)
{
  t8_cmesh_t          cmesh_partition;

  t8_cmesh_init (&cmesh_partition);
  t8_cmesh_set_derive (cmesh_partition, forest->cmesh);
  /* set partition range of new cmesh according to forest trees */
  t8_cmesh_set_partition_offsets (cmesh_partition,
                                  t8_forest_compute_cmesh_offset (forest,
                                                                  comm));
  /* Commit the new cmesh */
  t8_cmesh_commit (cmesh_partition, comm);
  /* unref the old one and set the new cmesh as the cmesh of the forest */
  t8_cmesh_unref (&forest->cmesh);
  forest->cmesh = cmesh_partition;
}

t8_locidx_t
t8_forest_get_num_local_trees (t8_forest_t forest)
{
  t8_locidx_t         num_trees;

  num_trees = forest->last_local_tree - forest->first_local_tree + 1;
  /* assert for possible overflow */
  T8_ASSERT ((t8_gloidx_t) num_trees == forest->last_local_tree
             - forest->first_local_tree + 1);
  if (num_trees < 0) {
    /* Set number of trees to zero if there are none */
    num_trees = 0;
  }
  return num_trees;
}

/* TODO: We use this function in forest_partition when the
 * forest is only partially committed. Thus, we cannot check whether the
 * forest is committed here. */
t8_tree_t
t8_forest_get_tree (t8_forest_t forest, t8_locidx_t ltree_id)
{
  T8_ASSERT (forest->trees != NULL);
  T8_ASSERT (0 <= ltree_id
             && ltree_id < (t8_locidx_t) forest->trees->elem_count);
  return (t8_tree_t) t8_sc_array_index_locidx (forest->trees, ltree_id);
}

t8_cmesh_t
t8_forest_get_cmesh (t8_forest_t forest)
{
  T8_ASSERT (t8_forest_is_committed (forest));
  return forest->cmesh;
}

t8_locidx_t
t8_forest_get_tree_element_count (t8_tree_t tree)
{
  t8_locidx_t         element_count;

  T8_ASSERT (tree != NULL);
  element_count = tree->elements.elem_count;
  T8_ASSERT ((size_t) element_count == tree->elements.elem_count);
  return element_count;
}

/* Return the global index of the first local element */
t8_gloidx_t
t8_forest_get_first_local_element_id (t8_forest_t forest)
{
  t8_gloidx_t         first_element, local_num_elements;
  T8_ASSERT (t8_forest_is_committed (forest));

  /* Convert local_num_elements to t8_gloidx_t */
  local_num_elements = forest->local_num_elements;
  /* MPI Scan over local_num_elements lead the global index of the first
   * local element */
  sc_MPI_Scan (&local_num_elements, &first_element, 1, T8_MPI_GLOIDX,
               sc_MPI_SUM, forest->mpicomm);
  /* MPI_Scan is inklusive, thus it counts our own data.
   * Therefore, we have to subtract it again */
  first_element -= local_num_elements;

  return first_element;
>>>>>>> 8ee60ee0
}

void
t8_forest_write_vtk (t8_forest_t forest, const char *filename)
{
  T8_ASSERT (forest != NULL);
  T8_ASSERT (forest->rc.refcount > 0);
  T8_ASSERT (forest->committed);
}

/* Iterate through all the trees and free the element memory as well as
 * the tree memory.
 */
static void
t8_forest_free_trees (t8_forest_t forest)
{
  t8_tree_t           tree;
  t8_topidx_t         jt, number_of_trees;

  T8_ASSERT (forest != NULL);
  T8_ASSERT (forest->committed);

  number_of_trees = forest->trees->elem_count;
  for (jt = 0; jt < number_of_trees; jt++) {
    tree = (t8_tree_t) t8_sc_array_index_topidx (forest->trees, jt);
    sc_array_reset (&tree->elements);
  }
  sc_array_destroy (forest->trees);
}

/* Completely destroy a forest and unreference all structs that the
 * forest has taken ownership on.
 */
static void
t8_forest_reset (t8_forest_t * pforest)
{
  int                 mpiret;
  t8_forest_t         forest;

  T8_ASSERT (pforest != NULL);
  forest = *pforest;
  T8_ASSERT (forest != NULL);
  T8_ASSERT (forest->rc.refcount == 0);

  if (!forest->committed) {
    if (forest->set_from != NULL) {
      /* in this case we have taken ownership and not released it yet */
      t8_forest_unref (&forest->set_from);
    }
  }
  else {
    T8_ASSERT (forest->set_from == NULL);
  }

  /* undup communicator if necessary */
  if (forest->committed) {
    if (forest->do_dup) {
      mpiret = sc_MPI_Comm_free (&forest->mpicomm);
      SC_CHECK_MPI (mpiret);
    }
    t8_forest_free_trees (forest);
  }

  /* we have taken ownership on calling t8_forest_set_* */
  if (forest->scheme != NULL) {
    t8_scheme_unref (&forest->scheme);
  }
  if (forest->cmesh != NULL) {
    t8_cmesh_unref (&forest->cmesh);
  }

  /* free the memory of the offset array */
  if (forest->element_offsets != NULL) {
    t8_shmem_array_destroy (&forest->element_offsets);
  }
  T8_FREE (forest);
  *pforest = NULL;
}

void
t8_forest_ref (t8_forest_t forest)
{
  T8_ASSERT (forest != NULL);
  t8_refcount_ref (&forest->rc);
}

void
t8_forest_unref (t8_forest_t * pforest)
{
  t8_forest_t         forest;

  T8_ASSERT (pforest != NULL);
  forest = *pforest;
  T8_ASSERT (forest->rc.refcount > 0);
  T8_ASSERT (forest != NULL);

  if (t8_refcount_unref (&forest->rc)) {
    t8_forest_reset (pforest);
  }
}<|MERGE_RESOLUTION|>--- conflicted
+++ resolved
@@ -539,12 +539,12 @@
              (long long) forest->last_local_tree);
 }
 
-<<<<<<< HEAD
 t8_locidx_t
 t8_forest_get_num_element (t8_forest_t forest)
 {
   return forest->local_num_elements;
-=======
+}
+
 /* Currently this function is not used */
 #if 0
 static t8_element_t *
@@ -669,7 +669,6 @@
   first_element -= local_num_elements;
 
   return first_element;
->>>>>>> 8ee60ee0
 }
 
 void
