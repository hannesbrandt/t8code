--- conflicted
+++ resolved
@@ -577,7 +577,17 @@
   if (forest->mpisize > 1) {
     /* Construct a ghost layer, if desired */
     if (forest->do_ghost) {
-<<<<<<< HEAD
+
+      if (forest->cmesh->num_trees_per_eclass[T8_ECLASS_PRISM] > 0) {
+        /* The forest has prism elements, we cannot create the ghost
+         * layer for unbalanced forests */
+        t8_global_productionf ("Warning: The mesh contains prisms and thus "
+                               "the ghost layer can only be created for "
+                               "balanced forests.\n"
+                               "If the forest is not balanced, the created "
+                               "ghost layer is invalid.\n");
+        T8_ASSERT (forest->ghost_algorithm == 1);
+      }
       /* TODO: ghost type */
       switch (forest->ghost_algorithm) {
       case 1:
@@ -591,26 +601,6 @@
         break;
       default:
         SC_ABORT ("Invalid choice of ghost algorithm");
-=======
-      if (forest->cmesh->num_trees_per_eclass[T8_ECLASS_PRISM] > 0) {
-        /* The forest has prism elements, we cannot create the ghost
-         * layer for unbalanced forests */
-        t8_global_productionf ("Warning: The mesh contains prisms and thus "
-                               "the ghost layer can only be created for "
-                               "balanced forests.\n"
-                               "If the forest is not balanced, the created "
-                               "ghost layer is invalid.\n");
-        t8_forest_ghost_create_balanced_only (forest);
-      }
-      else {
-#if 0
-        /* TODO: ghost type */
-        t8_forest_ghost_create (forest);
-#else
-        /* TODO: experimental */
-        t8_forest_ghost_create_topdown (forest);
-#endif
->>>>>>> 4fd56576
       }
     }
   }
