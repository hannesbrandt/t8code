/*
  This file is part of t8code.
  t8code is a C library to manage a collection (a forest) of multiple
  connected adaptive space-trees of general element classes in parallel.

  Copyright (C) 2015 the developers

  t8code is free software; you can redistribute it and/or modify
  it under the terms of the GNU General Public License as published by
  the Free Software Foundation; either version 2 of the License, or
  (at your option) any later version.

  t8code is distributed in the hope that it will be useful,
  but WITHOUT ANY WARRANTY; without even the implied warranty of
  MERCHANTABILITY or FITNESS FOR A PARTICULAR PURPOSE.  See the
  GNU General Public License for more details.

  You should have received a copy of the GNU General Public License
  along with t8code; if not, write to the Free Software Foundation, Inc.,
  51 Franklin Street, Fifth Floor, Boston, MA 02110-1301, USA.
*/

#include <t8_forest/t8_forest_adapt.h>
#include <t8_forest/t8_forest_types.h>
#include <t8_forest.h>
#include <t8_data/t8_containers.h>
#include <t8_element_cxx.hxx>

/* We want to export the whole implementation to be callable from "C" */
T8_EXTERN_C_BEGIN ();

/* Check the lastly inserted elements of an array for recursive coarsening.
 * The last inserted element must be the last element of a family.
 * \param [in] forest  The new forest currently in construction.
 * \param [in] ltreeid The current local tree.
 * \param [in] lelement_id The id of the currently coarsened element in the tree of the original forest.
 * \param [in] ts      The scheme for this local tree.
 * \param [in] telements The array of newly created (adapted) elements.
 *                      The last inserted element must be the last child in its family.
 * \param [in] el_coarsen the index of the first element in \a telement
 *                        array which could be coarsened recursively.
 * \param [in,out] el_inserted On input the number of elements in \a telement, on output
 *                        the new number of elements (so it will be smaller or equal to its input).
 * \param [in] el_buffer Buffer space to store a family of elements.
 */
static void
t8_forest_adapt_coarsen_recursive (t8_forest_t forest, t8_locidx_t ltreeid,
                                   t8_locidx_t lelement_id,
                                   t8_eclass_scheme_c *ts,
                                   t8_element_array_t *telements,
                                   t8_locidx_t el_coarsen,
                                   t8_locidx_t *el_inserted,
                                   t8_element_t **el_buffer)
{
  t8_element_t       *element;
  t8_element_t      **fam;
  t8_locidx_t         pos, i;
  size_t              elements_in_array;
  int                 num_siblings, isfamily;
  int                 child_id;
  /* el_inserted is the index of the last element in telements plus one.
   * el_coarsen is the index of the first element which could possibly
   * be coarsened. */

  elements_in_array = t8_element_array_get_count (telements);
  T8_ASSERT (*el_inserted == (t8_locidx_t) elements_in_array);
  T8_ASSERT (el_coarsen >= 0);
  element = t8_element_array_index_locidx (telements, *el_inserted - 1);

  T8_ASSERT (ts->t8_element_level (element) > 0);

  num_siblings = ts->t8_element_num_siblings (element);
<<<<<<< HEAD
  // T8_ASSERT (ts->t8_element_child_id (element) == num_siblings - 1);
=======
>>>>>>> 512b2006

  fam = el_buffer;
  pos = *el_inserted - num_siblings;
  isfamily = 1;
  child_id = ts->t8_element_child_id (element);
  while (isfamily && pos >= el_coarsen && child_id > 0 && child_id
         == num_siblings - 1) {
    isfamily = 1;
    /* Get all elements at indices pos, pos + 1, ... ,pos + num_siblings - 1 */
    for (i = 0; i < num_siblings && pos + i < (t8_locidx_t) elements_in_array;
         i++) {
      fam[i] = t8_element_array_index_locidx (telements, pos + i);
    }
    if (i == num_siblings) {
      isfamily = ts->t8_element_is_family (fam);
    }
    else {
      isfamily = 0;
    }
    if (isfamily
        && forest->set_adapt_fn (forest, forest->set_from, ltreeid,
                                 lelement_id, ts, isfamily, num_siblings,
                                 fam) < 0) {
      /* Coarsen the element */
      *el_inserted -= num_siblings - 1;
      /* remove num_children - 1 elements from the array */
      T8_ASSERT (elements_in_array == t8_element_array_get_count (telements));
      T8_ASSERT (ts->t8_element_level (element) > 0);
      ts->t8_element_parent (fam[0], fam[0]);
<<<<<<< HEAD
      num_siblings = ts->t8_element_num_children (fam[0]);
      elements_in_array -= num_siblings - 1;
=======
      /*Shorten the array by the number of siblings of the fine element */
      elements_in_array -= num_siblings - 1;
      num_siblings = ts->t8_element_num_siblings (fam[0]);
>>>>>>> 512b2006
      t8_element_array_resize (telements, elements_in_array);
      /* Set element to the new constructed parent. Since resizing the array
       * may change the position in memory, we have to do it after resizing. */
      element = t8_element_array_index_locidx (telements, pos);
    }
    else {
      /* If the elements are no family or
       * the family is not to be coarsened we abort the coarsening process */
      isfamily = 0;
    }
    pos -= num_siblings - 1;
  }
}

/* Check the lastly inserted element of an array for recursive refining.
 * \param [in] forest  The new forest currently in construction.
 * \param [in] ltreeid The current local tree.
 * \param [in] lelement_id The id of the currently coarsened element in the tree of the original forest.
 * \param [in] ts      The scheme for this local tree.
 * \param [in] elem_list Helper list to temporarily insert the newly refined elements.
 *                       These will eventually get copied to \a telements.
 * \param [in] telements The array of newly created (adapted) elements.
 *                      The last inserted element must be the last child in its family.
 * \param [in,out] num_inserted On input the number of elements in \a telement, on output
 *                        the new number of elements (so it will be smaller or equal to its input).
 * \param [in] el_buffer Enough buffer space to store all children of the lastly created element.
 */
static void
t8_forest_adapt_refine_recursive (t8_forest_t forest, t8_locidx_t ltreeid,
                                  t8_locidx_t lelement_id,
                                  t8_eclass_scheme_c *ts,
                                  sc_list_t * elem_list,
                                  t8_element_array_t *telements,
                                  t8_locidx_t *num_inserted,
                                  t8_element_t **el_buffer)
{
  t8_element_t       *insert_el;
  int                 num_children;
  int                 ci;

  if (elem_list->elem_count <= 0) {
    return;
  }

  while (elem_list->elem_count > 0) {
    /* Until the list is empty we
     * - remove the first element from the list.
     * - Check whether it should get refined
     * - If yes, we add all its children to the list
     * - If no, we add the element to the array of new elements
     */
    el_buffer[0] = (t8_element_t *) sc_list_pop (elem_list);
    num_children = ts->t8_element_num_children (el_buffer[0]);
    if (forest->set_adapt_fn (forest, forest->set_from, ltreeid, lelement_id,
                              ts, 0, 1, el_buffer) > 0) {
      /* The element should be refined */
      if (ts->t8_element_level (el_buffer[0]) < forest->maxlevel) {
        /* only refine, if we do not exceed the maximum allowed level */
        /* Create the children and add them to the list */
        ts->t8_element_new (num_children - 1, el_buffer + 1);
        ts->t8_element_children (el_buffer[0], num_children, el_buffer);
        for (ci = num_children - 1; ci >= 0; ci--) {
          (void) sc_list_prepend (elem_list, el_buffer[ci]);
        }
      }
    }
    else {
      /* This element should not get refined,
       * we remove it from the buffer and add it to the array of new elements. */
      insert_el = t8_element_array_push (telements);
      ts->t8_element_copy (el_buffer[0], insert_el);
      ts->t8_element_destroy (1, el_buffer);
      (*num_inserted)++;
    }
  }
}

/* TODO: optimize this when we own forest_from */
void
t8_forest_adapt (t8_forest_t forest)
{
  t8_forest_t         forest_from;
  sc_list_t          *refine_list = NULL;       /* This is only needed when we adapt recursively */
  t8_element_array_t *telements, *telements_from;
  t8_locidx_t         ltree_id, num_trees;
  t8_locidx_t         el_considered;
  t8_locidx_t         el_inserted;
  t8_locidx_t         el_coarsen;
  t8_locidx_t         num_el_from;
  t8_locidx_t         el_offset;
  size_t              num_children, zz, num_siblings,
    curr_size_elements_from, curr_size_elements;
  t8_tree_t           tree, tree_from;
  t8_eclass_scheme_c *tscheme;
  t8_element_t      **elements, **elements_from;
  int                 refine;
  int                 ci;
  int                 is_family;

  T8_ASSERT (forest != NULL);
  T8_ASSERT (forest->set_from != NULL);
  T8_ASSERT (forest->set_adapt_recursive != -1);

  /* if profiling is enabled, measure runtime */
  if (forest->profile != NULL) {
    forest->profile->adapt_runtime = -sc_MPI_Wtime ();
    /* DO NOT DELETE THE FOLLOWING line.
     * even if you do not want this output. It fixes a bug that occured on JUQUEEN, where the
     * runtimes were computed to 0.
     * Only delete the line, if you know what you are doing. */
    t8_global_productionf ("Start adadpt %f %f\n", sc_MPI_Wtime (),
                           forest->profile->adapt_runtime);
  }

  forest_from = forest->set_from;
  t8_global_productionf ("Into t8_forest_adapt from %lld total elements\n",
                         (long long) forest_from->global_num_elements);

  /* TODO: Allocate memory for the trees of forest.
   * Will we do this here or in an extra function? */
  T8_ASSERT (forest->trees->elem_count == forest_from->trees->elem_count);

  if (forest->set_adapt_recursive) {
    refine_list = sc_list_new (NULL);
  }
  forest->local_num_elements = 0;
  el_offset = 0;
  num_trees = t8_forest_get_num_local_trees (forest);
  /* Iterate over the trees and build the new element arrays for each one. */
  for (ltree_id = 0; ltree_id < num_trees; ltree_id++) {
    /* Get the new and old tree and the new and old element arrays */
    tree = t8_forest_get_tree (forest, ltree_id);
    tree_from = t8_forest_get_tree (forest_from, ltree_id);
    telements = &tree->elements;
    telements_from = &tree_from->elements;
    const t8_element_t *first_element_from = t8_element_array_index_locidx
      (telements_from, 0);
    /* Number of elements in the old tree */
    num_el_from = (t8_locidx_t) t8_element_array_get_count (telements_from);
    T8_ASSERT (num_el_from ==
               t8_forest_get_tree_num_elements (forest_from, ltree_id));
    /* Get the element scheme for this tree */
    tscheme = t8_forest_get_eclass_scheme (forest_from, tree->eclass);
    /* Index of the element we currently consider for refinement/coarsening. */
    el_considered = 0;
    /* Index into the newly inserted elements */
    el_inserted = 0;
    /* el_coarsen is the index of the first element in the new element
     * array which could be coarsened recursively. */
    el_coarsen = 0;
<<<<<<< HEAD
    num_children =
      tscheme->t8_element_num_children (t8_element_array_index_locidx
                                        (telements_from, 0));
    curr_size_elements = num_children;
    curr_size_elements_from =
      tscheme->t8_element_num_siblings (t8_element_array_index_locidx
                                        (telements_from, 0));
=======
    num_children = tscheme->t8_element_num_children (first_element_from);
    curr_size_elements = num_children;
    curr_size_elements_from =
      tscheme->t8_element_num_siblings (first_element_from);
>>>>>>> 512b2006
    /* Buffer for a family of new elements */
    elements = T8_ALLOC (t8_element_t *, num_children);
    /* Buffer for a family of old elements */
    elements_from = T8_ALLOC (t8_element_t *, curr_size_elements_from);
    /* We now iterate over all elements in this tree and check them for refinement/coarsening. */
    while (el_considered < num_el_from) {
      int                 num_elements_to_adapt_callback;

      /* Will get set to 1 later if this is a family */
      is_family = 0;

      /* Load the current element and at most num_siblings-1 many others into
       * the elements_from buffer. Stop when we are certain that they cannot from
       * a family.
       * At the end is_family will be true, if these elements form a family.
       */

      num_siblings =
        tscheme->t8_element_num_siblings (t8_element_array_index_locidx
                                          (telements_from, el_considered));

      if (num_siblings > curr_size_elements_from) {
<<<<<<< HEAD
=======
        /* Enlarge the elements_from buffer if required */
>>>>>>> 512b2006
        elements_from =
          T8_REALLOC (elements_from, t8_element_t *, num_siblings);
        curr_size_elements_from = num_siblings;
      }
      for (zz = 0; zz < (unsigned int) num_siblings &&
           el_considered + (t8_locidx_t) zz < num_el_from; zz++) {
        elements_from[zz] = t8_element_array_index_locidx (telements_from,
                                                           el_considered +
                                                           zz);
        /* This is a quick check whether we build up a family here and could
         * abort early if not.
         * If the child id of the current element is not zz, then it cannot
         * be part of a family (Since we can only have a family if child ids
         * are 0, 1, 2, ... zz, ... num_siblings-1).
         * This check is however not sufficient - therefore, we call is_family later. */
        if ((size_t) tscheme->t8_element_child_id (elements_from[zz]) != zz) {
          break;
        }
      }
      if (zz != num_siblings
          || !tscheme->t8_element_is_family (elements_from)) {
        /* We are certain that the elements do not form a family.
         * So we will only pass the first element to the adapt callback. */
        is_family = 0;
        num_elements_to_adapt_callback = 1;
      }
      else {
        /* We will pass a family to the adapt callback */
        is_family = 1;
        num_elements_to_adapt_callback = num_siblings;
      }
      T8_ASSERT (!is_family || tscheme->t8_element_is_family (elements_from));

      /* Pass the element, or the family to the adapt callback.
       * The output will be > 0 if the element should be refined
       *                    = 0 if the element should remain as is
       *                    < 0 if we passed a family and it should get coarsened.
       */
      refine =
        forest->set_adapt_fn (forest, forest->set_from, ltree_id,
                              el_considered, tscheme, is_family,
                              num_elements_to_adapt_callback, elements_from);

      T8_ASSERT (is_family || refine >= 0);
      if (refine > 0 && tscheme->t8_element_level (elements_from[0]) >=
          forest->maxlevel) {
        /* Only refine an element if it does not exceed the maximum level */
        refine = 0;
      }
      if (refine > 0) {
        /* The first element is to be refined */
        num_children = tscheme->t8_element_num_children (elements_from[0]);
        if (num_children > curr_size_elements) {
          elements = T8_REALLOC (elements, t8_element_t *, num_children);
          curr_size_elements = num_children;
        }
        if (forest->set_adapt_recursive) {
          /* Create the children of this element */
          tscheme->t8_element_new (num_children, elements);
          tscheme->t8_element_children (elements_from[0], num_children,
                                        elements);
          for (ci = num_children - 1; ci >= 0; ci--) {
            /* Prepend the children to the refine_list.
             * These should now be the only elements in the list.
             */
            (void) sc_list_prepend (refine_list, elements[ci]);
          }
          /* We now recursively check the newly created elements for refinement. */
          t8_forest_adapt_refine_recursive (forest, ltree_id, el_considered,
                                            tscheme, refine_list, telements,
                                            &el_inserted, elements);
          /* el_coarsen is the index of the first element in the new element
           * array which could be coarsened recursively.
           * We can set this here to the next element after the current family, since a family that emerges from a refinement will never be coarsened */
          el_coarsen = el_inserted + num_children;
        }
        else {
          (void) t8_element_array_push_count (telements, num_children);
          for (zz = 0; zz < num_children; zz++) {
            elements[zz] =
              t8_element_array_index_locidx (telements, el_inserted + zz);
          }
          tscheme->t8_element_children (elements_from[0], num_children,
                                        elements);
          el_inserted += num_children;
        }
        el_considered++;
      }
      else if (refine < 0) {
        /* The elements form a family and are to be coarsened. */
        /* Make room for one more new element. */
        elements[0] = t8_element_array_push (telements);
        /* Compute the parent of the current family.
         * This parent is now inserted in telements. */
        T8_ASSERT (tscheme->t8_element_level (elements_from[0]) > 0);
        tscheme->t8_element_parent (elements_from[0], elements[0]);
        /*num_siblings is now equivalent to the number of children of elements[0],
         * as num_siblings is always associated with elements_from*/
        num_children = num_siblings;
        el_inserted++;
<<<<<<< HEAD
        if (num_siblings > curr_size_elements) {
          elements = T8_REALLOC (elements, t8_element_t *, num_siblings);
          curr_size_elements = num_siblings;
=======
        if (num_children > curr_size_elements) {
          elements = T8_REALLOC (elements, t8_element_t *, num_children);
          curr_size_elements = num_children;
>>>>>>> 512b2006
        }
        if (forest->set_adapt_recursive) {
          /* Adaptation is recursive.
           * We check whether the just generated parent is the last in its
           * family (and not the only one).
           * If so, we check this family for recursive coarsening. */
          const int           child_id =
            tscheme->t8_element_child_id (elements[0]);
          if (child_id > 0 && (size_t) child_id == num_children - 1) {
            t8_forest_adapt_coarsen_recursive (forest, ltree_id,
                                               el_considered, tscheme,
                                               telements, el_coarsen,
                                               &el_inserted, elements);
          }
        }
        el_considered += num_siblings;
      }
      else {

        /* The considered elements are neither to be coarsened nor is the first
         * one to be refined.
         * We copy the element to the new element array. */
        T8_ASSERT (refine == 0);
        elements[0] = t8_element_array_push (telements);
        tscheme->t8_element_copy (elements_from[0], elements[0]);
        el_inserted++;
        const int           child_id =
          tscheme->t8_element_child_id (elements[0]);
        if (forest->set_adapt_recursive && child_id > 0
            && (size_t) tscheme->t8_element_child_id (elements[0])
            == num_children - 1) {
          /* If adaptation is recursive and this was the last element in its
           * family (and not the only one), we need to check for recursive coarsening. */
          t8_forest_adapt_coarsen_recursive (forest, ltree_id, el_considered,
                                             tscheme, telements, el_coarsen,
                                             &el_inserted, elements);
        }
        el_considered++;
      }
    }
    /* Check that if we had recursive adaptation, the refine list is now empty. */
    T8_ASSERT (!forest->set_adapt_recursive || refine_list->elem_count == 0);
    /* Set the new element offset of this tree */
    tree->elements_offset = el_offset;
    el_offset += el_inserted;
    /* Add to the new number of local elements. */
    forest->local_num_elements += el_inserted;
    /* Possibly shrink the telements array to the correct size */
    t8_element_array_resize (telements, el_inserted);

    /* clean up */
    T8_FREE (elements);
    T8_FREE (elements_from);
  }
  if (forest->set_adapt_recursive) {
    /* clean up */
    sc_list_destroy (refine_list);
  }

  /* We now adapted all local trees */
  /* Compute the new global number of elements */
  t8_forest_comm_global_num_elements (forest);
  t8_global_productionf ("Done t8_forest_adapt with %lld total elements\n",
                         (long long) forest->global_num_elements);

  /* if profiling is enabled, measure runtime */
  if (forest->profile != NULL) {
    forest->profile->adapt_runtime += sc_MPI_Wtime ();
    /* DO NOT DELETE THE FOLLOWING line.
     * even if you do not want this output. It fixes a bug that occured on JUQUEEN, where the
     * runtimes were computed to 0.
     * Only delete the line, if you know what you are doing. */
    t8_global_productionf ("End adadpt %f %f\n", sc_MPI_Wtime (),
                           forest->profile->adapt_runtime);
  }
}

T8_EXTERN_C_END ();<|MERGE_RESOLUTION|>--- conflicted
+++ resolved
@@ -70,10 +70,6 @@
   T8_ASSERT (ts->t8_element_level (element) > 0);
 
   num_siblings = ts->t8_element_num_siblings (element);
-<<<<<<< HEAD
-  // T8_ASSERT (ts->t8_element_child_id (element) == num_siblings - 1);
-=======
->>>>>>> 512b2006
 
   fam = el_buffer;
   pos = *el_inserted - num_siblings;
@@ -103,14 +99,9 @@
       T8_ASSERT (elements_in_array == t8_element_array_get_count (telements));
       T8_ASSERT (ts->t8_element_level (element) > 0);
       ts->t8_element_parent (fam[0], fam[0]);
-<<<<<<< HEAD
-      num_siblings = ts->t8_element_num_children (fam[0]);
-      elements_in_array -= num_siblings - 1;
-=======
       /*Shorten the array by the number of siblings of the fine element */
       elements_in_array -= num_siblings - 1;
       num_siblings = ts->t8_element_num_siblings (fam[0]);
->>>>>>> 512b2006
       t8_element_array_resize (telements, elements_in_array);
       /* Set element to the new constructed parent. Since resizing the array
        * may change the position in memory, we have to do it after resizing. */
@@ -261,20 +252,10 @@
     /* el_coarsen is the index of the first element in the new element
      * array which could be coarsened recursively. */
     el_coarsen = 0;
-<<<<<<< HEAD
-    num_children =
-      tscheme->t8_element_num_children (t8_element_array_index_locidx
-                                        (telements_from, 0));
-    curr_size_elements = num_children;
-    curr_size_elements_from =
-      tscheme->t8_element_num_siblings (t8_element_array_index_locidx
-                                        (telements_from, 0));
-=======
     num_children = tscheme->t8_element_num_children (first_element_from);
     curr_size_elements = num_children;
     curr_size_elements_from =
       tscheme->t8_element_num_siblings (first_element_from);
->>>>>>> 512b2006
     /* Buffer for a family of new elements */
     elements = T8_ALLOC (t8_element_t *, num_children);
     /* Buffer for a family of old elements */
@@ -297,10 +278,7 @@
                                           (telements_from, el_considered));
 
       if (num_siblings > curr_size_elements_from) {
-<<<<<<< HEAD
-=======
         /* Enlarge the elements_from buffer if required */
->>>>>>> 512b2006
         elements_from =
           T8_REALLOC (elements_from, t8_element_t *, num_siblings);
         curr_size_elements_from = num_siblings;
@@ -401,15 +379,9 @@
          * as num_siblings is always associated with elements_from*/
         num_children = num_siblings;
         el_inserted++;
-<<<<<<< HEAD
-        if (num_siblings > curr_size_elements) {
-          elements = T8_REALLOC (elements, t8_element_t *, num_siblings);
-          curr_size_elements = num_siblings;
-=======
         if (num_children > curr_size_elements) {
           elements = T8_REALLOC (elements, t8_element_t *, num_children);
           curr_size_elements = num_children;
->>>>>>> 512b2006
         }
         if (forest->set_adapt_recursive) {
           /* Adaptation is recursive.
