--- conflicted
+++ resolved
@@ -267,7 +267,6 @@
                     vertices[6 + i]) * corner_coords[1] : 0.) +
         len * (vertices[6 + i] - vertices[3 + i]) * corner_coords[dim - 1]
         + vertices[i];
-<<<<<<< HEAD
     }
     break;
   case T8_ECLASS_PRISM:
@@ -284,8 +283,6 @@
         len * (tri_vertices[3 + i] - tri_vertices[i]) * corner_coords[0] +
         len * (tri_vertices[6 + i] - tri_vertices[3 + i]) * corner_coords[1]
         + tri_vertices[i];
-=======
->>>>>>> 8a64b800
     }
     break;
   case T8_ECLASS_QUAD:
