--- conflicted
+++ resolved
@@ -393,17 +393,12 @@
 
 void
 t8_forest_element_from_ref_coords (t8_forest_t forest, t8_locidx_t ltreeid, const t8_element_t *element,
-<<<<<<< HEAD
-                                   const double *ref_coords, double *coords_out, const int stretch_elements)
-=======
                                    const double *ref_coords, const size_t num_coords, double *coords_out,
-                                   sc_array_t *stretch_factors)
->>>>>>> 5a0952b4
+                                   const int stretch_elements)
 {
   double tree_ref_coords[3] = { 0 };
   const t8_eclass_t tree_class = t8_forest_get_tree_class (forest, ltreeid);
   const t8_eclass_scheme_c *scheme = t8_forest_get_eclass_scheme (forest, tree_class);
-<<<<<<< HEAD
   const t8_cmesh_t cmesh = t8_forest_get_cmesh (forest);
   const t8_gloidx_t gtreeid = t8_forest_global_tree_id (forest, ltreeid);
 
@@ -426,12 +421,6 @@
     scheme->t8_element_reference_coords (element, ref_coords, NULL, tree_ref_coords);
   }
   t8_geometry_evaluate (cmesh, gtreeid, tree_ref_coords, coords_out);
-=======
-  scheme->t8_element_reference_coords (element, ref_coords, num_coords, tree_ref_coords);
-  const t8_cmesh_t cmesh = t8_forest_get_cmesh (forest);
-  const t8_gloidx_t gtreeid = t8_forest_global_tree_id (forest, ltreeid);
-  t8_geometry_evaluate (cmesh, gtreeid, tree_ref_coords, num_coords, coords_out);
->>>>>>> 5a0952b4
 }
 
 /* Compute the diameter of an element. */
@@ -476,6 +465,7 @@
 t8_forest_element_centroid (t8_forest_t forest, t8_locidx_t ltreeid, const t8_element_t *element, double *coordinates)
 {
   t8_eclass_scheme_c *ts;
+  t8_element_shape_t element_shape;
   double corner_coords[3] = { 0.0 };
 
   T8_ASSERT (t8_forest_is_committed (forest));
@@ -485,26 +475,11 @@
   ts = t8_forest_get_eclass_scheme (forest, tree_class);
   T8_ASSERT (ts->t8_element_is_valid (element));
 
-<<<<<<< HEAD
   /* Get the element class and calculate the centroid using its element
    * reference coordinates */
   element_shape = t8_element_shape (ts, element);
   t8_forest_element_from_ref_coords (forest, ltreeid, element, t8_element_centroid_ref_coords[element_shape],
                                      coordinates, 0);
-=======
-  /* Initialize the centroid with (0, 0, 0). */
-  memset (coordinates, 0, 3 * sizeof (double));
-  /* Get the number of corners of the element. */
-  const int num_corners = ts->t8_element_num_corners (element);
-  for (int icorner = 0; icorner < num_corners; icorner++) {
-    /* For each corner, add its coordinates to the centroids coordinates. */
-    t8_forest_element_coordinate (forest, ltreeid, element, icorner, corner_coords);
-    /* coordinates = coordinates + corner_coords */
-    t8_vec_axpy (corner_coords, coordinates, 1);
-  }
-  /* Divide each coordinate by num_corners */
-  t8_vec_ax (coordinates, 1. / num_corners);
->>>>>>> 5a0952b4
 }
 
 /* Compute the length of the line from one corner to a second corner in an element */
