/*
  This file is part of t8code.
  t8code is a C library to manage a collection (a forest) of multiple
  connected adaptive space-trees of general element classes in parallel.

  Copyright (C) 2015 the developers

  t8code is free software; you can redistribute it and/or modify
  it under the terms of the GNU General Public License as published by
  the Free Software Foundation; either version 2 of the License, or
  (at your option) any later version.

  t8code is distributed in the hope that it will be useful,
  but WITHOUT ANY WARRANTY; without even the implied warranty of
  MERCHANTABILITY or FITNESS FOR A PARTICULAR PURPOSE.  See the
  GNU General Public License for more details.

  You should have received a copy of the GNU General Public License
  along with t8code; if not, write to the Free Software Foundation, Inc.,
  51 Franklin Street, Fifth Floor, Boston, MA 02110-1301, USA.
*/

#include <sc_statistics.h>
#include <t8_refcount.h>
#include <t8_vec.h>
#include <t8_forest.h>
#include <t8_forest/t8_forest_types.h>
#include <t8_forest/t8_forest_cxx.h>
#include <t8_forest/t8_forest_partition.h>
#include <t8_forest/t8_forest_private.h>
#include <t8_forest/t8_forest_ghost.h>
#include <t8_forest/t8_forest_balance.h>
#include <t8_element_cxx.hxx>
#include <t8_cmesh/t8_cmesh_trees.h>
#include <t8_cmesh/t8_cmesh_offset.h>

/* We want to export the whole implementation to be callable from "C" */
T8_EXTERN_C_BEGIN ();

/* Compute the maximum possible refinement level in a forest. */
void
t8_forest_compute_maxlevel (t8_forest_t forest)
{
  /* Ensure that the maxlevel does not increase the maximum level of any
   * class in the forest */
  int                 eclass_it;
  int                 maxlevel;
  t8_eclass_scheme_c *ts;

  T8_ASSERT (t8_cmesh_is_committed (forest->cmesh));
  forest->maxlevel = -1;
  for (eclass_it = T8_ECLASS_VERTEX; eclass_it < T8_ECLASS_COUNT; eclass_it++) {
    if (forest->cmesh->num_trees_per_eclass[eclass_it] > 0) {
      /* If there are trees of this class, compute the maxlevel of the class */
      ts = t8_forest_get_eclass_scheme_before_commit (forest, (t8_eclass_t)
                                                      eclass_it);
      maxlevel = ts->t8_element_maxlevel ();
      /* Compute the minimum of this level and the stored maxlevel */
      if (forest->maxlevel == -1) {
        forest->maxlevel = maxlevel;
      }
      else {
        forest->maxlevel = SC_MIN (maxlevel, forest->maxlevel);
      }
    }
  }
  T8_ASSERT (forest->maxlevel >= 0);
  t8_debugf ("Computed maxlevel %i\n", forest->maxlevel);
}

/* Return the maximum level of a forest */
int
t8_forest_get_maxlevel (t8_forest_t forest)
{
  T8_ASSERT (t8_forest_is_committed (forest));
  T8_ASSERT (forest->maxlevel >= 0);
#ifdef T8_ENABLE_DEBUG
  /* Ensure that the maxlevel does not increase the maximum level of any
   * class in the forest */
  int                 eclass_it;
  t8_eclass_scheme_c *ts;
  for (eclass_it = 0; eclass_it < T8_ECLASS_COUNT; eclass_it++) {
    if (forest->cmesh->num_trees_per_eclass[eclass_it] > 0) {
      ts = t8_forest_get_eclass_scheme (forest, (t8_eclass_t) eclass_it);
      T8_ASSERT (forest->maxlevel <= ts->t8_element_maxlevel ());
    }
  }
#endif
  return forest->maxlevel;
}

/* Compute the minimum refinement level, such that a uniform forest on a cmesh
 * does not have empty processes */
int
t8_forest_min_nonempty_level (t8_cmesh_t cmesh, t8_scheme_cxx_t * scheme)
{
  int                 level, min_num_childs, maxlevel;
  t8_eclass_scheme_c *ts;
  int                 eclass;
  t8_element_t       *element;

  if (cmesh->mpisize <= cmesh->num_trees) {
    /* If there are more trees than processes, level 0 is the minimum */
    return 0;
  }

  /* Compute the minumum number of children for a tree in the cmesh */
  /* Also compute the maximum possible level */
  min_num_childs = 100;
  maxlevel = 100;
  for (eclass = T8_ECLASS_ZERO; eclass < T8_ECLASS_COUNT; eclass++) {
    if (cmesh->num_trees_per_eclass[eclass] > 0) {
      ts = scheme->eclass_schemes[eclass];
      /* Compute the number of children of the root tree. */
      ts->t8_element_new (1, &element);
      ts->t8_element_set_linear_id (element, 0, 0);
      min_num_childs =
        SC_MIN (min_num_childs, ts->t8_element_num_children (element));
      ts->t8_element_destroy (1, &element);
      /* Compute the minimum possible maximum refinement level */
      maxlevel = SC_MIN (maxlevel, ts->t8_element_maxlevel ());
    }
  }

  /* To compute the level, we need the smallest l such that
   * trees * min_num_child^l >= mpisize
   *  <=>  l >= log (mpisize/trees) / log (min_num_child)
   */
  level =
    ceil (log (cmesh->mpisize / (double) cmesh->num_trees) /
          log (min_num_childs));
  return level;
}

int
t8_forest_is_equal (t8_forest_t forest_a, t8_forest_t forest_b)
{
  t8_locidx_t         num_local_trees_a, num_local_trees_b;
  t8_locidx_t         elems_in_tree_a, elems_in_tree_b;
  t8_locidx_t         ielem;
  t8_locidx_t         itree;
  t8_element_t       *elem_a, *elem_b;
  t8_eclass_scheme_c *ts_a, *ts_b;

  T8_ASSERT (t8_forest_is_committed (forest_a));
  T8_ASSERT (t8_forest_is_committed (forest_b));

  /* Check number of trees */
  num_local_trees_a = t8_forest_get_num_local_trees (forest_a);
  num_local_trees_b = t8_forest_get_num_local_trees (forest_b);
  if (num_local_trees_a != num_local_trees_b) {
    return 0;
  }

  /* Check element arrays for equality */
  for (itree = 0; itree < num_local_trees_a; itree++) {
    /* Check the schemes for equality */
    ts_a =
      t8_forest_get_eclass_scheme (forest_a,
                                   t8_forest_get_tree_class (forest_a,
                                                             itree));
    ts_b =
      t8_forest_get_eclass_scheme (forest_b,
                                   t8_forest_get_tree_class (forest_b,
                                                             itree));
    if (ts_a != ts_b) {
      return 0;
    }
    /* Check the elements for equality */
    elems_in_tree_a = t8_forest_get_tree_num_elements (forest_a, itree);
    elems_in_tree_b = t8_forest_get_tree_num_elements (forest_b, itree);
    if (elems_in_tree_a != elems_in_tree_b) {
      return 0;
    }
    for (ielem = 0; ielem < elems_in_tree_a; ielem++) {
      /* Get pointers to both elements */
      elem_a = t8_forest_get_element_in_tree (forest_a, itree, ielem);
      elem_b = t8_forest_get_element_in_tree (forest_b, itree, ielem);
      /* check for equality */
      if (ts_a->t8_element_compare (elem_a, elem_b)) {
        /* The elements are not equal */
        return 0;
      }
    }
  }
  return 1;
}

/* Given function values at the four edge points of a unit square and
 * a point within that square, interpolate the function value at this point.
 * \param [in]    vertex  An array of size at least dim giving the coordinates of the vertex to interpolate
 * \param [in]    corner_values An array of size 2^dim * 3, giving for each corner (in zorder) of
 *                        the unit square/cube its function values in 3D space.
 * \param [out]   evaluated_function An array of size 3, on output the function values
 *                        at \a vertex are stored here.
 */
static void
t8_forest_bilinear_interpolation (const double *vertex,
                                  const double *corner_values,
                                  int dim, double *evaluated_function)
{
  int                 i;
  double              temp[3] = { 0 };

  for (i = 0; i < 3; i++) {
    temp[i] = corner_values[0 * 3 + i] * (1 - vertex[0]) * (1 - vertex[1])      /* x=0 y=0 */
      +corner_values[1 * 3 + i] * vertex[0] * (1 - vertex[1])   /* x=1 y=0 */
      +corner_values[2 * 3 + i] * (1 - vertex[0]) * vertex[1]   /* x=0 y=1 */
      +corner_values[3 * 3 + i] * vertex[0] * vertex[1];        /* x=1 y=1 */
    if (dim == 3) {
      temp[i] *= (1 - vertex[2]);
      temp[i] += (corner_values[4 * 3 + i] * (1 - vertex[0]) * (1 - vertex[1])  /* x=0 y=0 z=1 */
                  +corner_values[5 * 3 + i] * vertex[0] * (1 - vertex[1])       /* x=1 y=0 z=1 */
                  +corner_values[6 * 3 + i] * (1 - vertex[0]) * vertex[1]       /* x=0 y=1 z=1 */
                  +corner_values[7 * 3 + i] * vertex[0] * vertex[1])    /* x=1 y=1 z=1 */
        *vertex[2];
    }
    evaluated_function[i] = temp[i];
  }
}

/* given an element in a coarse tree, the corner coordinates of the coarse tree
 * and a corner number of the element compute the coordinates of that corner
 * within the coarse tree.
 */
/* TODO: replace ltree_id argument with ts argument. */
void
t8_forest_element_coordinate (t8_forest_t forest, t8_locidx_t ltree_id,
                              const t8_element_t * element,
                              const double *vertices, int corner_number,
                              double *coordinates)
{
  int                 corner_coords[3], i;
  double              vertex_coords[3];
  t8_eclass_scheme_c *ts;
  t8_eclass_t         tree_class;
  double              len;
  int                 dim;

  T8_ASSERT (forest != NULL);
  T8_ASSERT (forest->scheme_cxx != NULL);
  /* Get the tree's class and scheme */
  tree_class = t8_forest_get_tree_class (forest, ltree_id);
  ts = t8_forest_get_eclass_scheme (forest, tree_class);
  /* Get the dimension */
  dim = t8_eclass_to_dimension[tree_class];
  len = 1. / ts->t8_element_root_len (element);
  ts->t8_element_vertex_coords (element, corner_number, corner_coords);
<<<<<<< HEAD
  /* Get the element's shape */
  element_shape = ts->t8_element_shape (element);
  /* Check whether we support this element shape */
  T8_ASSERT (element_shape == T8_ECLASS_VERTEX
             || element_shape == T8_ECLASS_TRIANGLE
             || element_shape == T8_ECLASS_TET
             || element_shape == T8_ECLASS_QUAD
             || element_shape == T8_ECLASS_HEX
             || element_shape == T8_ECLASS_LINE
             || element_shape == T8_ECLASS_PRISM
             || element_shape == T8_ECLASS_PYRAMID);
  /* Compute the coordinates, depending on the shape of the element */
  t8_debugf("element shape: %i\n", (int)element_shape);
  switch (element_shape) {
=======
  /* Check whether we support this tree_class */
  T8_ASSERT (tree_class == T8_ECLASS_VERTEX
             || tree_class == T8_ECLASS_TRIANGLE
             || tree_class == T8_ECLASS_TET
             || tree_class == T8_ECLASS_QUAD
             || tree_class == T8_ECLASS_HEX
             || tree_class == T8_ECLASS_LINE
             || tree_class == T8_ECLASS_PRISM);
  /* Compute the coordinates, depending on the class of the tree */
  switch (tree_class) {
>>>>>>> 9c477765
  case T8_ECLASS_VERTEX:
    T8_ASSERT (corner_number == 0);
    /* A vertex has exactly one corner, and we already know its coordinates, since they are
     * the same as the trees coordinates. */
    for (i = 0; i < 3; i++) {
      coordinates[i] = corner_coords[i];
    }
    break;
  case T8_ECLASS_LINE:
    corner_coords[2] = 0;
    corner_coords[1] = 0;
    for (i = 0; i < 3; i++) {
      coordinates[i] =
        len * (vertices[3 + i] - vertices[i]) * corner_coords[0] +
        vertices[i];
    }
    break;
  case T8_ECLASS_TRIANGLE:
    corner_coords[2] = 0;
  case T8_ECLASS_TET:
    for(i = 0; i < 4; i++){
        printf("x: %f y: %f z: %f\n", vertices[4*i], vertices[4*i] +1, vertices[4*i +2]);
    }
    printf("computed coords: \n");
    for (i = 0; i < 3; i++) {
      coordinates[i] =
        len * (vertices[3 + i] - vertices[i]) * corner_coords[0] +
        (dim ==
         3 ? len * (vertices[9 + i] -
                    vertices[6 + i]) * corner_coords[1] : 0.) +
        len * (vertices[6 + i] - vertices[3 + i]) * corner_coords[dim - 1]
        + vertices[i];
        printf("%f ", coordinates[i]);
    }
    printf("\n");
    printf("\n");
    break;
  case T8_ECLASS_PRISM:
    /*Prisminterpolation, via height, and triangle */
    /*Get a triangle at the specific height */
    double              tri_vertices[9];
    for (i = 0; i < 9; i++) {
      tri_vertices[i] =
        len * (vertices[9 + i] - vertices[i]) * corner_coords[2] +
        vertices[i];
    }
    /*And interpolate on the triangle*/
    for (i = 0; i < 3; i++) {
      coordinates[i] =
        len * (tri_vertices[3 + i] - tri_vertices[i]) * corner_coords[0] +
        len * (tri_vertices[6 + i] - tri_vertices[3 + i]) * corner_coords[1]
        + tri_vertices[i];
    }
    break;
  case T8_ECLASS_QUAD:
    corner_coords[2] = 0;
  case T8_ECLASS_HEX:
    /* Store the coordinates of the corner scaled to the unit square/cube */
    /* vertex_coords = len * corner_coords */
    for (i = 0; i < 3; i++) {
      vertex_coords[i] = len * corner_coords[i];
    }
    t8_forest_bilinear_interpolation ((const double *) vertex_coords,
                                      vertices, dim, coordinates);
    break;
  case T8_ECLASS_PYRAMID:
      double temp[3], temp2[3], temp3[3];
      for(i = 0; i<3; i++){
          vertex_coords[i] = len * corner_coords[i];
      }
      for(i = 0; i<3;i++){
          /*Interpolation in x direction*/
          temp[i] = (vertices[3+i] - vertices[i])*vertex_coords[0]+vertices[i];
          temp2[i] = (vertices[9+i] - vertices[6+i])*vertex_coords[0]+vertices[6+i];
          /*Interpolation in y direction*/
          temp3[i] = (temp2[i] - temp[i])*vertex_coords[1]+temp[i];
          /*Interpolation on z-direction*/
          coordinates[i] = (vertices[12 + i] - vertices[9+i])*vertex_coords[2] + temp3[i];
      }
      break;

  default:
    SC_ABORT ("Forest coordinate computation is supported only for "
              "vertices/lines/triangles/tets/quads/prisms/hexes.");
  }
  return;
}

/* Compute the diameter of an element. */
double
t8_forest_element_diam (t8_forest_t forest, t8_locidx_t ltreeid,
                        const t8_element_t * element, const double *vertices)
{
  t8_eclass_t         tree_class;
  t8_eclass_scheme_c *ts;

  double              centroid[3], coordinates[3];
  double              dist;
  int                 i, num_corners;

  /* Get the element's eclass and scheme */
  tree_class = t8_forest_get_tree_class (forest, ltreeid);
  ts = t8_forest_get_eclass_scheme (forest, tree_class);
  /* validity check */
  T8_ASSERT (ts->t8_element_is_valid (element));

  /* We approximate the diameter as twice the average of the distances
   * from the vertices to the centroid. */

  num_corners = ts->t8_element_num_corners (element);

  /* Compute the centroid */
  t8_forest_element_centroid (forest, ltreeid, element, vertices, centroid);
  dist = 0;
  for (i = 0; i < num_corners; i++) {
    /* Compute coordinates of this corner */
    t8_forest_element_coordinate (forest, ltreeid, element, vertices, i,
                                  coordinates);
    /* Compute the distance to the midpoint */
    dist += t8_vec_dist (coordinates, centroid);
  }
  /* We approximate the diameter as twice the average of the distances
   * from the vertices to the centroid. */
  return 2 * dist / num_corners;
}

/* Compute the center of mass of an element.
 * The center of mass of a polygon with vertices x_1, ... , x_n
 * is given by   1/n * (x_1 + ... + x_n)
 */
void
t8_forest_element_centroid (t8_forest_t forest, t8_locidx_t ltreeid,
                            const t8_element_t * element,
                            const double *vertices, double *coordinates)
{
  double              corner_coords[3];
  int                 num_corners, icorner;
  t8_eclass_t         tree_class;
  t8_eclass_scheme_c *ts;

  T8_ASSERT (t8_forest_is_committed (forest));

  /* Get the tree's eclass and scheme */
  tree_class = t8_forest_get_tree_class (forest, ltreeid);
  ts = t8_forest_get_eclass_scheme (forest, tree_class);
  T8_ASSERT (ts->t8_element_is_valid (element));

  /* initialize the centroid with 0 */
  memset (coordinates, 0, 3 * sizeof (double));
  /* get the number of corners of element */
  num_corners = ts->t8_element_num_corners (element);
  for (icorner = 0; icorner < num_corners; icorner++) {
    /* For each corner, add its coordinates to the centroids coordinates. */
    t8_forest_element_coordinate (forest, ltreeid, element, vertices, icorner,
                                  corner_coords);
    /* coordinates = coordinates + corner_coords */
    t8_vec_axpy (corner_coords, coordinates, 1);
  }
  /* Divide each coordinate by num_corners */
  t8_vec_ax (coordinates, 1. / num_corners);
}

/* Compute the length of the line from one corner to a second corner in an element */
static double
t8_forest_element_line_length (t8_forest_t forest, t8_locidx_t ltreeid,
                               const t8_element_t * element,
                               const double *vertices, int corner_a,
                               int corner_b)
{
  double              coordinates_a[3], coordinates_b[3];
  double              length;

  t8_forest_element_coordinate (forest, ltreeid, element, vertices, corner_a,
                                coordinates_a);
  t8_forest_element_coordinate (forest, ltreeid, element, vertices, corner_b,
                                coordinates_b);

  /* Compute the euclidean distance */
  length = t8_vec_dist (coordinates_a, coordinates_b);
  /* return it */
  return length;
}

/* Compute the area of a triangle given by 3 vectors */
static double
t8_forest_element_triangle_area (double coordinates[3][3])
{
  double              v_1v_1, v_1v_2, v_2v_2;

  /* Compute vectors v_1 and v_2 */
  /* v_1 = v_1 - v_0 */
  t8_vec_axpy (coordinates[0], coordinates[1], -1);
  /* v_2 = v_2 - v_0 */
  t8_vec_axpy (coordinates[0], coordinates[2], -1);
  /* compute scalar products */
  v_1v_1 = t8_vec_dot (coordinates[1], coordinates[1]);
  v_1v_2 = t8_vec_dot (coordinates[1], coordinates[2]);
  v_2v_2 = t8_vec_dot (coordinates[2], coordinates[2]);

  /* compute determinant and half it */
  return 0.5 * sqrt (fabs (v_1v_1 * v_2v_2 - v_1v_2 * v_1v_2));
}

static double
t8_forest_element_tet_volume (double coordinates[4][3])
{
  /* We compute the volume as a sixth of the determinant of the
   * three vectors of the corners minus the forth vector.
   * Let the corners be a, b, c, and d.
   * V = 1/6 |det (a-d,b-d,c-d)|
   * This can be rewritten as
   * V = |(a-d)*((b-d) x (c-d))|/6
   */
  double              cross[3];
  int                 i;

  /* subtract the 4-th vector from the other 3 */
  for (i = 0; i < 3; i++) {
    t8_vec_axpy (coordinates[3], coordinates[i], -1);
  }

  /* Compute the cross product of the 2nd and 3rd */
  t8_vec_cross (coordinates[1], coordinates[2], cross);

  /* return |(a-d) * ((b-d)x(c-d))| / 6 */
  return fabs (t8_vec_dot (coordinates[0], cross)) / 6;
}

/* Compute an element's volume */
double
t8_forest_element_volume (t8_forest_t forest, t8_locidx_t ltreeid,
                          const t8_element_t * element,
                          const double *vertices)
{
  t8_eclass_t         tree_class;
  t8_element_shape_t  element_shape;
  t8_eclass_scheme_c *ts;

  T8_ASSERT (t8_forest_is_committed (forest));

  /* get the eclass of the forest */
  tree_class = t8_forest_get_tree_class (forest, ltreeid);
  ts = t8_forest_get_eclass_scheme (forest, tree_class);
  /* Get the geometrical shape of the element */
  element_shape = ts->t8_element_shape (element);

  switch (element_shape) {
  case T8_ECLASS_VERTEX:
    /* vertices do not have any volume */
    return 0;
  case T8_ECLASS_LINE:
    /* for line, the volume equals the diameter */
    return t8_forest_element_diam (forest, ltreeid, element, vertices);
  case T8_ECLASS_QUAD:
    {
      int                 face_a, face_b, corner_a, corner_b;
      double              coordinates[3][3];
      t8_eclass_scheme_c *ts;
      /* We use this formula for computing the surface area for a parallelogram
       * (we use parallelogram as approximation for the element).
       *
       *  A = | det (v_1*v_1 v_1*v_2) |
       *      |     (v_2*v_1 v_2*v_2) |
       * v_1
       *  x --- x
       *  |     |
       *  |     |
       *  x --- x
       * 0       v_2
       */
      /* Compute the faces meeting at vertex 0 */
      ts = t8_forest_get_eclass_scheme (forest, T8_ECLASS_QUAD);
      face_a = ts->t8_element_get_corner_face (element, 0, 0);
      face_b = ts->t8_element_get_corner_face (element, 0, 1);
      /* Compute the other corners of these faces */
      corner_a = ts->t8_element_get_face_corner (element, face_a, 1);
      corner_b = ts->t8_element_get_face_corner (element, face_b, 1);
      T8_ASSERT (corner_a != 0 && corner_b != 0);
      T8_ASSERT (corner_a != corner_b);
      /* Compute the coordinates of vertex 0, a and b */
      t8_forest_element_coordinate (forest, ltreeid, element, vertices,
                                    0, coordinates[0]);
      t8_forest_element_coordinate (forest, ltreeid, element, vertices,
                                    corner_a, coordinates[1]);
      t8_forest_element_coordinate (forest, ltreeid, element, vertices,
                                    corner_b, coordinates[2]);
      return 2 * t8_forest_element_triangle_area (coordinates);
    }
    break;
  case T8_ECLASS_TRIANGLE:
    {
      double              coordinates[3][3];
      int                 i;
      /* We use the same formula as for quads but divide the result in half.
       *    v_2
       *    x
       *   /  \
       *  x -- x
       * 0     v_1
       *  A = | det (v_1*v_1 v_1*v_2) |
       *      |     (v_2*v_1 v_2*v_2) |
       *
       * This is not an approximation as in the quad case, since a
       * triangle always spans a parallelogram.
       */
      for (i = 0; i < 3; i++) {
        t8_forest_element_coordinate (forest, ltreeid, element, vertices,
                                      i, coordinates[i]);
      }
      return t8_forest_element_triangle_area (coordinates);
    }
    break;
  case T8_ECLASS_TET:
    {
      /* We compute the volume as a sixth of the determinant of the
       * three vectors of the corners minus the forth vector.
       * Let the corners be a, b, c, and d.
       * V = 1/6 |det (a-d,b-d,c-d)|
       * This can be rewritten as
       * V = |(a-d)*((b-d) x (c-d))|/6
       */
      double              coordinates[4][3];
      int                 i;

      /* Compute the 4 corner coordinates */
      for (i = 0; i < 4; i++) {
        t8_forest_element_coordinate (forest, ltreeid, element, vertices, i,
                                      coordinates[i]);
      }

      return t8_forest_element_tet_volume (coordinates);
    }
    break;
  case T8_ECLASS_HEX:
    {
      /* We compute the volume as the determinant of the three vectors
       * from corner 0 to 1, to 2, to 4 (in Z-order).
       */
      double              coordinates[4][3], cross[3];
      int                 i;

      /* Get the coordinates of the four corners */
      t8_forest_element_coordinate (forest, ltreeid, element, vertices, 0,
                                    coordinates[0]);
      t8_forest_element_coordinate (forest, ltreeid, element, vertices, 1,
                                    coordinates[1]);
      t8_forest_element_coordinate (forest, ltreeid, element, vertices, 2,
                                    coordinates[2]);
      t8_forest_element_coordinate (forest, ltreeid, element, vertices, 4,
                                    coordinates[3]);

      /* Compute the difference of each corner with corner 0 */
      for (i = 1; i < 4; i++) {
        t8_vec_axpy (coordinates[0], coordinates[i], -1);
      }

      /* Compute the cross product of the 2nd and 3rd */
      t8_vec_cross (coordinates[2], coordinates[3], cross);

      /* return |(a-d) * ((b-d)x(c-d))| */
      return fabs (t8_vec_dot (coordinates[1], cross));
    }
  case T8_ECLASS_PRISM:

    {
      /* We divide the prism into 3 tetrahdra and compute their
       * volumes. */
      double              coordinates[4][3], volume;

      /* The first tetrahedron has prism vertices 0, 1, 2, and 4 */
      t8_forest_element_coordinate (forest, ltreeid, element, vertices, 0,
                                    coordinates[0]);
      t8_forest_element_coordinate (forest, ltreeid, element, vertices, 1,
                                    coordinates[1]);
      t8_forest_element_coordinate (forest, ltreeid, element, vertices, 2,
                                    coordinates[2]);
      t8_forest_element_coordinate (forest, ltreeid, element, vertices, 4,
                                    coordinates[3]);
      volume = t8_forest_element_tet_volume (coordinates);

      /* The second tetrahedron has prism vertices 0, 2, 3, and 4 */
      t8_forest_element_coordinate (forest, ltreeid, element, vertices, 0,
                                    coordinates[0]);
      t8_forest_element_coordinate (forest, ltreeid, element, vertices, 2,
                                    coordinates[1]);
      t8_forest_element_coordinate (forest, ltreeid, element, vertices, 3,
                                    coordinates[2]);
      t8_forest_element_coordinate (forest, ltreeid, element, vertices, 4,
                                    coordinates[3]);
      volume += t8_forest_element_tet_volume (coordinates);

      /* The third tetrahedron has prism vertices 2, 3, 4, and 5 */
      t8_forest_element_coordinate (forest, ltreeid, element, vertices, 2,
                                    coordinates[0]);
      t8_forest_element_coordinate (forest, ltreeid, element, vertices, 3,
                                    coordinates[1]);
      t8_forest_element_coordinate (forest, ltreeid, element, vertices, 4,
                                    coordinates[2]);
      t8_forest_element_coordinate (forest, ltreeid, element, vertices, 5,
                                    coordinates[3]);
      volume += t8_forest_element_tet_volume (coordinates);

      return volume;
    }
  default:
    SC_ABORT_NOT_REACHED ();
  }
  return -1;                    /* default return prevents compiler warning */
}

/* Compute the area of an element's face */
double
t8_forest_element_face_area (t8_forest_t forest, t8_locidx_t ltreeid,
                             const t8_element_t * element, int face,
                             const double *vertices)
{

  t8_eclass_t         tree_class;
  t8_element_shape_t  face_shape;
  t8_eclass_scheme_c *ts;

  T8_ASSERT (t8_forest_is_committed (forest));

  /* get the eclass of the forest */
  tree_class = t8_forest_get_tree_class (forest, ltreeid);
  /* get the element's scheme and the face scheme */
  ts = t8_forest_get_eclass_scheme (forest, tree_class);
  face_shape = ts->t8_element_face_shape (element, face);

  switch (face_shape) {
  case T8_ECLASS_VERTEX:
    /* vertices do not have volume */
    return 0;
    break;
  case T8_ECLASS_LINE:
    {
      int                 corner_a, corner_b;

      /* Compute the two endnotes of the face line */
      corner_a = ts->t8_element_get_face_corner (element, face, 0);
      corner_b = ts->t8_element_get_face_corner (element, face, 1);

      /* Compute the length of this line */
      return t8_forest_element_line_length (forest, ltreeid, element,
                                            vertices, corner_a, corner_b);
    }
    break;
  case T8_ECLASS_TRIANGLE:
    {
      double              coordinates[3][3];
      int                 i, face_corner;

      /* Compute the coordinates of the triangle's vertices */
      for (i = 0; i < 3; i++) {
        face_corner = ts->t8_element_get_face_corner (element, face, i);
        t8_forest_element_coordinate (forest, ltreeid, element, vertices,
                                      face_corner, coordinates[i]);
      }

      /* Compute the area of the triangle */
      return t8_forest_element_triangle_area (coordinates);
    }
    break;
  case T8_ECLASS_QUAD:
    /* Consider this quad face divided in two triangles:
     * 2   3
     *  x--x
     *  |\ |
     *  | \|
     *  x--x
     * 0    1
     *
     * We approximate its area as the sum of the two triangle areas. */
    {
      double              coordinates[3][3], area;
      int                 i, face_corner;

      /* Compute the coordinates of the first triangle's vertices */
      for (i = 0; i < 3; i++) {
        face_corner = ts->t8_element_get_face_corner (element, face, i);
        t8_forest_element_coordinate (forest, ltreeid, element, vertices,
                                      face_corner, coordinates[i]);
      }
      /* Compute the first triangle's area */
      area = 0;
      area = t8_forest_element_triangle_area (coordinates);

      /* Since the function element_triangle_are has modified coordinates,
       * we recompute all corner coordinates for the second triangle. */
      for (i = 0; i < 3; i++) {
        face_corner = ts->t8_element_get_face_corner (element, face, i + 1);
        t8_forest_element_coordinate (forest, ltreeid, element, vertices,
                                      face_corner, coordinates[i]);
      }

      area += t8_forest_element_triangle_area (coordinates);
      return area;
    }
  default:
    SC_ABORT ("Not implemented.\n");
  }
  return -1;                    /* default return prevents compiler warning */
}

void
t8_forest_element_face_centroid (t8_forest_t forest, t8_locidx_t ltreeid,
                                 const t8_element_t * element, int face,
                                 const double *vertices, double centroid[3])
{
  t8_eclass_t         tree_class;
  t8_element_shape_t  face_shape;
  t8_eclass_scheme_c *ts;

  T8_ASSERT (t8_forest_is_committed (forest));
  /* get the eclass of the forest */
  tree_class = t8_forest_get_tree_class (forest, ltreeid);
  /* get the element's scheme and the face shape */
  ts = t8_forest_get_eclass_scheme (forest, tree_class);
  face_shape = ts->t8_element_face_shape (element, face);

  switch (face_shape) {
  case T8_ECLASS_VERTEX:
    {
      /* Element is a line, the face midpoint is the vertex itself */
      int                 corner;
      /* Get the index of the corner that is the face */
      corner = ts->t8_element_get_face_corner (element, face, 0);
      /* Compute the coordinates of this corner */
      t8_forest_element_coordinate (forest, ltreeid, element, vertices,
                                    corner, centroid);
      return;
    }
    break;
  case T8_ECLASS_LINE:
    {
      int                 corner_a, corner_b;
      double              vertex_a[3];

      /* Compute the corner indices of the face */
      corner_a = ts->t8_element_get_face_corner (element, face, 0);
      corner_b = ts->t8_element_get_face_corner (element, face, 1);
      /* Compute the vertex coordinates of these corners */
      t8_forest_element_coordinate (forest, ltreeid, element, vertices,
                                    corner_a, vertex_a);
      t8_forest_element_coordinate (forest, ltreeid, element, vertices,
                                    corner_b, centroid);

      /* Compute the average of those coordinates */
      /* centroid = centroid + vertex_a */
      t8_vec_axpy (vertex_a, centroid, 1);
      /* centroid /= 2 */
      t8_vec_ax (centroid, 0.5);
      return;
    }
    break;
  case T8_ECLASS_TRIANGLE:
  case T8_ECLASS_QUAD:
    {
      double              coordinates[4][3];
      int                 i, corner, num_corners;

      /* We compute the average of all corner coordinates */
      num_corners = face_shape == T8_ECLASS_TRIANGLE ? 3 : 4;
      for (i = 0; i < num_corners; i++) {
        corner = ts->t8_element_get_face_corner (element, face, i);
        t8_forest_element_coordinate (forest, ltreeid, element, vertices,
                                      corner, coordinates[i]);
      }

      for (i = 1; i < num_corners; i++) {
        /* coordinates[0] = SUM (coordinates[i]) */
        t8_vec_axpy (coordinates[i], coordinates[0], 1);
      }
      /* centroid = coordinates[0] */
      t8_vec_axb (coordinates[0], centroid, 1, 0);
      /* divide by num corners */
      t8_vec_ax (centroid, 1. / num_corners);
      return;
    }
    break;
  default:
    SC_ABORT_NOT_REACHED ();
  }
}

void
t8_forest_element_face_normal (t8_forest_t forest, t8_locidx_t ltreeid,
                               const t8_element_t * element, int face,
                               const double *tree_vertices, double normal[3])
{
  t8_eclass_t         tree_class;
  t8_element_shape_t  face_shape;
  t8_eclass_scheme_c *ts;

  T8_ASSERT (t8_forest_is_committed (forest));
  /* get the eclass of the forest */
  tree_class = t8_forest_get_tree_class (forest, ltreeid);
  /* get the element's scheme and the face scheme */
  ts = t8_forest_get_eclass_scheme (forest, tree_class);
  face_shape = ts->t8_element_face_shape (element, face);

  switch (face_shape) {
  case T8_ECLASS_VERTEX:
    /* TODO: normal of a line */
    SC_ABORT_NOT_REACHED ();
  case T8_ECLASS_LINE:
    {
      int                 corner_a, corner_b;
      double              vertex_a[3], vertex_b[3], center[3];
      double              vb_vb, c_vb, c_n;
      double              norm;

      /* We approximate the normal vector via this geometric construction:
       *
       *    x ---- x V
       *    |      |
       *    |   C  |-->N
       *    |      |
       *    x ---- x 0
       *
       *   Since V,C in R^3, we need N perpendicular to V and N in space (C,V)
       *   This N is given by N = C - <C,V>/<V,V> V
       *   <.,.> being the dot product.
       *   Since in general the corner is not 0, we consider the affine problem
       *   with corner vectoy V_a and V_b, and shift it by -V_a.
       */
      /* Compute the two endnotes of the face line */
      corner_a = ts->t8_element_get_face_corner (element, face, 0);
      corner_b = ts->t8_element_get_face_corner (element, face, 1);
      /* Compute the coordinates of the endnotes */
      t8_forest_element_coordinate (forest, ltreeid, element, tree_vertices,
                                    corner_a, vertex_a);
      t8_forest_element_coordinate (forest, ltreeid, element, tree_vertices,
                                    corner_b, vertex_b);
      /* Compute the center */
      t8_forest_element_centroid (forest, ltreeid, element, tree_vertices,
                                  center);

      /* Compute the difference with V_a.
       * Compute the dot products */
      vb_vb = c_vb = 0;
      /* vertex_b = vertex_b - vertex_a */
      t8_vec_axpy (vertex_a, vertex_b, -1);
      /* center = center - vertex_a */
      t8_vec_axpy (vertex_a, center, -1);
      /* vertex_b * vertex_b */
      vb_vb = t8_vec_dot (vertex_b, vertex_b);
      /* center * vertex_b */
      c_vb = t8_vec_dot (center, vertex_b);

      /* Compute N = C - <C,V>/<V,V> V
       * compute the norm of N
       * compute N*C */
      t8_vec_axpyz (vertex_b, center, normal, -1 * c_vb / vb_vb);
      norm = t8_vec_norm (normal);
      T8_ASSERT (norm != 0);
      c_n = t8_vec_dot (center, normal);

      /* If N*C > 0 then N points inwards, so we have to reverse it */
      if (c_n > 0) {
        norm *= -1;
      }
      /* divide normal by its normal to normalize it */
      t8_vec_ax (normal, 1. / norm);

      return;
    }
    break;
  case T8_ECLASS_QUAD:
    /* Consider this quad face divided in two triangles:
     * 2   3
     *  x--x
     *  |\ |
     *  | \|
     *  x--x
     * 0    1
     *
     * We approximate the normal of the quad face as the normal of
     * the triangle spanned by the corners 0, 1, and 2.
     */
  case T8_ECLASS_TRIANGLE:
    {
      /* We construct the normal as the cross product of two spanning
       * vectors for the triangle*/
      int                 corner, i;
      double              corner_vertices[3][3], center[3];
      double              norm, c_n;

      for (i = 0; i < 3; i++) {
        /* Compute the i-th corner */
        corner = ts->t8_element_get_face_corner (element, face, i);
        /* Compute the coordinates of this corner */
        t8_forest_element_coordinate (forest, ltreeid, element,
                                      tree_vertices, corner,
                                      corner_vertices[i]);
      }
      /* Subtract vertex 0 from the other two */
      t8_vec_axpy (corner_vertices[0], corner_vertices[1], -1);
      t8_vec_axpy (corner_vertices[0], corner_vertices[2], -1);

      /* Compute the cross product of the two,
       * and the norm of the cross product */
      t8_vec_cross (corner_vertices[1], corner_vertices[2], normal);
      norm = t8_vec_norm (normal);
      T8_ASSERT (norm != 0);
      /* Compute the coordinates of the center of the element */
      t8_forest_element_centroid (forest, ltreeid, element, tree_vertices,
                                  center);
      /* Compute center = center - vertex_0 */
      t8_vec_axpy (corner_vertices[0], center, -1);
      /* Compute the dot-product of normal and center */
      c_n = t8_vec_dot (center, normal);
      /* if c_n is positiv, the computed normal points inwards, so we have to reverse it */
      if (c_n > 0) {
        norm = -norm;
      }
      /* Divide normal by norm to normalize it */
      t8_vec_ax (normal, 1. / norm);
    }
    break;
  default:
    SC_ABORT ("Not implemented.\n");
  }
}

/* For each tree in a forest compute its first and last descendant */
void
t8_forest_compute_desc (t8_forest_t forest)
{
  t8_locidx_t         itree_id, num_trees, num_elements;
  t8_tree_t           itree;
  t8_eclass_scheme_c *ts;
  t8_element_t       *element;

  T8_ASSERT (forest != NULL);
  /* Iterate over all trees */
  num_trees = t8_forest_get_num_local_trees (forest);
  for (itree_id = 0; itree_id < num_trees; itree_id++) {
    /* get a pointer to the tree */
    itree = t8_forest_get_tree (forest, itree_id);
    /* get the eclass scheme associated to tree */
    ts = forest->scheme_cxx->eclass_schemes[itree->eclass];
    /* get a pointer to the first element of itree */
    element = t8_element_array_index_locidx (&itree->elements, 0);
    /* get memory for the trees first descendant */
    ts->t8_element_new (1, &itree->first_desc);
    /* calculate the first descendant of the first element */
    ts->t8_element_first_descendant (element, itree->first_desc,
                                     forest->maxlevel);
    /* get a pointer to the last element of itree */
    num_elements = t8_element_array_get_count (&itree->elements);
    element =
      t8_element_array_index_locidx (&itree->elements, num_elements - 1);
    /* get memory for the trees first descendant */
    ts->t8_element_new (1, &itree->last_desc);
    /* calculate the last descendant of the first element */
    ts->t8_element_last_descendant (element, itree->last_desc,
                                    forest->maxlevel);
  }
}

/* Create the elements on this process given a uniform partition
 * of the coarse mesh. */
void
t8_forest_populate (t8_forest_t forest)
{
  t8_gloidx_t         child_in_tree_begin;
  t8_gloidx_t         child_in_tree_end;
  t8_locidx_t         count_elements;
  t8_locidx_t         num_tree_elements;
  t8_locidx_t         num_local_trees;
  t8_gloidx_t         jt, first_ctree;
  t8_gloidx_t         start, end, et;
  t8_tree_t           tree;
  t8_element_t       *element, *element_succ;
  t8_element_array_t *telements;
  t8_eclass_t         tree_class;
  t8_eclass_scheme_c *eclass_scheme;
  t8_gloidx_t         cmesh_first_tree, cmesh_last_tree;
  int                 is_empty;

  SC_CHECK_ABORT (forest->set_level <= forest->maxlevel,
                  "Given refinement level exceeds the maximum.\n");
  /* TODO: create trees and quadrants according to uniform refinement */
  t8_cmesh_uniform_bounds (forest->cmesh, forest->set_level,
                           &forest->first_local_tree,
                           &child_in_tree_begin, &forest->last_local_tree,
                           &child_in_tree_end, NULL);

  /* True if the forest has no elements */
  is_empty = forest->first_local_tree > forest->last_local_tree
    || (forest->first_local_tree == forest->last_local_tree
        && child_in_tree_begin >= child_in_tree_end);

  cmesh_first_tree = t8_cmesh_get_first_treeid (forest->cmesh);
  cmesh_last_tree = cmesh_first_tree +
    t8_cmesh_get_num_local_trees (forest->cmesh) - 1;

  if (!is_empty) {
    SC_CHECK_ABORT (forest->first_local_tree >= cmesh_first_tree
                    && forest->last_local_tree <= cmesh_last_tree,
                    "cmesh partition does not match the planned forest partition");
  }

  forest->global_num_elements = forest->local_num_elements = 0;
  /* create only the non-empty tree objects */
  if (is_empty) {
    /* This processor is empty
     * we still set the tree array to store 0 as the number of trees here */
    forest->trees = sc_array_new (sizeof (t8_tree_struct_t));
    count_elements = 0;
    /* Set the first local tree larger than the last local tree to
     * indicate empty forest */
    forest->first_local_tree = forest->last_local_tree + 1;
  }
  else {
    /* for each tree, allocate elements */
    num_local_trees = forest->last_local_tree - forest->first_local_tree + 1;
    forest->trees =
      sc_array_new_count (sizeof (t8_tree_struct_t), num_local_trees);
    first_ctree = t8_cmesh_get_first_treeid (forest->cmesh);
    for (jt = forest->first_local_tree, count_elements = 0;
         jt <= forest->last_local_tree; jt++) {
      tree = (t8_tree_t) t8_sc_array_index_locidx (forest->trees,
                                                   jt -
                                                   forest->first_local_tree);
      tree_class = tree->eclass =
        t8_cmesh_get_tree_class (forest->cmesh, jt - first_ctree);
      tree->elements_offset = count_elements;
      eclass_scheme = forest->scheme_cxx->eclass_schemes[tree_class];
      T8_ASSERT (eclass_scheme != NULL);
      telements = &tree->elements;
      /* calculate first and last element on this tree */
      start = (jt == forest->first_local_tree) ? child_in_tree_begin : 0;
      end = (jt == forest->last_local_tree) ? child_in_tree_end :
        t8_eclass_count_leaf (tree_class, forest->set_level);
      num_tree_elements = end - start;
      T8_ASSERT (num_tree_elements > 0);
      /* Allocate elements for this processor. */
      t8_element_array_init_size (telements, eclass_scheme,
                                  num_tree_elements);
      element = t8_element_array_index_locidx (telements, 0);
      eclass_scheme->t8_element_set_linear_id (element, forest->set_level,
                                               start);
      count_elements++;
      for (et = start + 1; et < end; et++, count_elements++) {
        element_succ = t8_element_array_index_locidx (telements, et - start);
        eclass_scheme->t8_element_successor (element, element_succ,
                                             forest->set_level);
        /* TODO: process elements here */
        element = element_succ;
      }
    }
  }
  forest->local_num_elements = count_elements;
  /* TODO: if no tree has pyramid type we can optimize this to
   * global_num_elements = global_num_trees * 2^(dim*level)
   */
  t8_forest_comm_global_num_elements (forest);
  /* TODO: figure out global_first_position, global_first_quadrant without comm */
}

/* return nonzero if the first tree of a forest is shared with a smaller
 * process, or if the last tree is shared with a bigger process.
 * Which operation is performed is switched with the first_or_last parameter.
 * first_or_last = 0  --> the first tree
 * first_or_last = 1  --> the last tree
 * This is the case if and only if the first descendant of the first tree that we store is
 * not the first possible descendant of that tree.
 */
static int
t8_forest_tree_shared (t8_forest_t forest, int first_or_last)
{
  t8_tree_t           tree;
  t8_element_t       *desc, *element, *tree_desc;
  t8_eclass_t         eclass;
  t8_eclass_scheme_c *ts;
  int                 ret;

  T8_ASSERT (t8_forest_is_committed (forest));
  T8_ASSERT (first_or_last == 0 || first_or_last == 1);
  T8_ASSERT (forest != NULL);
  if (forest->local_num_elements <= 0 || forest->trees == NULL
      || forest->first_local_tree > forest->last_local_tree) {
    /* This forest is empty and therefore the first tree is not shared */
    return 0;
  }
  if (first_or_last == 0) {
    /* Get a pointer to the first tree */
    tree = (t8_tree_t) sc_array_index (forest->trees, 0);
  }
  else {
    /* Get a pointer to the last tree */
    tree = (t8_tree_t) sc_array_index (forest->trees,
                                       forest->trees->elem_count - 1);
  }
  /* Get the eclass scheme of the first tree */
  eclass = tree->eclass;
  /* Get the eclass scheme of the first tree */
  ts = t8_forest_get_eclass_scheme (forest, eclass);
  /* Calculate the first/last possible descendant of the first/last tree */
  /* we do this by first creating a level 0 child of the tree, then
   * calculating its first/last descendant */
  ts->t8_element_new (1, &element);
  ts->t8_element_set_linear_id (element, 0, 0);
  ts->t8_element_new (1, &desc);
  if (first_or_last == 0) {
    ts->t8_element_first_descendant (element, desc, forest->maxlevel);
  }
  else {
    ts->t8_element_last_descendant (element, desc, forest->maxlevel);
  }
  /* We can now check whether the first/last possible descendant matches the
   * first/last local descendant */
  tree_desc = first_or_last == 0 ? tree->first_desc : tree->last_desc;
  ret = ts->t8_element_compare (desc, tree_desc);
  /* clean-up */
  ts->t8_element_destroy (1, &element);
  ts->t8_element_destroy (1, &desc);
  /* If the descendants are the same then ret is zero and we return false.
   * We return true otherwise */
  t8_debugf ("[D] tree shared: %i\n", ret);
  return ret;
}

int
t8_forest_first_tree_shared (t8_forest_t forest)
{
  return t8_forest_tree_shared (forest, 0);
}

int
t8_forest_last_tree_shared (t8_forest_t forest)
{
  return t8_forest_tree_shared (forest, 1);
}

/* Allocate memory for trees and set their values as in from.
 * For each tree allocate enough element memory to fit the elements of from.
 * If copy_elements is true, copy the elements of from into the element memory.
 */
void
t8_forest_copy_trees (t8_forest_t forest, t8_forest_t from, int copy_elements)
{
  t8_tree_t           tree, fromtree;
  t8_gloidx_t         num_tree_elements;
  t8_locidx_t         jt, number_of_trees;
  t8_eclass_scheme_c *eclass_scheme;

  T8_ASSERT (forest != NULL);
  T8_ASSERT (from != NULL);
  T8_ASSERT (!forest->committed);
  T8_ASSERT (from->committed);

  number_of_trees = from->trees->elem_count;
  forest->trees =
    sc_array_new_size (sizeof (t8_tree_struct_t), number_of_trees);
  sc_array_copy (forest->trees, from->trees);
  for (jt = 0; jt < number_of_trees; jt++) {
    tree = (t8_tree_t) t8_sc_array_index_locidx (forest->trees, jt);
    fromtree = (t8_tree_t) t8_sc_array_index_locidx (from->trees, jt);
    tree->eclass = fromtree->eclass;
    eclass_scheme = forest->scheme_cxx->eclass_schemes[tree->eclass];
    num_tree_elements = t8_element_array_get_count (&fromtree->elements);
    t8_element_array_init_size (&tree->elements, eclass_scheme,
                                num_tree_elements);
    /* TODO: replace with t8_elem_copy (not existing yet), in order to
     * eventually copy additional pointer data stored in the elements?
     * -> i.m.o. we should not allow such pointer data at the elements */
    if (copy_elements) {
      t8_element_array_copy (&tree->elements, &fromtree->elements);
      tree->elements_offset = fromtree->elements_offset;
      /* Copy the first and last descendant */
      eclass_scheme->t8_element_new (1, &tree->first_desc);
      eclass_scheme->t8_element_copy (fromtree->first_desc, tree->first_desc);
      eclass_scheme->t8_element_new (1, &tree->last_desc);
      eclass_scheme->t8_element_copy (fromtree->last_desc, tree->last_desc);
    }
    else {
      t8_element_array_truncate (&tree->elements);
    }
  }
  forest->first_local_tree = from->first_local_tree;
  forest->last_local_tree = from->last_local_tree;
  if (copy_elements) {
    forest->local_num_elements = from->local_num_elements;
    forest->global_num_elements = from->global_num_elements;
  }
  else {
    forest->local_num_elements = 0;
    forest->global_num_elements = 0;
  }
}

/* Search for a linear element id (at forest->maxlevel) in a sorted array of
 * elements. If the element does not exist, return the largest index i
 * such that the element at position i has a smaller id than the given one.
 * If no such i exists, return -1.
 */
/* TODO: should return t8_locidx_t */
static t8_locidx_t
t8_forest_bin_search_lower (t8_element_array_t * elements,
                            t8_linearidx_t element_id, int maxlevel)
{
  t8_element_t       *query;
  t8_linearidx_t      query_id;
  t8_locidx_t         low, high, guess;
  t8_eclass_scheme_c *ts;

  ts = t8_element_array_get_scheme (elements);
  /* At first, we check whether any element has smaller id than the
   * given one. */
  query = t8_element_array_index_int (elements, 0);
  query_id = ts->t8_element_get_linear_id (query, maxlevel);
  if (query_id > element_id) {
    /* No element has id smaller than the given one */
    return -1;
  }

  /* We now perform the binary search */
  low = 0;
  high = t8_element_array_get_count (elements) - 1;
  while (low < high) {
    guess = (low + high + 1) / 2;
    query = t8_element_array_index_int (elements, guess);
    query_id = ts->t8_element_get_linear_id (query, maxlevel);
    if (query_id == element_id) {
      /* we are done */
      return guess;
    }
    else if (query_id > element_id) {
      /* look further left */
      high = guess - 1;
    }
    else {
      /* look further right, but keep guess in the search range */
      low = guess;
    }
  }
  T8_ASSERT (low == high);
  return low;
}

t8_eclass_t
t8_forest_element_neighbor_eclass (t8_forest_t forest,
                                   t8_locidx_t ltreeid,
                                   const t8_element_t * elem, int face)
{
  t8_eclass_scheme_c *ts;
  t8_tree_t           tree;
  t8_ctree_t          coarse_tree;
  t8_eclass_t         eclass;
  int                 tree_face;
  t8_locidx_t         lcoarse_neighbor;
  t8_cmesh_t          cmesh;

  /* Get a pointer to the tree to read its element class */
  tree = t8_forest_get_tree (forest, ltreeid);
  eclass = tree->eclass;
  ts = t8_forest_get_eclass_scheme (forest, eclass);
  if (!ts->t8_element_is_root_boundary (elem, face)) {
    /* The neighbor element is inside the current tree. */
    return tree->eclass;
  }
  else {
    /* The neighbor is in a neighbor tree */
    /* If the face neighbor is not inside the tree, we have to find out the tree
     * face and the tree's face neighbor along that face. */
    tree_face = ts->t8_element_tree_face (elem, face);

    cmesh = t8_forest_get_cmesh (forest);
    /* Get the coarse tree corresponding to tree */
    coarse_tree = t8_forest_get_coarse_tree (forest, ltreeid);
    /* Get the (coarse) local id of the tree neighbor */
    lcoarse_neighbor = t8_cmesh_trees_get_face_neighbor (coarse_tree,
                                                         tree_face);
    T8_ASSERT (0 <= lcoarse_neighbor);
    if (lcoarse_neighbor < t8_cmesh_get_num_local_trees (cmesh)) {
      /* The tree neighbor is a local tree */
      return t8_cmesh_get_tree_class (cmesh, lcoarse_neighbor);
    }
    else {
      T8_ASSERT (lcoarse_neighbor - t8_cmesh_get_num_local_trees (cmesh)
                 < cmesh->num_ghosts);
      /* The tree neighbor is a ghost */
      return t8_cmesh_get_ghost_class (cmesh,
                                       lcoarse_neighbor
                                       -
                                       t8_cmesh_get_num_local_trees (cmesh));
    }
  }
}

t8_gloidx_t
t8_forest_element_face_neighbor (t8_forest_t forest,
                                 t8_locidx_t ltreeid,
                                 const t8_element_t * elem,
                                 t8_element_t * neigh,
                                 t8_eclass_scheme_c * neigh_scheme,
                                 int face, int *neigh_face)
{
  t8_eclass_scheme_c *ts;
  t8_tree_t           tree;
  t8_eclass_t         eclass;

  /* Get a pointer to the tree to read its element class */
  tree = t8_forest_get_tree (forest, ltreeid);
  eclass = tree->eclass;
  ts = t8_forest_get_eclass_scheme (forest, eclass);
  if (neigh_scheme == ts &&
      ts->t8_element_face_neighbor_inside (elem, neigh, face, neigh_face)) {
    /* The neighbor was constructed and is inside the current tree. */
    return ltreeid + t8_forest_get_first_local_tree_id (forest);
  }
  else {
    /* The neighbor does not lie inside the current tree. The content of neigh
     * is undefined right now. */
    t8_eclass_scheme_c *boundary_scheme, *neighbor_scheme;
    t8_eclass_t         neigh_eclass, boundary_class;
    t8_element_t       *face_element;
    t8_cmesh_t          cmesh;
    t8_locidx_t         lctree_id, lcneigh_id;
    t8_locidx_t        *face_neighbor;
    t8_gloidx_t         global_neigh_id;
    t8_cghost_t         ghost;
    int8_t             *ttf;
    int                 tree_face, tree_neigh_face;
    int                 is_smaller, eclass_compare;
    int                 F, sign;

    cmesh = forest->cmesh;
    /* Get the scheme associated to the element class of the
     * boundary element. */
    /* Compute the face of elem_tree at which the face connection is. */
    tree_face = ts->t8_element_tree_face (elem, face);
    /* compute coarse tree id */
    lctree_id = t8_forest_ltreeid_to_cmesh_ltreeid (forest, ltreeid);
    if (t8_cmesh_tree_face_is_boundary (cmesh, lctree_id, tree_face)) {
      /* This face is a domain boundary. We do not need to continue */
      return -1;
    }
    /* Get the eclass scheme for the boundary */
    boundary_class = (t8_eclass_t) t8_eclass_face_types[eclass][tree_face];
    boundary_scheme = t8_forest_get_eclass_scheme (forest, boundary_class);
    /* Allocate the face element */
    boundary_scheme->t8_element_new (1, &face_element);
    /* Compute the face element. */
    ts->t8_element_boundary_face (elem, face, face_element, boundary_scheme);
    /* Get the coarse tree that contains elem.
     * Also get the face neighbor information of the coarse tree. */
    (void) t8_cmesh_trees_get_tree_ext (cmesh->trees,
                                        lctree_id, &face_neighbor, &ttf);
    /* Compute the local id of the face neighbor tree. */
    lcneigh_id = face_neighbor[tree_face];
    /* F is needed to compute the neighbor face number and the orientation.
     * tree_neigh_face = ttf % F
     * or = ttf / F
     */
    F = t8_eclass_max_num_faces[cmesh->dimension];
    /* compute the neighbor face */
    tree_neigh_face = ttf[tree_face] % F;
    if (lcneigh_id == lctree_id && tree_face == tree_neigh_face) {
      /* This face is a domain boundary and there is no neighbor */
      return -1;
    }
    /* We now compute the eclass of the neighbor tree. */
    if (lcneigh_id < t8_cmesh_get_num_local_trees (cmesh)) {
      /* The face neighbor is a local tree */
      /* Get the eclass of the neighbor tree */
      neigh_eclass = t8_cmesh_get_tree_class (cmesh, lcneigh_id);
      global_neigh_id = lcneigh_id + t8_cmesh_get_first_treeid (cmesh);
    }
    else {
      /* The face neighbor is a ghost tree */
      T8_ASSERT (cmesh->num_local_trees <= lcneigh_id
                 && lcneigh_id < cmesh->num_ghosts + cmesh->num_local_trees);
      /* Get the eclass of the neighbor tree */
      ghost = t8_cmesh_trees_get_ghost (cmesh->trees,
                                        lcneigh_id -
                                        t8_cmesh_get_num_local_trees (cmesh));
      neigh_eclass = ghost->eclass;
      global_neigh_id = ghost->treeid;
    }
    /* We need to find out which face is the smaller one that is the one
     * according to which the orientation was computed.
     * face_a is smaller then face_b if either eclass_a < eclass_b
     * or eclass_a = eclass_b and face_a < face_b. */
    /* -1 eclass < neigh_eclass, 0 eclass = neigh_eclass, 1 eclass > neigh_eclass */
    eclass_compare = t8_eclass_compare (eclass, neigh_eclass);
    is_smaller = 0;
    if (eclass_compare == -1) {
      /* The face in the current tree is the smaller one */
      is_smaller = 1;
    }
    else if (eclass_compare == 1) {
      /* The face in the other tree is the smaller one */
      is_smaller = 0;
    }
    else {

      T8_ASSERT (eclass_compare == 0);
      /* Check if the face of the current tree has a smaller index then
       * the face of the neighbor tree. */
      is_smaller = tree_face <= tree_neigh_face;
    }
    /* We now transform the face element to the other tree. */
    sign =
      t8_eclass_face_orientation[eclass][tree_face] ==
      t8_eclass_face_orientation[neigh_eclass][tree_neigh_face];
    boundary_scheme->t8_element_transform_face (face_element,
                                                face_element,
                                                ttf[tree_face] / F, sign,
                                                is_smaller);
    /* And now we extrude the face to the new neighbor element */
    neighbor_scheme = forest->scheme_cxx->eclass_schemes[neigh_eclass];
    *neigh_face =
      neighbor_scheme->t8_element_extrude_face (face_element,
                                                boundary_scheme, neigh,
                                                tree_neigh_face);

    return global_neigh_id;
  }
}

t8_gloidx_t
t8_forest_element_half_face_neighbors (t8_forest_t forest,
                                       t8_locidx_t ltreeid,
                                       const t8_element_t * elem,
                                       t8_element_t * neighs[],
                                       t8_eclass_scheme_c *
                                       neigh_scheme, int face, int num_neighs,
                                       int dual_faces[])
{
  t8_eclass_scheme_c *ts;
  t8_tree_t           tree;
  t8_eclass_t         eclass;
  t8_element_t      **children_at_face;
  t8_gloidx_t         neighbor_tree = -1;
#ifdef T8_ENABLE_DEBUG
  t8_gloidx_t         last_neighbor_tree = -1;
#endif
  int                 num_children_at_face, child_it;
  int                 child_face;
  int                 neigh_face;

  /* Get the current tree and its element class */
  tree = t8_forest_get_tree (forest, ltreeid);
  eclass = tree->eclass;
  /* The eclass scheme for the current tree */
  ts = t8_forest_get_eclass_scheme (forest, eclass);
  SC_CHECK_ABORT (ts->t8_element_level (elem) <
                  t8_forest_get_maxlevel (forest),
                  "Trying to refine an element beyond its maximum allowed level.");
  /* The number of children of elem at face */
  T8_ASSERT (num_neighs == ts->t8_element_num_face_children (elem, face));
  num_children_at_face = num_neighs;
  /* Allocate memory for the children of elem that share a face with face. */
  children_at_face = T8_ALLOC (t8_element_t *, num_children_at_face);
  ts->t8_element_new (num_children_at_face, children_at_face);

  /* Construct the children of elem at face
   *
   *  a-----b                     x--b
   *  |     |           =>        |  |
   *  |     | <- face             x--x
   *  |     |                     |  |
   *  c-----d                     x--d
   *
   */
  ts->t8_element_children_at_face (elem, face, children_at_face,
                                   num_children_at_face, NULL);
  /* For each face_child build its neighbor */
  for (child_it = 0; child_it < num_children_at_face; child_it++) {
    /* The face number of the face of the child that coincides with face
     * is not necessarily the same as the face number of elem. (which is the integer face)
     * We thus have to compute the face number of the child first.
     */
    child_face = ts->t8_element_face_child_face (elem, face, child_it);
    neighbor_tree = t8_forest_element_face_neighbor (forest, ltreeid,
                                                     children_at_face
                                                     [child_it],
                                                     neighs[child_it],
                                                     neigh_scheme,
                                                     child_face, &neigh_face);
    if (dual_faces != NULL) {
      /* Store the dual face */
      dual_faces[child_it] = neigh_face;
    }
    /* For each of the neighbors, the neighbor tree must be the same. */
    T8_ASSERT (child_it == 0 || neighbor_tree == last_neighbor_tree);
#ifdef T8_ENABLE_DEBUG
    last_neighbor_tree = neighbor_tree;
#endif
  }
  /* Clean-up the memory */
  ts->t8_element_destroy (num_children_at_face, children_at_face);
  T8_FREE (children_at_face);
  return neighbor_tree;
}

void
t8_forest_leaf_face_neighbors (t8_forest_t forest, t8_locidx_t ltreeid,
                               const t8_element_t * leaf,
                               t8_element_t ** pneighbor_leafs[],
                               int face, int *dual_faces[],
                               int *num_neighbors,
                               t8_locidx_t ** pelement_indices,
                               t8_eclass_scheme_c ** pneigh_scheme,
                               int forest_is_balanced)
{
  t8_eclass_t         neigh_class, eclass;
  t8_gloidx_t         gneigh_treeid;
  t8_locidx_t         lneigh_treeid = -1;
  t8_locidx_t         lghost_treeid = -1, *element_indices, element_index;
  t8_eclass_scheme_c *ts, *neigh_scheme;
  t8_element_array_t *element_array;
  t8_element_t       *ancestor, **neighbor_leafs;
  t8_linearidx_t      neigh_id;
  int                 num_children_at_face, at_maxlevel;
  int                 ineigh, *owners, different_owners, have_ghosts;

  /* TODO: implement is_leaf check to apply to leaf */
  T8_ASSERT (t8_forest_is_committed (forest));
  T8_ASSERT (!forest_is_balanced || t8_forest_is_balanced (forest));
  SC_CHECK_ABORT (forest_is_balanced, "leaf face neighbors is not implemented " "for unbalanced forests.\n");   /* TODO: write version for unbalanced forests */
  SC_CHECK_ABORT (forest->mpisize == 1 || forest->ghosts != NULL,
                  "Ghost structure is needed for t8_forest_leaf_face_neighbors "
                  "but was not found in forest.\n");

  if (forest_is_balanced) {
    /* In a balanced forest, the leaf neighbor of a leaf is either the neighbor element itself,
     * its parent or its children at the face. */
    eclass = t8_forest_get_tree_class (forest, ltreeid);
    ts = t8_forest_get_eclass_scheme (forest, eclass);
    /* At first we compute these children of the face neighbor elements of leaf. For this, we need the
     * neighbor tree's eclass, scheme, and tree id */
    neigh_class =
      t8_forest_element_neighbor_eclass (forest, ltreeid, leaf, face);
    neigh_scheme = *pneigh_scheme =
      t8_forest_get_eclass_scheme (forest, neigh_class);
    /* If we are at the maximum refinement level, we compute the neighbor instead */
    at_maxlevel =
      ts->t8_element_level (leaf) == t8_forest_get_maxlevel (forest);
    if (at_maxlevel) {
      num_children_at_face = 1;
      neighbor_leafs = *pneighbor_leafs = T8_ALLOC (t8_element_t *, 1);
      *dual_faces = T8_ALLOC (int, 1);
      neigh_scheme->t8_element_new (num_children_at_face, neighbor_leafs);
      /* Compute neighbor element and global treeid of the neighbor */
      gneigh_treeid =
        t8_forest_element_face_neighbor (forest, ltreeid, leaf,
                                         neighbor_leafs[0], neigh_scheme,
                                         face, *dual_faces);
    }
    else {
      /* Allocate neighbor element */
      num_children_at_face = ts->t8_element_num_face_children (leaf, face);
      neighbor_leafs = *pneighbor_leafs =
        T8_ALLOC (t8_element_t *, num_children_at_face);
      *dual_faces = T8_ALLOC (int, num_children_at_face);
      neigh_scheme->t8_element_new (num_children_at_face, neighbor_leafs);
      /* Compute neighbor elements and global treeid of the neighbor */
      gneigh_treeid =
        t8_forest_element_half_face_neighbors (forest, ltreeid, leaf,
                                               neighbor_leafs,
                                               neigh_scheme, face,
                                               num_children_at_face,
                                               *dual_faces);
    }
    if (gneigh_treeid < 0) {
      /* There exists no face neighbor across this face, we return with this info */
      neigh_scheme->t8_element_destroy (1, neighbor_leafs);
      T8_FREE (neighbor_leafs);
      T8_FREE (*dual_faces);
      *dual_faces = NULL;
      *num_neighbors = 0;
      *pelement_indices = NULL;
      *pneighbor_leafs = NULL;
      return;
    }
    T8_ASSERT (gneigh_treeid >= 0
               && gneigh_treeid < forest->global_num_trees);
    /* We have computed the half face neighbor elements, we now compute their owners,
     * if they differ, we know that the half face neighbors are the neighbor leafs.
     * If the owners do not differ, we have to check if the neighbor leaf is their
     * parent or grandparent. */
    owners = T8_ALLOC (int, num_children_at_face);
    different_owners = 0;
    have_ghosts = 0;
    for (ineigh = 0; ineigh < num_children_at_face; ineigh++) {
      /* At first, we check whether the current rank owns the neighbor, since
       * this is a constant time check and it is the most common case */
      if (t8_forest_element_check_owner (forest, neighbor_leafs[ineigh],
                                         gneigh_treeid, neigh_class,
                                         forest->mpirank, at_maxlevel)) {
        owners[ineigh] = forest->mpirank;
        /* The neighbor tree is also a local tree. we store its local treeid */
        lneigh_treeid = t8_forest_get_local_id (forest, gneigh_treeid);
      }
      else {
        owners[ineigh] =
          t8_forest_element_find_owner (forest, gneigh_treeid,
                                        neighbor_leafs[ineigh], neigh_class);
        /* Store that at least one neighbor is a ghost */
        have_ghosts = 1;
      }
      if (ineigh > 0) {
        /* Check if all owners are the same for all neighbors or not */
        different_owners = different_owners
          || (owners[ineigh] != owners[ineigh - 1]);
      }
    }
    if (have_ghosts) {
      /* At least one neighbor is a ghost, we compute the ghost treeid of the neighbor
       * tree. */
      lghost_treeid =
        t8_forest_ghost_get_ghost_treeid (forest, gneigh_treeid);
      T8_ASSERT (lghost_treeid >= 0);
    }
    /* TODO: Maybe we do not need to compute the owners. It suffices to know
     *       whether the neighbor is owned by mpirank or not. */

    if (!different_owners) {
      /* The face neighbors belong to the same process, we thus need to determine
       * if they are leafs or their parent or grandparent. */
      neigh_id =
        neigh_scheme->t8_element_get_linear_id (neighbor_leafs[0],
                                                forest->maxlevel);
      if (owners[0] != forest->mpirank) {
        /* The elements are ghost elements of the same owner */
        element_array =
          t8_forest_ghost_get_tree_elements (forest, lghost_treeid);
        /* Find the index in element_array of the leaf ancestor of the first neighbor.
         * This is either the neighbor itself or its parent, or its grandparent */
        element_index =
          t8_forest_bin_search_lower (element_array, neigh_id,
                                      forest->maxlevel);
        /* Get the element */
        ancestor =
          t8_forest_ghost_get_element (forest, lghost_treeid, element_index);
        /* Add the number of ghost elements on previous ghost trees and the number
         * of local elements. */
        element_index +=
          t8_forest_ghost_get_tree_element_offset (forest, lghost_treeid);
        element_index += t8_forest_get_num_element (forest);
        T8_ASSERT (forest->local_num_elements <= element_index
                   && element_index <
                   forest->local_num_elements +
                   t8_forest_get_num_ghosts (forest));
      }
      else {
        /* the elements are local elements */
        element_array =
          t8_forest_get_tree_element_array (forest, lneigh_treeid);
        /* Find the index in element_array of the leaf ancestor of the first neighbor.
         * This is either the neighbor itself or its parent, or its grandparent */
        element_index =
          t8_forest_bin_search_lower (element_array, neigh_id,
                                      forest->maxlevel);
        /* Get the element */
        ancestor =
          t8_forest_get_tree_element (t8_forest_get_tree
                                      (forest, lneigh_treeid), element_index);
        /* Add the element offset of this tree to the index */
        element_index +=
          t8_forest_get_tree_element_offset (forest, lneigh_treeid);
      }
      if (neigh_scheme->t8_element_compare (ancestor, neighbor_leafs[0]) < 0) {
        /* ancestor is a real ancestor, and thus the neighbor is either the
         * parent or grandparent of the half neighbors. we can return it and
         * the indices. */
        /* We need to determine the dual face */
        if (neigh_scheme->t8_element_level (ancestor) ==
            ts->t8_element_level (leaf)) {
          /* The ancestor is the same-level neighbor of leaf */
          if (!at_maxlevel) {
            /* its dual face is the face of the parent of the first neighbor leaf */
            *dual_faces[0] =
              neigh_scheme->t8_element_face_parent_face (neighbor_leafs[0],
                                                         *dual_faces[0]);

          }
        }
        else {
          /* The ancestor is the parent of the parent */
          T8_ASSERT (neigh_scheme->t8_element_level (ancestor) ==
                     ts->t8_element_level (leaf) - 1);

          *dual_faces[0] =
            neigh_scheme->t8_element_face_parent_face (neighbor_leafs[0],
                                                       *dual_faces[0]);
          if (!at_maxlevel) {
            /* We need to compute the dual face of the grandparent. */
            /* Construct the parent of the grand child */
            neigh_scheme->t8_element_parent (neighbor_leafs[0],
                                             neighbor_leafs[0]);
            /* Compute the face id of the parent's face */
            *dual_faces[0] =
              neigh_scheme->t8_element_face_parent_face (neighbor_leafs[0],
                                                         *dual_faces[0]);
          }
        }

        /* free memory */
        neigh_scheme->t8_element_destroy (num_children_at_face - 1,
                                          neighbor_leafs + 1);
        /* copy the ancestor */
        neigh_scheme->t8_element_copy (ancestor, neighbor_leafs[0]);
        /* set return values */
        *num_neighbors = 1;
        *pelement_indices = T8_ALLOC (t8_locidx_t, 1);
        (*pelement_indices)[0] = element_index;

        T8_FREE (owners);
        return;
      }
    }
    /* The leafs are the face neighbors that we are looking for. */
    /* The face neighbors either belong to different processes and thus must be leafs
     * in the forest, or the ancestor leaf of the first half neighbor is the half
     * neighbor itself and thus all half neighbors must be leafs.
     * Since the forest is balanced, we found all neighbor leafs.
     * It remains to compute their local ids */
    *num_neighbors = num_children_at_face;
    *pelement_indices = T8_ALLOC (t8_locidx_t, num_children_at_face);
    element_indices = *pelement_indices;
    for (ineigh = 0; ineigh < num_children_at_face; ineigh++) {
      /* Compute the linear id at maxlevel of the neighbor leaf */
      neigh_id =
        neigh_scheme->t8_element_get_linear_id (neighbor_leafs[ineigh],
                                                forest->maxlevel);
      /* Get a pointer to the element array in which the neighbor lies and search
       * for the element's index in this array.
       * This is either the local leaf array of the local tree or the corresponding leaf array
       * in the ghost structure */
      if (owners[ineigh] == forest->mpirank) {
        /* The neighbor is a local leaf */
        element_array =
          t8_forest_get_tree_element_array (forest, lneigh_treeid);
        /* Find the index of the neighbor in the array */
        element_indices[ineigh] =
          t8_forest_bin_search_lower (element_array, neigh_id,
                                      forest->maxlevel);
        T8_ASSERT (element_indices[ineigh] >= 0);
        /* We have to add the tree's element offset to the index found to get
         * the actual local element id */
        element_indices[ineigh] +=
          t8_forest_get_tree_element_offset (forest, lneigh_treeid);
#if T8_ENABLE_DEBUG
        /* We check whether the element is really the element at this local id */
        {
          t8_locidx_t         check_ltreeid;
          t8_element_t       *check_element;
          check_element =
            t8_forest_get_element (forest, element_indices[ineigh],
                                   &check_ltreeid);
          T8_ASSERT (check_ltreeid == lneigh_treeid);
          T8_ASSERT (!neigh_scheme->t8_element_compare (check_element,
                                                        neighbor_leafs
                                                        [ineigh]));
        }
#endif
      }
      else {
        /* The neighbor is a ghost */
        element_array =
          t8_forest_ghost_get_tree_elements (forest, lghost_treeid);
        /* Find the index of the neighbor in the array */
        element_indices[ineigh] =
          t8_forest_bin_search_lower (element_array, neigh_id,
                                      forest->maxlevel);

#if T8_ENABLE_DEBUG
        /* We check whether the element is really the element at this local id */
        {
          t8_element_t       *check_element;
          check_element =
            t8_forest_ghost_get_element (forest, lghost_treeid,
                                         element_indices[ineigh]);
          T8_ASSERT (!neigh_scheme->t8_element_compare (check_element,
                                                        neighbor_leafs
                                                        [ineigh]));
        }
#endif
        /* Add the element offset of previous ghosts to this index */
        element_indices[ineigh] +=
          t8_forest_ghost_get_tree_element_offset (forest, lghost_treeid);
        /* Add the number of all local elements to this index */
        element_indices[ineigh] += t8_forest_get_num_element (forest);
      }
    }                           /* End for loop over neighbor leafs */
    T8_FREE (owners);
  }
  else {
    /* TODO: implement unbalanced version */
    SC_ABORT_NOT_REACHED ();
  }
}

void
t8_forest_print_all_leaf_neighbors (t8_forest_t forest)
{
  t8_locidx_t         ltree, ielem;
  t8_element_t       *leaf, **neighbor_leafs;
  int                 iface, num_neighbors, ineigh;
  t8_eclass_t         eclass;
  t8_eclass_scheme_c *ts, *neigh_scheme;
  t8_locidx_t        *element_indices;
  int                *dual_faces;
  char                buffer[BUFSIZ];
  int                 allocate_first_desc = 0, allocate_tree_offset = 0;
  int                 allocate_el_offset = 0;

  if (forest->tree_offsets == NULL) {
    allocate_tree_offset = 1;
    t8_forest_partition_create_tree_offsets (forest);
  }
  if (forest->global_first_desc == NULL) {
    allocate_first_desc = 1;
    t8_forest_partition_create_first_desc (forest);
  }
  if (forest->element_offsets == NULL) {
    allocate_el_offset = 1;
    t8_forest_partition_create_offsets (forest);
  }
  for (ielem = 0; ielem < t8_forest_get_num_element (forest); ielem++) {
    /* Get a pointer to the ielem-th element, its eclass, treeid and scheme */
    leaf = t8_forest_get_element (forest, ielem, &ltree);
    eclass = t8_forest_get_tree_class (forest, ltree);
    ts = t8_forest_get_eclass_scheme (forest, eclass);
    /* Iterate over all faces */
    for (iface = 0; iface < ts->t8_element_num_faces (leaf); iface++) {
      t8_forest_leaf_face_neighbors (forest, ltree, leaf, &neighbor_leafs,
                                     iface, &dual_faces, &num_neighbors,
                                     &element_indices, &neigh_scheme, 1);
      t8_debugf
        ("Element %li across face %i has %i leaf neighbors (with dual faces).\n",
         (long) ielem, iface, num_neighbors);
      snprintf (buffer, BUFSIZ, "\tIndices:\t");
      for (ineigh = 0; ineigh < num_neighbors; ineigh++) {
        snprintf (buffer + strlen (buffer), BUFSIZ - strlen (buffer),
                  "%li  (%i)  ", (long) element_indices[ineigh],
                  dual_faces[iface]);
      }
      t8_debugf ("%s\n", buffer);
      if (num_neighbors > 0) {
        neigh_scheme->t8_element_destroy (num_neighbors, neighbor_leafs);

        T8_FREE (element_indices);
        T8_FREE (neighbor_leafs);
        T8_FREE (dual_faces);
      }
    }
  }
  if (allocate_tree_offset) {
    t8_shmem_array_destroy (&forest->tree_offsets);
  }
  if (allocate_first_desc) {
    t8_shmem_array_destroy (&forest->global_first_desc);
  }
  if (allocate_el_offset) {
    t8_shmem_array_destroy (&forest->element_offsets);
  }
}

/* Check if an element is owned by a specific rank */
int
t8_forest_element_check_owner (t8_forest_t forest,
                               t8_element_t * element,
                               t8_gloidx_t gtreeid, t8_eclass_t eclass,
                               int rank, int element_is_desc)
{
  t8_element_t       *first_desc;
  t8_eclass_scheme_c *ts;
  t8_gloidx_t        *first_global_trees;
  t8_linearidx_t      rfirst_desc_id, rnext_desc_id = -1, first_desc_id;
  int                 is_first, is_last, check_next;
  int                 next_nonempty;

  T8_ASSERT (t8_forest_is_committed (forest));
  T8_ASSERT (element != NULL);
  T8_ASSERT (0 <= gtreeid
             && gtreeid < t8_forest_get_num_global_trees (forest));

  /* Get a pointer to the first_global_trees array of forest */
  first_global_trees = t8_shmem_array_get_gloidx_array (forest->tree_offsets);

  if (t8_offset_in_range (gtreeid, rank, first_global_trees)) {
    /* The process has elements of that tree */
    is_first = (t8_offset_first (rank, first_global_trees) == gtreeid);
    is_last = (gtreeid == t8_offset_last (rank, first_global_trees));
    if (is_first || is_last) {
      /* We need to check if element is on the next rank only if the tree is the
       * last tree on this rank and the next rank has elements of this tree */
      next_nonempty = t8_offset_next_nonempty_rank (rank, forest->mpisize,
                                                    first_global_trees);
      check_next = is_last && next_nonempty < forest->mpisize &&
        t8_offset_in_range (gtreeid, next_nonempty, first_global_trees);
      /* The tree is either the first or the last tree on rank, we thus
       * have to check whether element is in the range of the tree */
      /* Get the eclass scheme of the tree */
      ts = t8_forest_get_eclass_scheme (forest, eclass);
      /* Compute the linear id of the first descendant of element */
      if (!element_is_desc) {
        ts->t8_element_new (1, &first_desc);
        ts->t8_element_first_descendant (element, first_desc,
                                         forest->maxlevel);
        first_desc_id =
          ts->t8_element_get_linear_id (first_desc, forest->maxlevel);
        ts->t8_element_destroy (1, &first_desc);
      }
      else {
        /* The element is its own first descendant */
        first_desc_id =
          ts->t8_element_get_linear_id (element, forest->maxlevel);
      }
      /* Get the id of the trees first descendant and the first descendant
       * of the next nonempty rank */
      rfirst_desc_id =
        *(t8_linearidx_t *) t8_shmem_array_index (forest->global_first_desc,
                                                  rank);
      if (check_next) {
        /* Get the id of the trees first descendant on the next nonempty rank */
        rnext_desc_id = *(t8_linearidx_t *)
          t8_shmem_array_index (forest->global_first_desc, next_nonempty);
      }
      /* The element is not in the tree if and only if
       *  is_first && first_desc_id > id (first_desc)
       *    or
       *  check_next && next_desc_id <= id (first_desc)
       */
      if ((is_first && rfirst_desc_id > first_desc_id)
          || (check_next && rnext_desc_id <= first_desc_id)) {
        /* The element is not on this rank */
        return 0;
      }
      /* The element is on this rank */
      return 1;
    }
    else {
      /* This rank holds all elements of the tree, thus the element must
       * belong to this rank */
      return 1;
    }
  }
  return 0;
}

/* The data that we use as key in the binary owner search.
 * It contains the linear id of the element that we look for and
 * a pointer to the forest, we also store the index of the biggest
 * owner process.
 */
struct find_owner_data_t
{
  t8_linearidx_t      linear_id;
  t8_forest_t         forest;
  int                 last_owner;
};

static int
t8_forest_element_find_owner_compare (const void *find_owner_data,
                                      const void *process)
{
  const struct find_owner_data_t *data =
    (const struct find_owner_data_t *) find_owner_data;
  t8_linearidx_t      linear_id = data->linear_id;
  t8_forest_t         forest = data->forest;
  int                 proc = *(int *) process;
  t8_linearidx_t      proc_first_desc_id;
  t8_linearidx_t      next_proc_first_desc_id;

  T8_ASSERT (0 <= proc && proc < forest->mpisize);
  /* Get the id of the first element on this process. */
  proc_first_desc_id =
    *(t8_linearidx_t *) t8_shmem_array_index (forest->global_first_desc,
                                              (size_t) proc);

  if (proc == data->last_owner) {
    /* If we are the last process owning the element's tree, then
     * we have either found the element or have to look further left. */
    return proc_first_desc_id <= linear_id ? 0 : -1;
  }
  else {
    T8_ASSERT (proc < data->last_owner);
    if (proc_first_desc_id > linear_id) {
      /* We have to look further left */
      return -1;
    }
    /* Get the linear id of the first element on the next process. */
    next_proc_first_desc_id =
      *(t8_linearidx_t *) t8_shmem_array_index (forest->global_first_desc,
                                                (size_t) proc + 1);
    if (next_proc_first_desc_id <= linear_id) {
      /* We have to look further right */
      return 1;
    }
    /* We have found the owner process */
    return 0;
  }
}

int
t8_forest_element_find_owner_ext (t8_forest_t forest,
                                  t8_gloidx_t gtreeid,
                                  t8_element_t * element,
                                  t8_eclass_t eclass, int lower_bound,
                                  int upper_bound, int guess,
                                  int element_is_desc)
{
  t8_element_t       *first_desc;
  t8_eclass_scheme_c *ts;
  t8_gloidx_t        *first_trees, *element_offsets;
  t8_gloidx_t         current_first_tree;
  t8_linearidx_t      current_id, element_desc_id;
  t8_linearidx_t     *first_descs;
  int                 found = 0;
  int                 empty_dir = 1, last_guess, reached_bound;
  int                 next_nonempty;

  T8_ASSERT (t8_forest_is_committed (forest));
  T8_ASSERT (0 <= gtreeid
             && gtreeid < t8_forest_get_num_global_trees (forest));
  T8_ASSERT (element != NULL);
  T8_ASSERT (0 <= lower_bound && lower_bound <= upper_bound
             && upper_bound < forest->mpisize);
  T8_ASSERT (lower_bound <= guess && guess <= upper_bound);

  /* If the upper and lower bound only leave one process left, we can immediately
   * return this process as the owner */
  if (upper_bound == lower_bound) {
    return upper_bound;
  }

  ts = t8_forest_get_eclass_scheme (forest, eclass);
  if (element_is_desc) {
    /* The element is already its own first_descendant */
    first_desc = element;
  }
  else {
    /* Build the first descendant of element */
    ts->t8_element_new (1, &first_desc);
    ts->t8_element_first_descendant (element, first_desc, forest->maxlevel);
  }

  T8_ASSERT (forest->tree_offsets != NULL);
  T8_ASSERT (forest->global_first_desc != NULL);

  /* Get pointers to the arrays of first local trees and first local descendants */
  first_trees = t8_shmem_array_get_gloidx_array (forest->tree_offsets);
  first_descs =
    (t8_linearidx_t *) t8_shmem_array_get_array (forest->global_first_desc);
  /* Compute the linear id of the element's first descendant */
  element_desc_id =
    ts->t8_element_get_linear_id (first_desc,
                                  ts->t8_element_level (first_desc));
  /* Get a pointer to the element offset array */
  element_offsets = t8_shmem_array_get_gloidx_array (forest->element_offsets);

  /* binary search for the owner process using the first descendant and first tree array */
  while (!found) {
    T8_ASSERT (lower_bound <= upper_bound);
    if (upper_bound == lower_bound) {
      /* There is no candidate left, the search has ended */
      guess = upper_bound;
      found = 1;
    }
    else {
      last_guess = guess;
      while (t8_offset_empty (guess, element_offsets)) {
        /* skip empty processes */
        if ((empty_dir == -1 && guess <= lower_bound) ||
            (empty_dir == +1 && guess >= upper_bound)) {
          /* We look for smaller processes until guess = lower_bound,
           * and then look for greater processes
           * or vice versa. */
          /* we reached the top or bottom bound */
          reached_bound = empty_dir > 0 ? 1 : -1;
          /* change direction */
          empty_dir *= -1;
          /* reset guess */
          guess = last_guess;
          if (reached_bound > 0) {
            /* The upper bound was reached, we ommit all empty
             * ranks from the search. */
            upper_bound = last_guess;
          }
          else {
            /* The lower bound was reached, we ommit all empty
             * ranks from the search. */
            lower_bound = last_guess;
          }
        }
        guess += empty_dir;
      }
      /* The first tree of this process */
      current_first_tree = t8_offset_first (guess, first_trees);

      if (current_first_tree > gtreeid) {
        /* look further left */
        empty_dir = -1;
        upper_bound = guess - 1;
        /* guess is in the middle of both bounds */
        guess = (upper_bound + lower_bound) / 2;
      }
      else {
        current_id = first_descs[guess];
        if (current_first_tree == gtreeid && element_desc_id < current_id) {
          /* This guess has gtreeid as first tree
           * we compare the first descendant */
          /* look further left */
          empty_dir = -1;
          upper_bound = guess - 1;
          /* guess is in the middle of both bounds */
          guess = (upper_bound + lower_bound) / 2;
        }
        else {
          /* check if the element is on the next higher nonempty process */
          next_nonempty =
            t8_offset_next_nonempty_rank (guess, forest->mpisize,
                                          first_trees);
          current_first_tree = t8_offset_first (next_nonempty, first_trees);
          if (current_first_tree < gtreeid) {
            /* look further right */
            empty_dir = +1;
            lower_bound = next_nonempty;
            /* guess is in the middle of both bounds */
            guess = (upper_bound + lower_bound) / 2;
          }
          else {
            current_id = first_descs[next_nonempty];
            if (current_first_tree == gtreeid
                && current_id <= element_desc_id) {
              /* The next process has gtreeid as first tree
               * we compare the first descendants */
              /* The process we look for is >= guess + 1
               * look further right */
              empty_dir = +1;
              lower_bound = guess + 1;
              /* guess is in the middle of both bounds */
              guess = (upper_bound + lower_bound) / 2;
            }
            else {
              /* We now know:
               * first_tree of guess <= gtreeid
               * if first_tree of guess == gtreeid
               *    then first_desc of guess <= element_first_desc
               * first tree of guess + 1 >= gtreeid
               * if first tree of guess + 1 == gtreeid
               *    then first desc of guess + 1 > element_first_desc
               *
               * Thus the current guess must be the owner of element.
               */
              found = 1;
            }
          }
        }
      }
    }
  }

  /* clean-up */
  if (!element_is_desc) {
    ts->t8_element_destroy (1, &first_desc);
  }
  T8_ASSERT (t8_forest_element_check_owner
             (forest, element, gtreeid, eclass, guess, element_is_desc));
  return guess;
}

int
t8_forest_element_find_owner (t8_forest_t forest, t8_gloidx_t gtreeid,
                              t8_element_t * element, t8_eclass_t eclass)
{
  return t8_forest_element_find_owner_ext (forest, gtreeid, element,
                                           eclass, 0, forest->mpisize - 1,
                                           (forest->mpisize - 1) / 2, 0);
}

/* This is a deprecated version of the element_find_owner algorithm which
 * searches for the owners of the coarse tree first */
int
t8_forest_element_find_owner_old (t8_forest_t forest,
                                  t8_gloidx_t gtreeid,
                                  t8_element_t * element,
                                  t8_eclass_t eclass,
                                  sc_array_t * all_owners_of_tree)
{
  sc_array_t         *owners_of_tree, owners_of_tree_wo_first;
  int                 proc, proc_next;
  t8_linearidx_t      element_desc_lin_id;
  t8_element_t       *element_first_desc;
  t8_eclass_scheme_c *ts;
  ssize_t             proc_index;
  struct find_owner_data_t find_owner_data;

  if (forest->tree_offsets == NULL) {
    /* If the offset of global tree ids is not created, create it now.
     * Once created, we do not delete it in this function, since we expect
     * multiple calls to find_owner in a row.
     */
    t8_forest_partition_create_tree_offsets (forest);
  }
  if (forest->global_first_desc == NULL) {
    /* If the offset of first global ids is not created, create it now.
     * Once created, we do not delete it in this function, since we expect
     * multiple calls to find_owner in a row.
     */
    t8_forest_partition_create_first_desc (forest);
  }

  /* In owners_of_tree we will store all processes that have elements of the
   * tree gtreeid. */
  if (all_owners_of_tree == NULL) {
    owners_of_tree = sc_array_new (sizeof (int));
  }
  else {
    owners_of_tree = all_owners_of_tree;
  }
  if (owners_of_tree->elem_count == 0) {
    /* Compute the owners and store them (sorted) in owners_of_tree */
    /* *INDENT-OFF* */
    /* TODO: This is only useful, if cmesh is partitioned */
    /* TODO: Isnt it better to only store the first and the last owner? */
    t8_offset_all_owners_of_tree (forest->mpisize, gtreeid,
                                  t8_shmem_array_get_gloidx_array
                                  (forest->tree_offsets), owners_of_tree);
  }
  /* Get the eclass_scheme and the element's first descendant's linear_id */
  ts = t8_forest_get_eclass_scheme (forest, eclass);
  /* Compute the first descendant of the element */
  ts->t8_element_new (1, &element_first_desc);
  ts->t8_element_first_descendant (element, element_first_desc, forest->maxlevel);
  /* Compute the linear of the first descendant */
  element_desc_lin_id =
    ts->t8_element_get_linear_id (element_first_desc, forest->maxlevel);

  /* The first owner of the tree may not have the tree as its first tree and
   * thus its first_descendant entry may not relate to this tree.
   * We thus check by hand if this process owns the element and exclude it
   * from the array. */
  proc = *(int *) sc_array_index (owners_of_tree, 0);
  if (owners_of_tree->elem_count == 1) {
    /* There is only this proc as possible owner. */
    ts->t8_element_destroy (1, &element_first_desc);
    if (all_owners_of_tree == NULL) {
      sc_array_destroy (owners_of_tree);
    }
    return proc;
  }
  else {
    /* Get the next owning process. Its first descendant is in fact an element
     * of the tree. If it is bigger than the descendant we look for, then
     * proc is the owning process of element. */
    proc_next = *(int *) sc_array_index (owners_of_tree, 1);
    if (*(t8_linearidx_t *)
        t8_shmem_array_index (forest->global_first_desc, (size_t) proc_next)
        > element_desc_lin_id) {
      ts->t8_element_destroy (1, &element_first_desc);
      if (all_owners_of_tree == NULL) {
        sc_array_destroy (owners_of_tree);
      }
      return proc;
    }
  }
  /* Exclude the first process from the array. */
  sc_array_init_view (&owners_of_tree_wo_first, owners_of_tree, 1,
                      owners_of_tree->elem_count - 1);
  /* We binary search in the owners array for the process that owns the element. */
  find_owner_data.forest = forest;
  find_owner_data.last_owner =
    *(int *) sc_array_index (&owners_of_tree_wo_first,
                             owners_of_tree_wo_first.elem_count - 1);
  find_owner_data.linear_id = element_desc_lin_id;

  proc_index = sc_array_bsearch (&owners_of_tree_wo_first, &find_owner_data,
                                 t8_forest_element_find_owner_compare);
  if (0 > proc_index || proc_index >= forest->mpisize) {
    /* The element was not found */
    SC_ABORT ("Try to find an element that does not exist in the forest.\n");
    return -1;
  }
  /* Get the process and return it. */
  proc =
    *(int *) sc_array_index_ssize_t (&owners_of_tree_wo_first, proc_index);
  /* clean-up */
  ts->t8_element_destroy (1, &element_first_desc);
  if (all_owners_of_tree == NULL) {
    sc_array_destroy (owners_of_tree);
  }
  return proc;
}

/* Recursively find all owners of descendants of a given element that touch a given face.
 * We do this by constructing the first and last possible descendants of the element that
 * touch the face. If those belong to different processes, we construct all children
 * of the element that touch the face.
 * We pass those children to the recursion in order of their linear id to be sure
 * that we add owners in ascending order.
 * first_desc/last_desc should either point to the first/last descendant of element or be NULL
 */
static void
t8_forest_element_owners_at_face_recursion (t8_forest_t forest,
                                            t8_gloidx_t gtreeid,
                                            const t8_element_t * element,
                                            t8_eclass_t eclass,
                                            t8_eclass_scheme_c * ts, int face,
                                            sc_array_t * owners,
                                            int lower_bound, int upper_bound,
                                            t8_element_t * first_desc,
                                            t8_element_t * last_desc)
{
  t8_element_t       *first_face_desc, *last_face_desc, **face_children;
  int                 first_owner, last_owner;
  int                 num_children, ichild;
  int                 child_face;
  int                 last_owner_entry;

  T8_ASSERT (element != NULL);
  /* Create first and last descendants at face */
  if (first_desc == NULL) {
    ts->t8_element_new (1, &first_face_desc);
    ts->t8_element_first_descendant_face (element, face, first_face_desc,
                                          forest->maxlevel);
  }
  else {
    first_face_desc = first_desc;
  }
  if (last_desc == NULL) {
    ts->t8_element_new (1, &last_face_desc);
    ts->t8_element_last_descendant_face (element, face, last_face_desc,
                                         forest->maxlevel);
  }
  else {
    last_face_desc = last_desc;
  }
#ifdef T8_ENABLE_DEBUG
    {
      /* Check if the computed or given descendants are the correct descendant */
      t8_element_t *test_desc;

      ts->t8_element_new (1, &test_desc);
      ts->t8_element_last_descendant_face (element, face, test_desc, forest->maxlevel);
      T8_ASSERT (!ts->t8_element_compare (test_desc, last_face_desc));
      ts->t8_element_first_descendant_face (element, face, test_desc, forest->maxlevel);
      T8_ASSERT (!ts->t8_element_compare (test_desc, first_face_desc));
      ts->t8_element_destroy (1, &test_desc);
    }
#endif

  /* owner of first and last descendants */
  first_owner =
    t8_forest_element_find_owner_ext (forest, gtreeid, first_face_desc, eclass,
                                          lower_bound, upper_bound, lower_bound, 1);
  last_owner =
    t8_forest_element_find_owner_ext (forest, gtreeid, last_face_desc, eclass,
                                      lower_bound, upper_bound, upper_bound, 1);

  /* It is impossible for an element with bigger id to belong to a smaller process */
  T8_ASSERT (first_owner <= last_owner);

  if (first_owner == last_owner) {
    /* This element has a unique owner, no recursion is necessary */
    /* Add the owner to the array of owners */
    /* TODO: check if this process is already listed. If we traverse the face children
     * in SFC order, we can just check the last entry in owners here */
    if (owners->elem_count > 0) {
      /* Get the last process that we added as owner */
      last_owner_entry =
        *(int *) sc_array_index (owners, owners->elem_count - 1);
    }
    else {
      last_owner_entry = -1;
    }
    if (first_owner != last_owner_entry) {
      /* We did not count this process as an owner, thus we add it */
      *(int *) sc_array_push (owners) = first_owner;
    }
    T8_ASSERT (t8_forest_element_check_owner (forest, first_face_desc, gtreeid, eclass, first_owner, 1));
    T8_ASSERT (t8_forest_element_check_owner (forest, last_face_desc, gtreeid, eclass, first_owner, 1));
    /* free memory */
    ts->t8_element_destroy (1, &first_face_desc);
    ts->t8_element_destroy (1, &last_face_desc);
    return;
  }
  else {
    T8_ASSERT (ts->t8_element_level (element) <
               t8_forest_get_maxlevel (forest));
    /* This element has different owners, we have to create its face
     * children and continue with the recursion. */
    num_children = ts->t8_element_num_face_children (element, face);
    /* allocate memory */
    face_children = T8_ALLOC (t8_element_t *, num_children);
    ts->t8_element_new (num_children, face_children);
    /* construct the children of element that touch face */
    ts->t8_element_children_at_face (element, face, face_children,
                                     num_children, NULL);
    for (ichild = 0; ichild < num_children; ichild++) {
      /* the face number of the child may not be the same as face */
      child_face = ts->t8_element_face_child_face (element, face, ichild);
      /* find owners of this child */
      /* For the first child, we reuse the first descendant */
      first_desc = (ichild == 0 ? first_face_desc : NULL);
      /* For the last child, we reuse the last descendant */
      last_desc = (ichild == num_children - 1 ? last_face_desc : NULL);
      t8_forest_element_owners_at_face_recursion (forest, gtreeid,
                                                  face_children[ichild],
                                                  eclass, ts, child_face,
                                                  owners,
                                                  lower_bound, upper_bound,
                                                  first_desc, last_desc);
    }
    ts->t8_element_destroy (num_children, face_children);
    T8_FREE (face_children);
  }
}

void
t8_forest_element_owners_at_face (t8_forest_t forest, t8_gloidx_t gtreeid,
                                  const t8_element_t * element, t8_eclass_t eclass,
                                  int face, sc_array_t * owners)
{
  t8_eclass_scheme_c *ts;
  int     lower_bound, upper_bound;

  ts = t8_forest_get_eclass_scheme (forest, eclass);
  if (owners->elem_count > 0) {
    /* Compute lower and upper bound for the owners */
    lower_bound = *(int *) sc_array_index (owners, 0);
    upper_bound = *(int *) sc_array_index (owners, 1);
    sc_array_resize (owners, 0);
  }
  else {
    lower_bound = 0;
    upper_bound = forest->mpisize - 1;
  }
  T8_ASSERT (0 <= lower_bound && upper_bound < forest->mpisize);

  if (lower_bound == upper_bound) {
    /* There is no need to search, the owner is unique */
    T8_ASSERT (0 <= lower_bound && lower_bound < forest->mpisize);
    *(int *) sc_array_push (owners) = lower_bound;
    return;
  }
  if (lower_bound > upper_bound) {
    /* There is no owner */
    return;
  }
  /* call the recursion */
  t8_forest_element_owners_at_face_recursion (forest, gtreeid, element,
                                              eclass, ts, face, owners,
                                              lower_bound, upper_bound,
                                              NULL, NULL);
}

void
t8_forest_element_owners_bounds (t8_forest_t forest, t8_gloidx_t gtreeid,
                                 const t8_element_t * element, t8_eclass_t eclass,
                                 int * lower, int * upper)
{
  t8_eclass_scheme_c * ts;
  t8_element_t *first_desc, *last_desc;

  if (*lower >= *upper) {
    /* Either there is no owner or it is unique. */
    return;
  }

  /* Compute the first and last descendant of element */
  ts = t8_forest_get_eclass_scheme (forest, eclass);
  ts->t8_element_new (1, &first_desc);
  ts->t8_element_first_descendant (element, first_desc, forest->maxlevel);
  ts->t8_element_new (1, &last_desc);
  ts->t8_element_last_descendant (element, last_desc, forest->maxlevel);

  /* Compute their owners as bounds for all of element's owners */
  *lower = t8_forest_element_find_owner_ext (forest, gtreeid, first_desc,
                                             eclass, *lower, *upper, *lower, 1);
  *upper = t8_forest_element_find_owner_ext (forest, gtreeid, last_desc,
                                             eclass, *lower, *upper, *upper, 1);
}

void
t8_forest_element_owners_at_face_bounds (t8_forest_t forest, t8_gloidx_t gtreeid,
                                  const t8_element_t * element,
                                  t8_eclass_t eclass, int face, int *lower,
                                  int * upper)
{
  t8_eclass_scheme_c * ts;
  t8_element_t *first_face_desc, *last_face_desc;

  if (*lower >= *upper) {
    /* Either there is no owner or it is unique. */
    return;
  }

  ts = t8_forest_get_eclass_scheme (forest, eclass);
    ts->t8_element_new (1, &first_face_desc);
    ts->t8_element_first_descendant_face (element, face, first_face_desc, forest->maxlevel);
    ts->t8_element_new (1, &last_face_desc);
    ts->t8_element_last_descendant_face (element, face, last_face_desc, forest->maxlevel);

  /* owner of first and last descendants */
  *lower =
    t8_forest_element_find_owner_ext (forest, gtreeid, first_face_desc, eclass,
                                          *lower, *upper, *lower, 1);
  *upper =
    t8_forest_element_find_owner_ext (forest, gtreeid, last_face_desc, eclass,
                                      *lower, *upper, *upper, 1);
    ts->t8_element_destroy (1, &first_face_desc);
    ts->t8_element_destroy (1, &last_face_desc);
}

void
t8_forest_element_owners_at_neigh_face (t8_forest_t forest, t8_locidx_t ltreeid,
                                        const t8_element_t * element, int face,
                                        sc_array_t * owners)
{
  t8_eclass_scheme_c *neigh_scheme;
  t8_eclass_t         neigh_class;
  t8_element_t       *face_neighbor;
  int                 dual_face;
  t8_gloidx_t         neigh_tree;

  /* Find out the eclass of the face neighbor tree and allocate memory for
   * the neighbor element */
  neigh_class = t8_forest_element_neighbor_eclass (forest, ltreeid, element, face);
  neigh_scheme = t8_forest_get_eclass_scheme (forest, neigh_class);
  neigh_scheme->t8_element_new (1, &face_neighbor);
  neigh_tree = t8_forest_element_face_neighbor (forest, ltreeid, element, face_neighbor,
                                                neigh_scheme,
                                                face, &dual_face);
  if (neigh_tree >= 0) {
    /* There is a face neighbor */
    t8_forest_element_owners_at_face (forest, neigh_tree, face_neighbor,
                                      neigh_class, dual_face, owners);
  }
  else {
    /* There is no face neighbor, we indicate this by setting the
     * array to 0 */
    sc_array_resize (owners, 0);
  }
  neigh_scheme->t8_element_destroy (1, &face_neighbor);
}

void
t8_forest_element_owners_at_neigh_face_bounds (t8_forest_t forest, t8_locidx_t ltreeid,
                                        const t8_element_t * element, int face,
                                        int *lower, int *upper)
{
  t8_eclass_scheme_c *neigh_scheme;
  t8_eclass_t         neigh_class;
  t8_element_t       *face_neighbor;
  int                 dual_face;
  t8_gloidx_t         neigh_tree;

  if (*lower >= *upper) {
    /* There is no owner or it is unique */
    return;
  }
  /* Find out the eclass of the face neighbor tree and allocate memory for
   * the neighbor element */
  neigh_class = t8_forest_element_neighbor_eclass (forest, ltreeid, element, face);
  neigh_scheme = t8_forest_get_eclass_scheme (forest, neigh_class);
  neigh_scheme->t8_element_new (1, &face_neighbor);
  neigh_tree = t8_forest_element_face_neighbor (forest, ltreeid, element, face_neighbor,
                                                neigh_scheme,
                                                face, &dual_face);
  if (neigh_tree >= 0) {
    /* There is a face neighbor */
    t8_forest_element_owners_at_face_bounds (forest, neigh_tree, face_neighbor,
                                      neigh_class, dual_face, lower, upper);
  }
  else {
    /* There is no face neighbor */
    *lower = 1;
    *upper = 0;
  }
  neigh_scheme->t8_element_destroy (1, &face_neighbor);
}

int
t8_forest_element_has_leaf_desc (t8_forest_t forest, t8_gloidx_t gtreeid,
                                 const t8_element_t * element,
                                 t8_eclass_scheme_c * ts)
{
  t8_locidx_t   ltreeid;
  t8_element_array_t *elements;
  t8_element_t  *last_desc, *elem_found;
  t8_locidx_t   ghost_treeid;
  t8_linearidx_t      last_desc_id, elem_id;
  int           index, level, level_found;

  T8_ASSERT (t8_forest_is_committed (forest));

  /* Compute the linear id of the last descendant of element at
   * forest maxlevel.
   * We then check whether the forest has any element with id between
   * the id of element and the id of the last descendant */
  /* TODO: element interface function t8_element_last_desc_id */
  ts->t8_element_new (1, &last_desc);
  /* TODO: set level in last_descendant */
  ts->t8_element_last_descendant (element, last_desc, forest->maxlevel);
  last_desc_id = ts->t8_element_get_linear_id (last_desc, forest->maxlevel);
  /* Get the level of the element */
  level = ts->t8_element_level (element);
  /* Get the local id of the tree. If the tree is not a local tree,
   * then the number returned is negative */
  ltreeid = t8_forest_get_local_id (forest, gtreeid);
  if (ltreeid >= 0) {
    /* The tree is a local tree */
    /* Get the elements */
    elements = t8_forest_get_tree_element_array (forest, ltreeid);

    index = t8_forest_bin_search_lower (elements, last_desc_id, forest->maxlevel);
    if (index >= 0) {
      /* There exists an element in the array with id <= last_desc_id,
       * If also elem_id < id, then we found a true decsendant of element */
      elem_found = t8_element_array_index_locidx (elements, index);
      elem_id = ts->t8_element_get_linear_id (elem_found, forest->maxlevel);
      level_found = ts->t8_element_level (elem_found);
      if (ts->t8_element_get_linear_id (element, forest->maxlevel)
          <= elem_id && level < level_found) {
        /* The element is a true descendant */
        T8_ASSERT (ts->t8_element_level (elem_found) > ts->t8_element_level (element));
        /* clean-up */
        ts->t8_element_destroy (1, &last_desc);
        return 1;
      }
    }
  }
  if (forest->ghosts != NULL) {
    /* Check if the tree is a ghost tree and if so, check its elements
     * as well */
    ghost_treeid = t8_forest_ghost_get_ghost_treeid (forest, gtreeid);
    if (ghost_treeid >= 0) {
      /* The tree is a ghost tree */
      elements = t8_forest_ghost_get_tree_elements (forest, ghost_treeid);
      index = t8_forest_bin_search_lower (elements, last_desc_id, forest->maxlevel);
      if (index >= 0) {
        /* There exists an element in the array with id <= last_desc_id,
         * If also elem_id < id, then we found a true decsendant of element */
        elem_found = t8_element_array_index_int (elements, index);
        elem_id = ts->t8_element_get_linear_id (elem_found, forest->maxlevel);
        level_found = ts->t8_element_level (elem_found);
        if (ts->t8_element_get_linear_id (element, forest->maxlevel)
            <= elem_id && level < level_found) {
          /* The element is a true descendant */
          T8_ASSERT (ts->t8_element_level (elem_found) > ts->t8_element_level (element));
          /* clean-up */
          ts->t8_element_destroy (1, &last_desc);
          return 1;
        }
      }
    }
  }
  return 0;
}


T8_EXTERN_C_END ();<|MERGE_RESOLUTION|>--- conflicted
+++ resolved
@@ -246,22 +246,6 @@
   dim = t8_eclass_to_dimension[tree_class];
   len = 1. / ts->t8_element_root_len (element);
   ts->t8_element_vertex_coords (element, corner_number, corner_coords);
-<<<<<<< HEAD
-  /* Get the element's shape */
-  element_shape = ts->t8_element_shape (element);
-  /* Check whether we support this element shape */
-  T8_ASSERT (element_shape == T8_ECLASS_VERTEX
-             || element_shape == T8_ECLASS_TRIANGLE
-             || element_shape == T8_ECLASS_TET
-             || element_shape == T8_ECLASS_QUAD
-             || element_shape == T8_ECLASS_HEX
-             || element_shape == T8_ECLASS_LINE
-             || element_shape == T8_ECLASS_PRISM
-             || element_shape == T8_ECLASS_PYRAMID);
-  /* Compute the coordinates, depending on the shape of the element */
-  t8_debugf("element shape: %i\n", (int)element_shape);
-  switch (element_shape) {
-=======
   /* Check whether we support this tree_class */
   T8_ASSERT (tree_class == T8_ECLASS_VERTEX
              || tree_class == T8_ECLASS_TRIANGLE
@@ -272,7 +256,6 @@
              || tree_class == T8_ECLASS_PRISM);
   /* Compute the coordinates, depending on the class of the tree */
   switch (tree_class) {
->>>>>>> 9c477765
   case T8_ECLASS_VERTEX:
     T8_ASSERT (corner_number == 0);
     /* A vertex has exactly one corner, and we already know its coordinates, since they are
