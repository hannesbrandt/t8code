--- conflicted
+++ resolved
@@ -392,56 +392,33 @@
 }
 
 void
-<<<<<<< HEAD
-t8_forest_element_from_ref_coords (t8_forest_t forest, t8_locidx_t ltreeid,
-                                   const t8_element_t *element,
-                                   const double *ref_coords,
-                                   double *coords_out,
-                                   const int stretch_elements)
-{
-  double              tree_ref_coords[3] = { 0 };
-  const t8_eclass_t   tree_class = t8_forest_get_tree_class (forest, ltreeid);
-  const t8_eclass_scheme_c *scheme =
-    t8_forest_get_eclass_scheme (forest, tree_class);
-  const t8_cmesh_t    cmesh = t8_forest_get_cmesh (forest);
-  const t8_gloidx_t   gtreeid = t8_forest_global_tree_id (forest, ltreeid);
-
-  if (stretch_elements) {
-#if T8_ENABLE_DEBUG
-    const t8_geometry_type_t geom_type =
-      t8_geometry_get_type (cmesh, gtreeid);
-    T8_ASSERT (geom_type == T8_GEOMETRY_TYPE_LINEAR
-               || geom_type == T8_GEOMETRY_TYPE_LINEAR_AXIS_ALIGNED);
-#endif /* T8_ENABLE_DEBUG */
-    const int           tree_dim = t8_eclass_to_dimension[tree_class];
-    double             *stretch_factors =
-      (double *) t8_cmesh_get_attribute (cmesh, t8_get_package_id (),
-                                         T8_CMESH_PATCH_STRETCH_FACTORS_KEY,
-                                         ltreeid);
-    T8_ASSERT (stretch_factors != NULL);
-    double              stretched_ref_coords[3];
-    for (int dim = 0; dim < tree_dim; ++dim) {
-      stretched_ref_coords[dim] =
-        0.5 + ((ref_coords[dim] - 0.5) * stretch_factors[dim]);
-    }
-    scheme->t8_element_reference_coords (element, stretched_ref_coords, NULL,
-                                         tree_ref_coords);
-  }
-  else {
-    scheme->t8_element_reference_coords (element, ref_coords, NULL,
-                                         tree_ref_coords);
-  }
-=======
 t8_forest_element_from_ref_coords (t8_forest_t forest, t8_locidx_t ltreeid, const t8_element_t *element,
-                                   const double *ref_coords, double *coords_out, sc_array_t *stretch_factors)
+                                   const double *ref_coords, double *coords_out, const int stretch_elements)
 {
   double tree_ref_coords[3] = { 0 };
   const t8_eclass_t tree_class = t8_forest_get_tree_class (forest, ltreeid);
   const t8_eclass_scheme_c *scheme = t8_forest_get_eclass_scheme (forest, tree_class);
-  scheme->t8_element_reference_coords (element, ref_coords, NULL, tree_ref_coords);
   const t8_cmesh_t cmesh = t8_forest_get_cmesh (forest);
   const t8_gloidx_t gtreeid = t8_forest_global_tree_id (forest, ltreeid);
->>>>>>> 9c3d3c8a
+
+  if (stretch_elements) {
+#if T8_ENABLE_DEBUG
+    const t8_geometry_type_t geom_type = t8_geometry_get_type (cmesh, gtreeid);
+    T8_ASSERT (geom_type == T8_GEOMETRY_TYPE_LINEAR || geom_type == T8_GEOMETRY_TYPE_LINEAR_AXIS_ALIGNED);
+#endif /* T8_ENABLE_DEBUG */
+    const int tree_dim = t8_eclass_to_dimension[tree_class];
+    double *stretch_factors
+      = (double *) t8_cmesh_get_attribute (cmesh, t8_get_package_id (), T8_CMESH_PATCH_STRETCH_FACTORS_KEY, ltreeid);
+    T8_ASSERT (stretch_factors != NULL);
+    double stretched_ref_coords[3];
+    for (int dim = 0; dim < tree_dim; ++dim) {
+      stretched_ref_coords[dim] = 0.5 + ((ref_coords[dim] - 0.5) * stretch_factors[dim]);
+    }
+    scheme->t8_element_reference_coords (element, stretched_ref_coords, NULL, tree_ref_coords);
+  }
+  else {
+    scheme->t8_element_reference_coords (element, ref_coords, NULL, tree_ref_coords);
+  }
   t8_geometry_evaluate (cmesh, gtreeid, tree_ref_coords, coords_out);
 }
 
@@ -486,13 +463,8 @@
 void
 t8_forest_element_centroid (t8_forest_t forest, t8_locidx_t ltreeid, const t8_element_t *element, double *coordinates)
 {
-<<<<<<< HEAD
-  t8_eclass_t         tree_class;
-  t8_element_shape_t  element_shape;
-=======
   t8_eclass_t tree_class;
   t8_element_shape_t element_shape;
->>>>>>> 9c3d3c8a
   t8_eclass_scheme_c *ts;
 
   T8_ASSERT (t8_forest_is_committed (forest));
@@ -505,14 +477,8 @@
   /* Get the element class and calculate the centroid using its element
    * reference coordinates */
   element_shape = t8_element_shape (ts, element);
-<<<<<<< HEAD
-  t8_forest_element_from_ref_coords (forest, ltreeid, element,
-                                     t8_element_centroid_ref_coords
-                                     [element_shape], coordinates, 0);
-=======
   t8_forest_element_from_ref_coords (forest, ltreeid, element, t8_element_centroid_ref_coords[element_shape],
-                                     coordinates, NULL);
->>>>>>> 9c3d3c8a
+                                     coordinates, 0);
 }
 
 /* Compute the length of the line from one corner to a second corner in an element */
@@ -1198,20 +1164,10 @@
 
 #if T8_ENABLE_DEBUG
   /* Check whether the provided geometry is linear */
-<<<<<<< HEAD
-  const t8_cmesh_t    cmesh = t8_forest_get_cmesh (forest);
-  const t8_locidx_t   cltreeid =
-    t8_forest_ltreeid_to_cmesh_ltreeid (forest, ltreeid);
-  const t8_gloidx_t   cgtreeid = t8_cmesh_get_global_id (cmesh, cltreeid);
-  T8_ASSERT (t8_geometry_get_type (cmesh, cgtreeid) ==
-             T8_GEOMETRY_TYPE_LINEAR);
-=======
   const t8_cmesh_t cmesh = t8_forest_get_cmesh (forest);
   const t8_locidx_t cltreeid = t8_forest_ltreeid_to_cmesh_ltreeid (forest, ltreeid);
   const t8_gloidx_t cgtreeid = t8_cmesh_get_global_id (cmesh, cltreeid);
-  const t8_geometry_c *geometry = t8_cmesh_get_tree_geometry (cmesh, cgtreeid);
-  T8_ASSERT (t8_geom_is_linear (geometry));
->>>>>>> 9c3d3c8a
+  T8_ASSERT (t8_geometry_get_type (cmesh, cgtreeid) == T8_GEOMETRY_TYPE_LINEAR);
 #endif
 
   switch (element_shape) {
