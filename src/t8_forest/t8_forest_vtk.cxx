/*
  This file is part of t8code.
  t8code is a C library to manage a collection (a forest) of multiple
  connected adaptive space-trees of general element classes in parallel.

  Copyright (C) 2015 the developers

  t8code is free software; you can redistribute it and/or modify
  it under the terms of the GNU General Public License as published by
  the Free Software Foundation; either version 2 of the License, or
  (at your option) any later version.

  t8code is distributed in the hope that it will be useful,
  but WITHOUT ANY WARRANTY; without even the implied warranty of
  MERCHANTABILITY or FITNESS FOR A PARTICULAR PURPOSE.  See the
  GNU General Public License for more details.

  You should have received a copy of the GNU General Public License
  along with t8code; if not, write to the Free Software Foundation, Inc.,
  51 Franklin Street, Fifth Floor, Boston, MA 02110-1301, USA.
*/

#include <t8_forest_vtk.h>
#include <t8_vtk.h>
#include <t8_cmesh.h>
#include <t8_element_cxx.hxx>
#include <t8_forest/t8_forest_ghost.h>
#include "t8_cmesh/t8_cmesh_trees.h"
#include "t8_forest_types.h"

/* We want to export the whole implementation to be callable from "C" */
T8_EXTERN_C_BEGIN ();

/* TODO: Currently we only use ASCII mode and no data compression.
 *       We also do not use sc_io to buffer our output stream. */

/* There are different cell data to write, e.g. connectivity, type, vertices, ...
 * The structure is always the same:
 * Iterate over the trees,
 *      iterate over the elements of that tree
 *          execute an element dependent part to write in the file.
 * In order to simplify writing this code, we put all the parts that are
 * repetetive in the function
 *  t8_forest_vtk_write_cell_data.
 * This function accepts a callback function, which is then executed for
 * each element. The callback function is defined below.
 */
/* TODO: As soon as we have element iterators we should restructure this concept
 * appropiately. */
typedef enum
{
  T8_VTK_KERNEL_INIT,
  T8_VTK_KERNEL_EXECUTE,
  T8_VTK_KERNEL_CLEANUP
} T8_VTK_KERNEL_MODUS;

/* Callback function prototype for writing cell data.
 * The function is executed for each element.
 * The callback can run in three different modi:
 *  INIT    - Called once, to (possibly) initialize the data pointer
 *  EXECUTE - Called for each element, the actual writing happens here.
 *  CLEAUP  - Called once after all elements. Used to cleanup any memory
 *            allocated during INIT.
 * \param [in] forest The forest.
 * \param [in] ltree_id   A local treeid.
 * \param [in] tree   The local tree of the forest with id \a ltree_id.
 * \param [in] element_index An index of an element inside \a tree.
 * \param [in] element  A pointer to the current element.
 * \param [in] ts       The eclass scheme of the current element.
 * \param [in] is_ghost Non-zero if the current element is a ghost element.
 *                      In this cas \a tree is NULL.
 *                      All ghost element will be traversed after all elements are
 * \param [in,out] vtufile The open file stream to which we write the forest.
 * \param [in,out] columns An integer counting the number of written columns.
 *                         The callback should increase this value by the number
 *                         of values written to the file.
 * \param [in,out] data    A pointer that the callback can modify at will.
 *                         Between modi INIT and CLEANUP, \a data will not be
 *                         modified outside of this callback.
 * \param [in]     modus   The modus in which the callback is called. See above.
 * \return                 True if successful, false if not (i.e. file i/o error).
 */
typedef int         (*t8_forest_vtk_cell_data_kernel) (t8_forest_t forest,
                                                       t8_locidx_t ltree_id,
                                                       t8_tree_t tree,
                                                       t8_locidx_t
                                                       element_index,
                                                       t8_element_t * element,
                                                       t8_eclass_scheme_c *
                                                       ts, int is_ghost,
                                                       FILE * vtufile,
                                                       int *columns,
                                                       void **data,
                                                       T8_VTK_KERNEL_MODUS
                                                       modus);

static              t8_locidx_t
t8_forest_num_points (t8_forest_t forest, int count_ghosts)
{
  t8_locidx_t         itree, num_points, num_ghosts;
  t8_tree_t           tree;
  t8_eclass_t         ghost_class;

  num_points = 0;
  for (itree = 0; itree < (t8_locidx_t) forest->trees->elem_count; itree++) {
    /* Get the tree that stores the elements */
    tree = (t8_tree_t) t8_sc_array_index_topidx (forest->trees, itree);
    /* TODO: This will cause problems when pyramids are introduced. */
    num_points += t8_eclass_num_vertices[tree->eclass] *
      tree->elements.elem_count;
  }
  if (count_ghosts) {
    T8_ASSERT (forest->ghosts != NULL);
    /* We also count the points of the ghost cells */
    num_ghosts = t8_forest_ghost_num_trees (forest);
    for (itree = 0; itree < num_ghosts; itree++) {
      /* Get the element class of the ghost */
      ghost_class = t8_forest_ghost_get_tree_class (forest, itree);
      /* TODO: does not work with pyramids */
      SC_CHECK_ABORT (ghost_class != T8_ECLASS_PYRAMID,
                      "Pyramids are not supported in vtk output");
      num_points += t8_eclass_num_vertices[ghost_class]
        * t8_forest_ghost_tree_num_elements (forest, itree);
    }
  }
  return num_points;
}

static int
t8_forest_vtk_cells_vertices_kernel (t8_forest_t forest, t8_locidx_t ltree_id,
                                     t8_tree_t tree,
                                     t8_locidx_t element_index,
                                     t8_element_t * element,
                                     t8_eclass_scheme_c * ts,
                                     int is_ghost,
                                     FILE * vtufile, int *columns,
                                     void **data, T8_VTK_KERNEL_MODUS modus)
{
  struct t8_forest_vtk_vertices_t
  {
    t8_locidx_t         ltreeid;        /* Store the last treeid with which the lernel was called.
                                           This is either a local tree id or a local ghost tree id */
    double              tree_vertices[T8_ECLASS_MAX_CORNERS * 3];       /* Stores the vertex coordinates of the tree */
  }                  *vertex_data;

  double              element_coordinates[3];
  int                 num_tree_vertices, ivertex;
  int                 freturn;

  if (modus == T8_VTK_KERNEL_INIT) {
    /* We initialize the user data to store NULL as the current tree */
    *data = T8_ALLOC_ZERO (struct t8_forest_vtk_vertices_t, 1);
    vertex_data = (struct t8_forest_vtk_vertices_t *) *data;
    /* Set an invalid tree id as first tree id */
    vertex_data->ltreeid = -1;
    return 1;
  }
  else if (modus == T8_VTK_KERNEL_CLEANUP) {
    T8_FREE (*data);
    return 1;
  }

  T8_ASSERT (modus == T8_VTK_KERNEL_EXECUTE);
  vertex_data = (struct t8_forest_vtk_vertices_t *) *data;
  if (ltree_id != vertex_data->ltreeid) {
    t8_cmesh_t          cmesh;
    t8_locidx_t         cmesh_local_id;
    double             *temp_vertices;
    /* The current tree is not the tree that we stored from
     * the last call to this function */
    vertex_data->ltreeid = ltree_id;
    /* get the coarse mesh tree */
    cmesh = t8_forest_get_cmesh (forest);
    /* Comput the cmesh local id of the tree */
    cmesh_local_id = t8_forest_ltreeid_to_cmesh_ltreeid (forest, ltree_id);
    /* Get the vertex coordinates of this tree */
    temp_vertices = ((double *) t8_cmesh_get_attribute (cmesh,
                                                        t8_get_package_id (),
                                                        0, cmesh_local_id));

    /* Copy the tree's vertex coordinates into the struct of the data pointer */
    num_tree_vertices = t8_eclass_num_vertices[ts->eclass];
    memcpy (vertex_data->tree_vertices, temp_vertices, sizeof (*temp_vertices)
            * num_tree_vertices * 3);
  }

  /* TODO: be careful with pyramid class here.
   *       does this work too over tree->class or do we need something else?
   */

  for (ivertex = 0; ivertex < t8_eclass_num_vertices[ts->eclass]; ivertex++) {
    t8_forest_element_coordinate (forest, ltree_id, element,
                                  vertex_data->tree_vertices,
                                  t8_eclass_vtk_corner_number[ts->eclass]
                                  [ivertex], element_coordinates);
    freturn = fprintf (vtufile, "         ");
    if (freturn <= 0) {
      return 0;
    }
#ifdef T8_VTK_DOUBLES
    freturn = fprintf (vtufile, " %24.16e %24.16e %24.16e\n",
                       element_coordinates[0], element_coordinates[1],
                       element_coordinates[2]);
#else
    freturn = fprintf (vtufile, " %16.8e %16.8e %16.8e\n",
                       element_coordinates[0], element_coordinates[1],
                       element_coordinates[2]);
#endif
    if (freturn <= 0) {
      return 0;
    }
    /* We switch of the colum control of the surrounding function
     * by keeping the columns value constant. */
    *columns = 1;
  }
  return 1;
}

#if 0
/* Write vertex coordinates into the already opened file.
 * Returns true when successful, false otherwise.
 * After completion the file will remain open, whether writing
 * vertices was successful or not. */
static int
t8_forest_vtk_write_vertices (t8_forest_t forest, FILE * vtufile)
{
  t8_element_t       *ielement;
  t8_tree_t           tree;
  t8_locidx_t         itree, ivertex;
  t8_locidx_t         element_index;
  t8_cmesh_t          cmesh;
  t8_ctree_t          ctree;
  double             *vertices, coordinates[3];
  double              x, y, z;
  int                 freturn;

  T8_ASSERT (t8_forest_is_committed (forest));
  T8_ASSERT (vtufile != NULL);
  cmesh = forest->cmesh;
  freturn = fprintf (vtufile, "      <Points>\n");
  if (freturn <= 0) {
    goto t8_forest_vtk_vertex_failure;
  }

  /* write point position data */
  freturn =
    fprintf (vtufile,
             "        <DataArray type=\"%s\" Name=\"Position\""
             " NumberOfComponents=\"3\" format=\"%s\">\n", T8_VTK_FLOAT_NAME,
             T8_VTK_FORMAT_STRING);
  if (freturn <= 0) {
    goto t8_forest_vtk_vertex_failure;
  }
  /* To get the point position data, we iterate over each tree and
   * over each element in this tree. For each element we compute
   * the coordinates of its corner vertices */
  for (itree = 0; itree < (t8_locidx_t) forest->trees->elem_count; itree++) {
    /* get the coarse mesh tree */
    ctree = t8_cmesh_get_tree (cmesh,
                               t8_forest_ltreeid_to_cmesh_ltreeid (forest,
                                                                   itree));
    /* Get corner coordinates of tree */
    /* *INDENT-OFF* */
    /* indent bug */
    vertices = ((double *)
                t8_cmesh_get_attribute (cmesh, t8_get_package_id (), 0,
                                        ctree->treeid));
    /* *INDENT-ON* */
    /* Get the tree that stores the elements */
    tree = t8_forest_get_tree (forest, itree);
    /* Check whether an element exist and then get the first one */
    /* TODO: use an element iterator here! */
    if (tree->elements.elem_count > 0) {
      ielement = (t8_element_t *) sc_array_index (&tree->elements, 0);
    }
    else {
      ielement = NULL;
    }
    element_index = 0;
    while (ielement != NULL) {
      /* TODO: be careful with pyramid class here.
       *       does this work too over tree->class or do we need something else?
       */
      for (ivertex = 0; ivertex < t8_eclass_num_vertices[tree->eclass];
           ivertex++) {
        t8_forest_element_coordinate (forest, itree, ielement,
                                      vertices,
                                      t8_eclass_vtk_corner_number
                                      [tree->eclass]
                                      [ivertex], coordinates);
        x = coordinates[0];
        y = coordinates[1];
        z = coordinates[2];
#ifdef T8_VTK_DOUBLES
        freturn =
          fprintf (vtufile, "     %24.16e %24.16e %24.16e\n", x, y, z);
#else
        freturn =
          fprintf (vtufile, "          %16.8e %16.8e %16.8e\n", x, y, z);
#endif
        if (freturn <= 0) {
          goto t8_forest_vtk_vertex_failure;
        }
      }
      element_index++;
      ielement =
        element_index >=
        (t8_locidx_t) tree->elements.elem_count ? NULL : (t8_element_t *)
        t8_sc_array_index_locidx (&tree->elements, element_index);
    }
    /* loop over tree ends here */
  }
  freturn = fprintf (vtufile, "      </Points>\n");
  if (freturn <= 0) {
    goto t8_forest_vtk_vertex_failure;
  }

  /* Function completed successfuly */
  return 1;

t8_forest_vtk_vertex_failure:
  /* Something went wrong */
  t8_errorf ("Error when writing vertices to forest vtk file.\n");
  return 0;
}
#endif

static int
t8_forest_vtk_cells_connectivity_kernel (t8_forest_t forest,
                                         t8_locidx_t ltree_id, t8_tree_t tree,
                                         t8_locidx_t element_index,
                                         t8_element_t * elements,
                                         t8_eclass_scheme_c * ts,
                                         int is_ghost,
                                         FILE * vtufile, int *columns,
                                         void **data,
                                         T8_VTK_KERNEL_MODUS modus)
{
  int                 ivertex;
  int                 freturn;
  t8_locidx_t        *count_vertices;

  if (modus == T8_VTK_KERNEL_INIT) {
    /* We use data to count the number of written vertices */
    *data = T8_ALLOC_ZERO (t8_locidx_t, 1);
    return 1;
  }
  else if (modus == T8_VTK_KERNEL_CLEANUP) {
    T8_FREE (*data);
    return 1;
  }
  T8_ASSERT (modus == T8_VTK_KERNEL_EXECUTE);

  count_vertices = (t8_locidx_t *) * data;

  /* TODO: This will definitely break with pyramids */
  SC_CHECK_ABORT (ts->eclass != T8_ECLASS_PYRAMID,
                  "No vtk support for pyramids.");
  for (ivertex = 0; ivertex < t8_eclass_num_vertices[ts->eclass];
       ++ivertex, (*count_vertices)++) {
    freturn = fprintf (vtufile, " %ld", (long) *count_vertices);
    if (freturn <= 0) {
      return 0;
    }
  }
  *columns += t8_eclass_num_vertices[ts->eclass];
  return 1;
}

static int
t8_forest_vtk_cells_offset_kernel (t8_forest_t forest, t8_locidx_t ltree_id,
                                   t8_tree_t tree,
                                   t8_locidx_t element_index,
                                   t8_element_t * element,
                                   t8_eclass_scheme_c * ts,
                                   int is_ghost,
                                   FILE * vtufile, int *columns,
                                   void **data, T8_VTK_KERNEL_MODUS modus)
{
  long long          *offset;
  int                 freturn;

  if (modus == T8_VTK_KERNEL_INIT) {
    *data = T8_ALLOC_ZERO (long long, 1);
    return 1;
  }
  else if (modus == T8_VTK_KERNEL_CLEANUP) {
    T8_FREE (*data);
    return 1;
  }
  T8_ASSERT (modus == T8_VTK_KERNEL_EXECUTE);

  offset = (long long *) *data;

  /* TODO: This will also break with pyramids! */
  SC_CHECK_ABORT (ts->eclass != T8_ECLASS_PYRAMID,
                  "Pyramids not supported in vtk");
  *offset += t8_eclass_num_vertices[ts->eclass];
  freturn = fprintf (vtufile, " %lld", *offset);
  if (freturn <= 0) {
    return 0;
  }
  *columns += 1;

  return 1;
}

static int
t8_forest_vtk_cells_type_kernel (t8_forest_t forest, t8_locidx_t ltree_id,
                                 t8_tree_t tree,
                                 t8_locidx_t element_index,
                                 t8_element_t * element,
                                 t8_eclass_scheme_c * ts,
                                 int is_ghost,
                                 FILE * vtufile, int *columns,
                                 void **data, T8_VTK_KERNEL_MODUS modus)
{
  int                 freturn;
  if (modus == T8_VTK_KERNEL_EXECUTE) {
    /* print the vtk type of the element */
    freturn = fprintf (vtufile, " %d", t8_eclass_vtk_type[ts->eclass]);
    if (freturn <= 0) {
      return 0;
    }
    *columns += 1;
  }
  return 1;
}

static int
t8_forest_vtk_cells_level_kernel (t8_forest_t forest,
                                  t8_locidx_t ltree_id, t8_tree_t tree,
                                  t8_locidx_t element_index,
                                  t8_element_t * element,
                                  t8_eclass_scheme_c * ts,
                                  int is_ghost,
                                  FILE * vtufile, int *columns,
                                  void **data, T8_VTK_KERNEL_MODUS modus)
{
  if (modus == T8_VTK_KERNEL_EXECUTE) {
    fprintf (vtufile, "%i ", ts->t8_element_level (element));
    *columns += 1;
  }
  return 1;
}

static int
t8_forest_vtk_cells_rank_kernel (t8_forest_t forest,
                                 t8_locidx_t ltree_id, t8_tree_t tree,
                                 t8_locidx_t element_index,
                                 t8_element_t * element,
                                 t8_eclass_scheme_c * ts,
                                 int is_ghost,
                                 FILE * vtufile, int *columns,
                                 void **data, T8_VTK_KERNEL_MODUS modus)
{
  if (modus == T8_VTK_KERNEL_EXECUTE) {
    fprintf (vtufile, "%i ", forest->mpirank);
    *columns += 1;
  }
  return 1;
}

static int
t8_forest_vtk_cells_treeid_kernel (t8_forest_t forest,
                                   t8_locidx_t ltree_id, t8_tree_t tree,
                                   t8_locidx_t element_index,
                                   t8_element_t * element,
                                   t8_eclass_scheme_c * ts,
                                   int is_ghost,
                                   FILE * vtufile, int *columns,
                                   void **data, T8_VTK_KERNEL_MODUS modus)
{
  if (modus == T8_VTK_KERNEL_EXECUTE) {
    long long           tree_id;
    if (is_ghost) {
      /* For ghost elements we write -1 as the tree is */
      tree_id = -1;
    }
    else {
      /* Otherwise the global tree id */
      tree_id = (long long) ltree_id + forest->first_local_tree;
    }
    fprintf (vtufile, "%lli ", tree_id);
    *columns += 1;
  }
  return 1;
}

static int
t8_forest_vtk_cells_elementid_kernel (t8_forest_t forest,
                                      t8_locidx_t ltree_id, t8_tree_t tree,
                                      t8_locidx_t element_index,
                                      t8_element_t * element,
                                      t8_eclass_scheme_c * ts,
                                      int is_ghost,
                                      FILE * vtufile, int *columns,
                                      void **data, T8_VTK_KERNEL_MODUS modus)
{
  if (modus == T8_VTK_KERNEL_EXECUTE) {
<<<<<<< HEAD
    fprintf (vtufile, "%llu ", element_index + tree->elements_offset +
             (long long) t8_forest_get_first_local_element_id (forest));
=======
    int                 level;

    /* Compute the elements level */
    level = ts->t8_element_level (element);
    fprintf (vtufile, "%llu ", (long long unsigned)
             ts->t8_element_get_linear_id (element, level));
>>>>>>> 65d643ea
    *columns += 1;
  }
  return 1;
}

/* Iterate over all cells and write cell data to the file using
 * the cell_data_kernel as callback */
static int
t8_forest_vtk_write_cell_data (t8_forest_t forest, FILE * vtufile,
                               const char *dataname, const char *datatype,
                               const char *component_string,
                               int max_columns,
                               t8_forest_vtk_cell_data_kernel kernel,
                               int write_ghosts)
{
  int                 freturn;
  int                 countcols;
  t8_tree_t           tree;
  t8_locidx_t         itree, ighost;
  t8_locidx_t         element_index;
  t8_locidx_t         num_local_trees, num_ghost_trees;
  t8_element_t       *element;
  t8_eclass_scheme_c *ts;
  void               *data;

  /* Write the connectivity information.
   * Thus for each tree we write the indices of its corner vertices. */
  freturn = fprintf (vtufile, "        <DataArray type=\"%s\" "
                     "Name=\"%s\" %s format=\"ascii\">\n         ",
                     datatype, dataname, component_string);
  if (freturn <= 0) {
    return 0;
  }

  /* Call the kernel in initilization modus to possibly initialize the
   * data pointer */
  kernel (NULL, 0, NULL, 0, NULL, NULL, 0, NULL, NULL, &data,
          T8_VTK_KERNEL_INIT);
  /* We iterate over the trees and count each trees vertices,
   * we add this to the already counted vertices and write it to the file */
  /* TODO: replace with an element iterator */
  num_local_trees = t8_forest_get_num_local_trees (forest);
  for (itree = 0, countcols = 0; itree < num_local_trees; itree++) {
    /* Get the tree that stores the elements */
    tree = t8_forest_get_tree (forest, itree);
    /* Get the eclass scheme of the tree */
    ts = t8_forest_get_eclass_scheme (forest,
                                      t8_forest_get_tree_class (forest,
                                                                itree));
    for (element_index = 0;
         element_index < (t8_locidx_t) tree->elements.elem_count;
         element_index++) {
      /* Get a pointer to the element */
      element =
        t8_forest_get_element (forest, tree->elements_offset + element_index,
                               NULL);
      T8_ASSERT (element != NULL);
      /* Execute the given callback on each element */
      if (!kernel
          (forest, itree, tree, element_index, element, ts, 0, vtufile,
           &countcols, &data, T8_VTK_KERNEL_EXECUTE)) {
        /* call the kernel in clean-up modus */
        kernel (NULL, 0, NULL, 0, NULL, NULL, 0, NULL, NULL, &data,
                T8_VTK_KERNEL_CLEANUP);
        return 0;
      }
      /* After max_columns we break the line */
      if (!(countcols % max_columns)) {
        freturn = fprintf (vtufile, "\n         ");
        if (freturn <= 0) {
          /* call the kernel in clean-up modus */
          kernel (NULL, 0, NULL, 0, NULL, NULL, 0, NULL, NULL, &data,
                  T8_VTK_KERNEL_CLEANUP);
          return 0;
        }
      }
    }                           /* element loop ends here */
    if (freturn <= 0) {
      /* call the kernel in clean-up modus */
      kernel (NULL, 0, NULL, 0, NULL, NULL, 0, NULL, NULL, &data,
              T8_VTK_KERNEL_CLEANUP);
      return 0;
    }
  }                             /* tree loop ends here */

  if (write_ghosts) {
    t8_locidx_t         num_ghosts_in_tree;
    /* Iterate over the ghost elements */
    /* TODO: replace with an element iterator */
    num_ghost_trees = t8_forest_ghost_num_trees (forest);
    for (ighost = 0; ighost < num_ghost_trees; ighost++) {
      /* Get the eclass scheme of the ghost tree */
      ts =
        t8_forest_get_eclass_scheme (forest,
                                     t8_forest_ghost_get_tree_class (forest,
                                                                     ighost));
      /* The number of ghosts in this tree */
      num_ghosts_in_tree = t8_forest_ghost_tree_num_elements (forest, ighost);
      for (element_index = 0;
           element_index < num_ghosts_in_tree; element_index++) {
        /* Get a pointer to the element */
        element = t8_forest_ghost_get_element (forest, ighost, element_index);
        /* Execute the given callback on each element */
        if (!kernel
            (forest, ighost + num_local_trees, NULL, element_index, element,
             ts, 1, vtufile, &countcols, &data, T8_VTK_KERNEL_EXECUTE)) {
          /* call the kernel in clean-up modus */
          kernel (NULL, 0, NULL, 0, NULL, NULL, 1, NULL, NULL, &data,
                  T8_VTK_KERNEL_CLEANUP);
          return 0;
        }
        /* After max_columns we break the line */
        if (!(countcols % max_columns)) {
          freturn = fprintf (vtufile, "\n         ");
          if (freturn <= 0) {
            /* call the kernel in clean-up modus */
            kernel (NULL, 0, NULL, 0, NULL, NULL, 1, NULL, NULL, &data,
                    T8_VTK_KERNEL_CLEANUP);
            return 0;
          }
        }
      }                         /* element loop ends here */
      if (freturn <= 0) {
        /* call the kernel in clean-up modus */
        kernel (NULL, 0, NULL, 0, NULL, NULL, 1, NULL, NULL, &data,
                T8_VTK_KERNEL_CLEANUP);
        return 0;
      }
    }                           /* ghost loop ends here */
  }                             /* write_ghosts ends here */
  /* call the kernel in clean-up modus */
  kernel (NULL, 0, NULL, 0, NULL, NULL, 0, NULL, NULL, &data,
          T8_VTK_KERNEL_CLEANUP);
  freturn = fprintf (vtufile, "\n        </DataArray>\n");
  if (freturn <= 0) {
    return 0;
  }

  return 1;
}

/* Write the cell data to an open file stream.
 * Returns true on success and zero otherwise.
 * After completion the file will remain open, whether writing
 * cells was successful or not. */
static int
t8_forest_vtk_write_cells (t8_forest_t forest, FILE * vtufile,
                           int write_treeid,
                           int write_mpirank,
                           int write_level, int write_element_id,
                           int write_ghosts)
{
  int                 freturn;

  T8_ASSERT (t8_forest_is_committed (forest));
  T8_ASSERT (vtufile != NULL);

  /* Write the vertex coordinates */

  freturn = fprintf (vtufile, "      <Points>\n");
  if (freturn <= 0) {
    goto t8_forest_vtk_cell_failure;
  }
  freturn = t8_forest_vtk_write_cell_data (forest, vtufile, "Position",
                                           T8_VTK_FLOAT_NAME,
                                           "NumberOfComponents=\"3\"",
                                           8,
                                           t8_forest_vtk_cells_vertices_kernel,
                                           write_ghosts);
  if (!freturn) {
    goto t8_forest_vtk_cell_failure;
  }
  freturn = fprintf (vtufile, "      </Points>\n");
  if (freturn <= 0) {
    goto t8_forest_vtk_cell_failure;
  }
  /* Done writing vertex coordinates */

  freturn = fprintf (vtufile, "      <Cells>\n");
  if (freturn <= 0) {
    goto t8_forest_vtk_cell_failure;
  }

  /* Write the connectivity information.
   * Thus for each tree we write the indices of its corner vertices. */
  freturn = t8_forest_vtk_write_cell_data (forest, vtufile, "connectivity",
                                           T8_VTK_LOCIDX, "", 8,
                                           t8_forest_vtk_cells_connectivity_kernel,
                                           write_ghosts);
  if (!freturn) {
    goto t8_forest_vtk_cell_failure;
  }
  /* Done with writing the connectivity */

  /* Write the offsets, that is for each tree the index of the first entry
   * in the connectivity output that
   * does not refer to a vertex of the tree anymore.
   * For example if the trees are a square and a triangle, the offsets would
   * be 4 and 7, since indices 0,1,2,3 refer to the vertices of the square
   * and indices 4,5,6 to the indices of the triangle. */
  freturn = t8_forest_vtk_write_cell_data (forest, vtufile, "offsets",
                                           T8_VTK_LOCIDX, "", 8,
                                           t8_forest_vtk_cells_offset_kernel,
                                           write_ghosts);
  if (!freturn) {
    goto t8_forest_vtk_cell_failure;
  }
  /* Done with writing the offsets */

  /* Write the element types. The type specifies the element class, thus
   * square/triangle/tet etc. */

  freturn = t8_forest_vtk_write_cell_data (forest, vtufile, "types",
                                           "Int32", "", 8,
                                           t8_forest_vtk_cells_type_kernel,
                                           write_ghosts);

  if (!freturn) {
    goto t8_forest_vtk_cell_failure;
  }
  /* Done with writing the types */
  freturn = fprintf (vtufile, "      </Cells>\n");
  if (freturn <= 0) {
    goto t8_forest_vtk_cell_failure;
  }

  freturn = fprintf (vtufile, "      <CellData Scalars =\"%s%s\">\n",
                     "treeid,mpirank,level", (write_element_id ? "id" : ""));
  if (freturn <= 0) {
    goto t8_forest_vtk_cell_failure;
  }

  if (write_treeid) {
    /* Write the tree ids. */

    freturn = t8_forest_vtk_write_cell_data (forest, vtufile, "treeid",
                                             T8_VTK_GLOIDX, "", 8,
                                             t8_forest_vtk_cells_treeid_kernel,
                                             write_ghosts);
    if (!freturn) {
      goto t8_forest_vtk_cell_failure;
    }
    /* Done with writing the tree ids */
  }
  if (write_mpirank) {
    /* Write the mpiranks. */

    freturn = t8_forest_vtk_write_cell_data (forest, vtufile, "mpirank",
                                             "Int32", "", 8,
                                             t8_forest_vtk_cells_rank_kernel,
                                             write_ghosts);
    if (!freturn) {
      goto t8_forest_vtk_cell_failure;
    }
    /* Done with writing the mpiranks */
  }
  if (write_level) {
    /* Write the element refinement levels. */

    freturn = t8_forest_vtk_write_cell_data (forest, vtufile, "level",
                                             "Int32", "", 8,
                                             t8_forest_vtk_cells_level_kernel,
                                             write_ghosts);
    if (!freturn) {
      goto t8_forest_vtk_cell_failure;
    }
    /* Done with writing the levels */
  }
  /* TODO: This element_id is t8_element_get_linear_id (e,level)
   *       we could also include a consecutive version, then also with the processes
   *       element_offset added. */
  if (write_element_id) {
    /* Write the element ids. */
    const char         *datatype;

    /* Use 32 bit ints if the global element count fits, 64 bit otherwise. */
    datatype = forest->global_num_elements > T8_LOCIDX_MAX ? T8_VTK_GLOIDX :
      T8_VTK_LOCIDX;
    freturn = t8_forest_vtk_write_cell_data (forest, vtufile, "element_id",
<<<<<<< HEAD
                                             datatype, "", 8,
                                             t8_forest_vtk_cells_elementid_kernel);
=======
                                             T8_VTK_LOCIDX, "", 8,
                                             t8_forest_vtk_cells_elementid_kernel,
                                             write_ghosts);
>>>>>>> 65d643ea
    if (!freturn) {
      goto t8_forest_vtk_cell_failure;
    }

    /* Done with writing the element ids */
  }
  freturn = fprintf (vtufile, "      </CellData>\n");
  if (freturn <= 0) {
    goto t8_forest_vtk_cell_failure;
  }

  /* Function completed successfully */
  return 1;
t8_forest_vtk_cell_failure:
  /* Something went wrong */
  t8_errorf ("Error when writing cell data to forest vtk file.\n");
  return 0;
}

int
t8_forest_vtk_write_file (t8_forest_t forest, const char *fileprefix,
                          int write_treeid,
                          int write_mpirank,
                          int write_level, int write_element_id,
                          int write_ghosts)
{
  FILE               *vtufile;
  t8_locidx_t         num_elements, num_points;
  char                vtufilename[BUFSIZ];
  int                 freturn;

  T8_ASSERT (forest != NULL);
  T8_ASSERT (t8_forest_is_committed (forest));
  T8_ASSERT (fileprefix != NULL);
  if (forest->ghosts == NULL) {
    /* Never write ghost elements if there aren't any */
    write_ghosts = 0;
  }
  T8_ASSERT (forest->ghosts != NULL || !write_ghosts);

  /* Currently we only support output in ascii format, not binary */
  T8_ASSERT (T8_VTK_ASCII == 1);

  /* process 0 creates the .pvtu file */
  if (forest->mpirank == 0) {
    if (t8_write_pvtu
        (fileprefix, forest->mpisize, write_treeid, write_mpirank,
         write_level, write_element_id)) {
      t8_errorf ("Error when writing file %s.pvtu\n", fileprefix);
      goto t8_forest_vtk_failure;
    }
  }

  /* The local number of elements */
  num_elements = t8_forest_get_num_element (forest);
  if (write_ghosts) {
    num_elements += t8_forest_get_num_ghosts (forest);
  }
  /* The local number of points, counted with multiplicity */
  num_points = t8_forest_num_points (forest, write_ghosts);

  /* The filename for this processes file */
  freturn =
    snprintf (vtufilename, BUFSIZ, "%s_%04d.vtu", fileprefix,
              forest->mpirank);
  if (freturn >= BUFSIZ) {
    t8_errorf ("Error when writing vtu file. Filename too long.\n");
    goto t8_forest_vtk_failure;
  }

  /* Open the vtufile to write to */
  vtufile = fopen (vtufilename, "w");
  if (vtufile == NULL) {
    t8_errorf ("Error when opening file %s\n", vtufilename);
    goto t8_forest_vtk_failure;
  }
  /* Write the header information in the .vtu file.
   * xml type, Unstructured grid and number of points and elements. */
  freturn = fprintf (vtufile, "<?xml version=\"1.0\"?>\n");
  if (freturn <= 0) {
    goto t8_forest_vtk_failure;
  }
  freturn =
    fprintf (vtufile, "<VTKFile type=\"UnstructuredGrid\" version=\"0.1\"");
  if (freturn <= 0) {
    goto t8_forest_vtk_failure;
  }
#ifdef SC_IS_BIGENDIAN
  freturn = fprintf (vtufile, " byte_order=\"BigEndian\">\n");
#else
  freturn = fprintf (vtufile, " byte_order=\"LittleEndian\">\n");
#endif
  if (freturn <= 0) {
    goto t8_forest_vtk_failure;
  }
  freturn = fprintf (vtufile, "  <UnstructuredGrid>\n");
  if (freturn <= 0) {
    goto t8_forest_vtk_failure;
  }
  freturn = fprintf (vtufile,
                     "    <Piece NumberOfPoints=\"%lld\" NumberOfCells=\"%lld\">\n",
                     (long long) num_points, (long long) num_elements);
  if (freturn <= 0) {
    goto t8_forest_vtk_failure;
  }

  /* write the cell data */
  if (!t8_forest_vtk_write_cells
      (forest, vtufile, write_treeid, write_mpirank, write_level,
       write_element_id, write_ghosts)) {
    /* Writing cells was not successful */
    goto t8_forest_vtk_failure;
  }

  freturn = fprintf (vtufile, "    </Piece>\n"
                     "  </UnstructuredGrid>\n" "</VTKFile>\n");
  if (freturn <= 0) {
    goto t8_forest_vtk_failure;
  }

  freturn = fclose (vtufile);
  /* We set it not NULL, even if fclose was not successful, since then any
   * following call to fclose would result in undefined behaviour. */
  vtufile = NULL;
  if (freturn != 0) {
    /* Closing failed, this usually means that the final write operation could
     * not be completed. */
    t8_global_errorf ("Error when closing file %s\n", vtufilename);
    goto t8_forest_vtk_failure;
  }
  /* Writing was successful */
  return 1;
t8_forest_vtk_failure:
  if (vtufile != NULL) {
    fclose (vtufile);
  }
  t8_errorf ("Error when writing vtk file.\n");
  return 0;
}

T8_EXTERN_C_END ();<|MERGE_RESOLUTION|>--- conflicted
+++ resolved
@@ -498,17 +498,8 @@
                                       void **data, T8_VTK_KERNEL_MODUS modus)
 {
   if (modus == T8_VTK_KERNEL_EXECUTE) {
-<<<<<<< HEAD
     fprintf (vtufile, "%llu ", element_index + tree->elements_offset +
              (long long) t8_forest_get_first_local_element_id (forest));
-=======
-    int                 level;
-
-    /* Compute the elements level */
-    level = ts->t8_element_level (element);
-    fprintf (vtufile, "%llu ", (long long unsigned)
-             ts->t8_element_get_linear_id (element, level));
->>>>>>> 65d643ea
     *columns += 1;
   }
   return 1;
@@ -788,14 +779,8 @@
     datatype = forest->global_num_elements > T8_LOCIDX_MAX ? T8_VTK_GLOIDX :
       T8_VTK_LOCIDX;
     freturn = t8_forest_vtk_write_cell_data (forest, vtufile, "element_id",
-<<<<<<< HEAD
                                              datatype, "", 8,
                                              t8_forest_vtk_cells_elementid_kernel);
-=======
-                                             T8_VTK_LOCIDX, "", 8,
-                                             t8_forest_vtk_cells_elementid_kernel,
-                                             write_ghosts);
->>>>>>> 65d643ea
     if (!freturn) {
       goto t8_forest_vtk_cell_failure;
     }
