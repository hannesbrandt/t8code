--- conflicted
+++ resolved
@@ -180,28 +180,14 @@
 
 #if T8_WITH_VTK
 static void
-<<<<<<< HEAD
-t8_forest_vtk_get_element_nodes (t8_forest_t forest, t8_locidx_t ltreeid,
-                                 const t8_element_t *element,
-                                 const int vertex, double *out_coords,
-                                 const int stretch_flag)
-=======
 t8_forest_vtk_get_element_nodes (t8_forest_t forest, t8_locidx_t ltreeid, const t8_element_t *element, const int vertex,
-                                 double *out_coords, sc_array_t *stretch_factors)
->>>>>>> 9c3d3c8a
+                                 double *out_coords, const int stretch_flag)
 {
   const t8_eclass_t tree_class = t8_forest_get_tree_class (forest, ltreeid);
   const t8_eclass_scheme_c *scheme = t8_forest_get_eclass_scheme (forest, tree_class);
   const t8_element_shape_t element_shape = scheme->t8_element_shape (element);
-<<<<<<< HEAD
-  const double       *ref_coords =
-    t8_forest_vtk_point_to_element_ref_coords[element_shape]
-    [vertex];
-  t8_forest_element_from_ref_coords (forest, ltreeid, element, ref_coords,
-                                     out_coords, stretch_flag);
-=======
   const double *ref_coords = t8_forest_vtk_point_to_element_ref_coords[element_shape][vertex];
-  t8_forest_element_from_ref_coords (forest, ltreeid, element, ref_coords, out_coords, stretch_factors);
+  t8_forest_element_from_ref_coords (forest, ltreeid, element, ref_coords, out_coords, stretch_flag);
 }
 
 /**
@@ -212,8 +198,8 @@
 t8_forest_element_to_vtk_cell (
   t8_forest_t forest, const t8_element_t *element, t8_eclass_scheme_c *scheme, const t8_locidx_t itree,
   const t8_gloidx_t offset, const int write_treeid, const int write_mpirank, const int write_level,
-  const int write_element_id, const int curved_flag, const int is_ghost, const int elem_id, long int *point_id,
-  int *cellTypes, vtkSmartPointer<vtkPoints> points, vtkSmartPointer<vtkCellArray> cellArray,
+  const int write_element_id, const int curved_flag, const int stretch_flag, const int is_ghost, const int elem_id,
+  long int *point_id, int *cellTypes, vtkSmartPointer<vtkPoints> points, vtkSmartPointer<vtkCellArray> cellArray,
   vtkSmartPointer<t8_vtk_gloidx_array_type_t> vtk_treeid, vtkSmartPointer<t8_vtk_gloidx_array_type_t> vtk_mpirank,
   vtkSmartPointer<t8_vtk_gloidx_array_type_t> vtk_level, vtkSmartPointer<t8_vtk_gloidx_array_type_t> vtk_element_id)
 {
@@ -286,7 +272,7 @@
   double coordinates[3];
   for (int ivertex = 0; ivertex < num_node; ivertex++, (*point_id)++) {
     /* Compute the vertex coordinates inside the domain. */
-    t8_forest_vtk_get_element_nodes (forest, itree, element, ivertex, coordinates, NULL);
+    t8_forest_vtk_get_element_nodes (forest, itree, element, ivertex, coordinates, stretch_flag);
     /* Insert point in the points array */
     points->InsertNextPoint (coordinates[0], coordinates[1], coordinates[2]);
 
@@ -326,26 +312,14 @@
   if (write_element_id == 1) {
     vtk_element_id->InsertNextValue (elem_id);
   }
->>>>>>> 9c3d3c8a
 }
 #endif
 
 int
-<<<<<<< HEAD
-t8_forest_vtk_write_file_via_API (t8_forest_t forest, const char *fileprefix,
-                                  const int write_treeid,
-                                  const int write_mpirank,
-                                  const int write_level,
-                                  const int write_element_id,
-                                  const int curved_flag,
-                                  const int stretch_flag,
-                                  const int num_data,
-=======
 t8_forest_vtk_write_file_via_API (t8_forest_t forest, const char *fileprefix, const int write_treeid,
                                   const int write_mpirank, const int write_level, const int write_element_id,
-                                  const int curved_flag, const int write_ghosts, const int num_data,
->>>>>>> 9c3d3c8a
-                                  t8_vtk_data_field_t *data)
+                                  const int curved_flag, const int stretch_flag, const int write_ghosts,
+                                  const int num_data, t8_vtk_data_field_t *data)
 {
 #if T8_WITH_VTK
   int freturn = 0;
@@ -359,7 +333,7 @@
 
   vtkSmartPointer<vtkUnstructuredGrid> unstructuredGrid = vtkSmartPointer<vtkUnstructuredGrid>::New ();
   t8_forest_to_vtkUnstructuredGrid (forest, unstructuredGrid, write_treeid, write_mpirank, write_level,
-                                    write_element_id, curved_flag, write_ghosts, num_data, data);
+                                    write_element_id, curved_flag, stretch_flag, write_ghosts, num_data, data);
   /*
    * We define the filename used to write the pvtu and the vtu files.
    * The pwriterObj is of class XMLPUnstructuredGridWriter, the P in
@@ -442,7 +416,7 @@
 t8_forest_to_vtkUnstructuredGrid (t8_forest_t forest, vtkSmartPointer<vtkUnstructuredGrid> unstructuredGrid,
                                   const int write_treeid, const int write_mpirank, const int write_level,
                                   const int write_element_id, const int write_ghosts, const int curved_flag,
-                                  const int num_data, t8_vtk_data_field_t *data)
+                                  const int stretch_flag, const int num_data, t8_vtk_data_field_t *data)
 {
   /*Check assertions: forest and fileprefix are not NULL and forest is committed */
   T8_ASSERT (forest != NULL);
@@ -519,20 +493,9 @@
       const t8_element_t *element = t8_forest_get_element_in_tree (forest, itree, ielement);
       T8_ASSERT (element != NULL);
 
-<<<<<<< HEAD
-      /* For each element we iterate over all points */
-      for (int ivertex = 0; ivertex < num_node; ivertex++, point_id++) {
-        /* Compute the vertex coordinates inside the domain. */
-        t8_forest_vtk_get_element_nodes (forest, itree, element, ivertex,
-                                         coordinates, stretch_flag);
-        /* Insert point in the points array */
-        points->InsertNextPoint (coordinates[0], coordinates[1],
-                                 coordinates[2]);
-=======
       t8_forest_element_to_vtk_cell (forest, element, scheme, itree, offset, write_treeid, write_mpirank, write_level,
-                                     write_element_id, curved_flag, 0, elem_id, &point_id, cellTypes, points, cellArray,
-                                     vtk_treeid, vtk_mpirank, vtk_level, vtk_element_id);
->>>>>>> 9c3d3c8a
+                                     write_element_id, curved_flag, stretch_flag, 0, elem_id, &point_id, cellTypes,
+                                     points, cellArray, vtk_treeid, vtk_mpirank, vtk_level, vtk_element_id);
 
       elem_id++;
     } /* end of loop over elements */
@@ -548,9 +511,9 @@
       for (t8_locidx_t ielem_ghost = 0; ielem_ghost < num_ghosts; ielem_ghost++) {
         const t8_element_t *element = t8_forest_ghost_get_element (forest, itree_ghost, ielem_ghost);
         t8_forest_element_to_vtk_cell (forest, element, scheme, itree_ghost + num_local_trees, offset, write_treeid,
-                                       write_mpirank, write_level, write_element_id, curved_flag, 1, elem_id, &point_id,
-                                       cellTypes, points, cellArray, vtk_treeid, vtk_mpirank, vtk_level,
-                                       vtk_element_id);
+                                       write_mpirank, write_level, write_element_id, curved_flag, stretch_flag, 1,
+                                       elem_id, &point_id, cellTypes, points, cellArray, vtk_treeid, vtk_mpirank,
+                                       vtk_level, vtk_element_id);
         elem_id++;
       }
     }
@@ -664,15 +627,8 @@
   element_shape = ts->t8_element_shape (element);
   num_el_vertices = t8_eclass_num_vertices[element_shape];
   for (ivertex = 0; ivertex < num_el_vertices; ivertex++) {
-<<<<<<< HEAD
-    const double       *ref_coords =
-      t8_forest_vtk_point_to_element_ref_coords[element_shape][ivertex];
-    t8_forest_element_from_ref_coords (forest, ltree_id, element, ref_coords,
-                                       element_coordinates, 0);
-=======
-    t8_forest_element_coordinate (forest, ltree_id, element, t8_eclass_t8_to_vtk_corner_number[element_shape][ivertex],
-                                  element_coordinates);
->>>>>>> 9c3d3c8a
+    const double *ref_coords = t8_forest_vtk_point_to_element_ref_coords[element_shape][ivertex];
+    t8_forest_element_from_ref_coords (forest, ltree_id, element, ref_coords, element_coordinates, 0);
     freturn = fprintf (vtufile, "         ");
     if (freturn <= 0) {
       return 0;
