/*
  This file is part of t8code.
  t8code is a C library to manage a collection (a forest) of multiple
  connected adaptive space-trees of general element classes in parallel.

  Copyright (C) 2015 the developers

  t8code is free software; you can redistribute it and/or modify
  it under the terms of the GNU General Public License as published by
  the Free Software Foundation; either version 2 of the License, or
  (at your option) any later version.

  t8code is distributed in the hope that it will be useful,
  but WITHOUT ANY WARRANTY; without even the implied warranty of
  MERCHANTABILITY or FITNESS FOR A PARTICULAR PURPOSE.  See the
  GNU General Public License for more details.

  You should have received a copy of the GNU General Public License
  along with t8code; if not, write to the Free Software Foundation, Inc.,
  51 Franklin Street, Fifth Floor, Boston, MA 02110-1301, USA.
*/

/** \file t8_forest_general.h
 * We define the forest of trees in this file.
 */

/* TODO: begin documenting this file: make doxygen 2>&1 | grep t8_forest */

#ifndef T8_FOREST_GENERAL_H
#define T8_FOREST_GENERAL_H

#include <t8_cmesh.h>
#include <t8_element.h>
#include <t8_data/t8_containers.h>

/** Opaque pointer to a forest implementation. */
typedef struct t8_forest *t8_forest_t;
typedef struct t8_tree *t8_tree_t;

/** This type controls, which neighbors count as ghost elements.
 * Currently, we support face-neighbors. Vertex and edge neighbors will eventually be added. */
typedef enum {
  T8_GHOST_NONE = 0, /**< Do not create ghost layer. */
  T8_GHOST_FACES,    /**< Consider all face (codimension 1) neighbors. */
  T8_GHOST_EDGES,    /**< Consider all edge (codimension 2) and face neighbors. */
  T8_GHOST_VERTICES  /**< Consider all vertex (codimension 3) and edge and face neighbors. */
} t8_ghost_type_t;

/** This typedef is needed as a helper construct to 
 * properly be able to define a function that returns
 * a pointer to a void fun(void) function. \see t8_forest_get_user_function.
 */
typedef void (*t8_generic_function_pointer) (void);
T8_EXTERN_C_BEGIN ();

/** Callback function prototype to replace one set of elements with another.
 *
 * This is used by the replace routine which can be called after adapt,
 * when the elements of an existing, valid
 * forest are changed. The callback allows the user to make changes to the elements
 * of the new forest that are either refined, coarsened or the same as elements in the old forest.
 *
 * \param [in] forest_old      The forest that is adapted
 * \param [in] forest_new      The forest that is newly constructed from \a forest_old
 * \param [in] which_tree      The local tree containing \a first_outgoing and \a first_incoming
 * \param [in] ts              The eclass scheme of the tree
 * \param [in] refine          -1 if family in \a forest_old got coarsened, 0 if element
 *                             has not been touched, 1 if element got refined and -2 if
 *                             element got removed. See return of t8_forest_adapt_t.
 * \param [in] num_outgoing    The number of outgoing elements.
 * \param [in] first_outgoing  The tree local index of the first outgoing element.
 *                             0 <= first_outgoing < which_tree->num_elements
 * \param [in] num_incoming    The number of incoming elements.
 * \param [in] first_incoming  The tree local index of the first incoming element.
 *                             0 <= first_incom < new_which_tree->num_elements
 *
 * If an element is being refined, \a refine and \a num_outgoing will be 1 and 
 * \a num_incoming will be the number of children.
 * If a family is being coarsened, \a refine will be -1, \a num_outgoing will be 
 * the number of family members and \a num_incoming will be 1. 
 * If an element is being removed, \a refine and \a num_outgoing will be 1 and 
 * \a num_incoming will be 0. 
 * Else \a refine will be 0 and \a num_outgoing and \a num_incoming will both be 1.
 * \see t8_forest_iterate_replace
 */
typedef void (*t8_forest_replace_t) (t8_forest_t forest_old, t8_forest_t forest_new, t8_locidx_t which_tree,
                                     t8_eclass_scheme_c *ts, const int refine, const int num_outgoing,
                                     const t8_locidx_t first_outgoing, const int num_incoming,
                                     const t8_locidx_t first_incoming);

/** Callback function prototype to decide for refining and coarsening.
 * If \a is_family equals 1, the first \a num_elements in \a elements
 * form a family and we decide whether this family should be coarsened
 * or only the first element should be refined.
 * Otherwise \a is_family must equal zero and we consider the first entry
 * of the element array for refinement. 
 * Entries of the element array beyond the first \a num_elements are undefined.
 * \param [in] forest       the forest to which the new elements belong
 * \param [in] forest_from  the forest that is adapted.
 * \param [in] which_tree   the local tree containing \a elements
 * \param [in] lelement_id  the local element id in \a forest_old in the tree of the current element
 * \param [in] ts           the eclass scheme of the tree
 * \param [in] is_family    if 1, the first \a num_elements entries in \a elements form a family. If 0, they do not.
 * \param [in] num_elements the number of entries in \a elements that are defined
 * \param [in] elements     Pointers to a family or, if \a is_family is zero,
 *                          pointer to one element.
 * \return 1 if the first entry in \a elements should be refined,
 *        -1 if the family \a elements shall be coarsened,
 *        -2 if the first entry in \a elements should be removed,
 *         0 else.
 */
/* TODO: Do we really need the forest argument? Since the forest is not committed yet it
 *       seems dangerous to expose to the user. */
typedef int (*t8_forest_adapt_t) (t8_forest_t forest, t8_forest_t forest_from, t8_locidx_t which_tree,
                                  t8_locidx_t lelement_id, t8_eclass_scheme_c *ts, const int is_family,
                                  const int num_elements, t8_element_t *elements[]);

/** Create a new forest with reference count one.
 * This forest needs to be specialized with the t8_forest_set_* calls.
 * Currently it is manatory to either call the functions \ref
 * t8_forest_set_mpicomm, \ref t8_forest_set_cmesh, and \ref t8_forest_set_scheme,
 * or to call one of \ref t8_forest_set_copy, \ref t8_forest_set_adapt, or
 * \ref t8_forest_set_partition.  It is illegal to mix these calls, or to
 * call more than one of the three latter functions
 * Then it needs to be set up with \ref t8_forest_commit.
 * \param [in,out] pforest      On input, this pointer must be non-NULL.
 *                              On return, this pointer set to the new forest.
 */
void
t8_forest_init (t8_forest_t *pforest);

/** Check whether a forest is not NULL, initialized and not committed.
 * In addition, it asserts that the forest is consistent as much as possible.
 * \param [in] forest           This forest is examined.  May be NULL.
 * \return                      True if forest is not NULL,
 *                              \ref t8_forest_init has been called on it,
 *                              but not \ref t8_forest_commit.
 *                              False otherwise.
 */
int
t8_forest_is_initialized (t8_forest_t forest);

/** Check whether a forest is not NULL, initialized and committed.
 * In addition, it asserts that the forest is consistent as much as possible.
 * \param [in] forest           This forest is examined.  May be NULL.
 * \return                      True if forest is not NULL and
 *                              \ref t8_forest_init has been called on it
 *                              as well as \ref t8_forest_commit.
 *                              False otherwise.
 */
int
t8_forest_is_committed (t8_forest_t forest);

/** Check whether the forest has local overlapping elements.
 * \param [in] forest   The forest to consider.
 * \return              True if \a forest has no elements which are inside each other.
 * \note This function is collective, but only checks local overlapping on each process.
 * \see t8_forest_partition_test_boundary_element if you also want to test for 
 * global overlap across the process boundaries.
 */
int
t8_forest_no_overlap (t8_forest_t forest);

/** Check whether two committed forests have the same local elements.
 * \param [in] forest_a The first forest.
 * \param [in] forest_b The second forest.
 * \return              True if \a forest_a and \a forest_b do have the same
 *                      number of local trees and each local tree has the same
 *                      elements, that is \ref t8_element_equal returns true
 *                      for each pair of elements of \a forest_a and \a forest_b.
 * \note This function is not collective. It only returns the state on the current
 * rank.
 */
int
t8_forest_is_equal (t8_forest_t forest_a, t8_forest_t forest_b);

/** Set the cmesh associated to a forest.
 * By default, the forest takes ownership of the cmesh such that it will be
 * destroyed when the forest is destroyed.  To keep ownership of the cmesh,
 * call \ref t8_cmesh_ref before passing it to \ref t8_forest_set_cmesh.
 * This means that it is ILLEGAL to continue using cmesh or dereferencing it
 * UNLESS it is referenced directly before passing it into this function.
 * \param [in,out] forest       The forest whose cmesh variable will be set.
 * \param [in]     cmesh        The cmesh to be set.  We take ownership.
 *                              This can be prevented by referencing \b cmesh.
 */
void
t8_forest_set_cmesh (t8_forest_t forest, t8_cmesh_t cmesh, sc_MPI_Comm comm);

/** Set the element scheme associated to a forest.
 * By default, the forest takes ownership of the scheme such that it will be
 * destroyed when the forest is destroyed.  To keep ownership of the scheme, call
 * \ref t8_scheme_ref before passing it to \ref t8_forest_set_scheme.
 * This means that it is ILLEGAL to continue using scheme or dereferencing it
 * UNLESS it is referenced directly before passing it into this function.
 * \param [in,out] forest       The forest whose scheme variable will be set.
 * \param [in]     scheme       The scheme to be set.  We take ownership.
 *                              This can be prevented by referencing \b scheme.
 */
void
t8_forest_set_scheme (t8_forest_t forest, t8_scheme_cxx_t *scheme);

/** Set the initial refinement level to be used when \b forest is committed.
 * \param [in,out] forest      The forest whose level will be set.
 * \param [in]     level       The initial refinement level of \b forest, when
 *                             it is committed.
 * \note This setting cannot be combined with any of the derived forest methods
 * (\ref t8_forest_set_copy, \ref t8_forest_set_adapt, \ref t8_forest_set_partition,
 * and \ref t8_forest_set_balance) and overwrites any of these settings.
 * If this function is used, then the forest is created from scratch as a uniform
 * refinement of the specified cmesh (\ref t8_forest_set_cmesh, \ref t8_forest_set_scheme).
 */
void
t8_forest_set_level (t8_forest_t forest, int level);

/** Set a forest as source for copying on committing.
 * By default, the forest takes ownership of the source \b from such that it will
 * be destroyed on calling \ref t8_forest_commit.  To keep ownership of \b
 * from, call \ref t8_forest_ref before passing it into this function.
 * This means that it is ILLEGAL to continue using \b from or dereferencing it
 * UNLESS it is referenced directly before passing it into this function.
 * \param [in,out] forest     The forest.
 * \param [in]     from       A second forest from which \a forest will be copied
 *                            in \ref t8_forest_commit.
 * \note This setting cannot be combined with \ref t8_forest_set_adapt,
 * \ref t8_forest_set_partition, or \ref t8_forest_set_balance and overwrites these
 * settings.
 */
void
t8_forest_set_copy (t8_forest_t forest, const t8_forest_t from);

/** Set a source forest with an adapt function to be adapted on committing.
 * By default, the forest takes ownership of the source \b set_from such that it
 * will be destroyed on calling \ref t8_forest_commit. To keep ownership of \b
 * set_from, call \ref t8_forest_ref before passing it into this function.
 * This means that it is ILLEGAL to continue using \b set_from or dereferencing it
 * UNLESS it is referenced directly before passing it into this function.
 * \param [in,out] forest   The forest
 * \param [in] set_from     The source forest from which \b forest will be adapted.
 *                          We take ownership. This can be prevented by
 *                          referencing \b set_from.
 *                          If NULL, a previously (or later) set forest will
 *                          be taken (\ref t8_forest_set_partition, \ref t8_forest_set_balance).
 * \param [in] adapt_fn     The adapt function used on committing.
 * \param [in] recursive    A flag specifying whether adaptation is to be done recursively
 *                          or not. If the value is zero, adaptation is not recursive
 *                          and it is recursive otherwise.
 * \note This setting can be combined with \ref t8_forest_set_partition and \ref
 * t8_forest_set_balance. The order in which these operations are executed is always
 * 1) Adapt 2) Balance 3) Partition
 * \note This setting may not be combined with \ref t8_forest_set_copy and overwrites
 * this setting.
 */
/* TODO: make recursive flag to int specifying the number of recursions? */
void
t8_forest_set_adapt (t8_forest_t forest, const t8_forest_t set_from, t8_forest_adapt_t adapt_fn, int recursive);

/** Set the user data of a forest. This can i.e. be used to pass user defined
 * arguments to the adapt routine.
 * \param [in,out] forest   The forest
 * \param [in]     data     A pointer to user data. t8code will never touch the data.
 * The forest does not need be committed before calling this function.
 * \see t8_forest_get_user_data
 */
void
t8_forest_set_user_data (t8_forest_t forest, void *data);

/** Return the user data pointer associated with a forest.
 * \param [in]     forest   The forest.
 * \return                  The user data pointer of \a forest.
 * The forest does not need be committed before calling this function.
 * \see t8_forest_set_user_data
 */
void *
t8_forest_get_user_data (const t8_forest_t forest);

/** Set the user function pointer of a forest. This can i.e. be used to pass user defined
 * functions to the adapt routine.
 * \param [in,out] forest   The forest
 * \param [in]     function A pointer to a user defined function. t8code will never touch the function.
 * The forest does not need be committed before calling this function.
 * \note \a function can be an arbitrary function with return value and parameters of
 * your choice. When accessing it with \ref t8_forest_get_user_function you should cast
 * it into the proper type.
 * \see t8_forest_get_user_function
 */
void
t8_forest_set_user_function (t8_forest_t forest, t8_generic_function_pointer function);

/** Return the user function pointer associated with a forest.
 * \param [in]     forest   The forest.
 * \return                  The user function pointer of \a forest.
 * The forest does not need be committed before calling this function.
 * \see t8_forest_set_user_function
 */
t8_generic_function_pointer
t8_forest_get_user_function (const t8_forest_t forest);

/** Set a source forest to be partitioned during commit.
 * The partitioning is done according to the SFC and each rank is assigned
 * the same (maybe +1) number of elements.
 * \param [in, out] forest  The forest.
 * \param [in]      set_from A second forest that should be partitioned.
 *                          We take ownership. This can be prevented by
 *                          referencing \b set_from.
 *                          If NULL, a previously (or later) set forest will
 *                          be taken (\ref t8_forest_set_adapt, \ref t8_forest_set_balance).
 * \param [in]      set_for_coarsening CURRENTLY DISABLED. If true, then the partitions
 *                          are choose such that coarsening an element once is a process local
 *                          operation.
 * \note This setting can be combined with \ref t8_forest_set_adapt and \ref
 * t8_forest_set_balance. The order in which these operations are executed is always
 * 1) Adapt 2) Balance 3) Partition
 * If \ref t8_forest_set_balance is called with the \a no_repartition parameter set as
 * false, it is not necessary to call \ref t8_forest_set_partition additionally.
 * \note This setting may not be combined with \ref t8_forest_set_copy and overwrites
 * this setting.
 */
void
t8_forest_set_partition (t8_forest_t forest, const t8_forest_t set_from, int set_for_coarsening);

/** Set a source forest to be balanced during commit.
 * A forest is said to be balanced if each element has face neighbors of level
 * at most +1 or -1 of the element's level.
 * \param [in, out] forest  The forest.
 * \param [in]      set_from A second forest that should be balanced.
 *                          We take ownership. This can be prevented by
 *                          referencing \b set_from.
 *                          If NULL, a previously (or later) set forest will
 *                          be taken (\ref t8_forest_set_adapt, \ref t8_forest_set_partition)
 * \param [in]      no_repartition Balance constructs several intermediate forest that
 *                          are refined from each other. In order to maintain a balanced load
 *                          these forest are repartitioned in each round and the resulting
 *                          forest is load-balanced per default.
 *                          If this behaviour is not desired, \a no_repartition should be
 *                          set to true.
 *                          If \a no_repartition is false, an additional call of \ref t8_forest_set_partition is not
 *                          necessary.
 * \note This setting can be combined with \ref t8_forest_set_adapt and \ref
 * t8_forest_set_balance. The order in which these operations are executed is always
 * 1) Adapt 2) Balance 3) Partition.
 * \note This setting may not be combined with \ref t8_forest_set_copy and overwrites
 * this setting.
 */
void
t8_forest_set_balance (t8_forest_t forest, const t8_forest_t set_from, int no_repartition);

/** Enable or disable the creation of a layer of ghost elements.
 * On default no ghosts are created.
 * \param [in]      forest    The forest.
 * \param [in]      do_ghost  If non-zero a ghost layer will be created.
 * \param [in]      ghost_type Controls which neighbors count as ghost elements,
 *                             currently only T8_GHOST_FACES is supported. This value
 *                             is ignored if \a do_ghost = 0.
 */
void
t8_forest_set_ghost (t8_forest_t forest, int do_ghost, t8_ghost_type_t ghost_type);

/** Like \ref t8_forest_set_ghost but with the additional options to change the
 * ghost algorithm. This is used for debugging and timing the algorithm.
 * An application should almost always use \ref t8_forest_set_ghost.
 * \param [in]      ghost_version If 1, the iterative ghost algorithm for balanced forests is used.
 *                                If 2, the iterative algorithm for unbalanced forests.
 *                                If 3, the top-down search algorithm for unbalanced forests.
 * \see t8_forest_set_ghost
 */
void
t8_forest_set_ghost_ext (t8_forest_t forest, int do_ghost, t8_ghost_type_t ghost_type, int ghost_version);

/* TODO: use assertions and document that the forest_set (..., from) and
 *       set_load are mutually exclusive. */
void
t8_forest_set_load (t8_forest_t forest, const char *filename);

/** Compute the global number of elements in a forest as the sum
 *  of the local element counts.
 *  \param [in] forest    The forest.
 */
void
t8_forest_comm_global_num_elements (t8_forest_t forest);

/** After allocating and adding properties to a forest, commit the changes.
 * This call sets up the internal state of the forest.
 * \param [in,out] forest       Must be created with \ref t8_forest_init and
 *                              specialized with t8_forest_set_* calls first.
 */
void
t8_forest_commit (t8_forest_t forest);

/** Return the maximum allowed refinement level for any element in a forest.
 * \param [in]  forest    A forest.
 * \return                The maximum level of refinement that is allowed for
 *                        an element in this forest. It is guaranteed that any tree
 *                        in \a forest can be refined this many times and it is not
 *                        allowed to refine further.
 * \a forest must be committed before calling this function.
 * For forest with a single element class (non-hybrid) maxlevel is the maximum
 * refinement level of this element class, whilst for hybrid forests the maxlevel is
 * the minimum of all maxlevels of the element classes in this forest.
 */
int
t8_forest_get_maxlevel (const t8_forest_t forest);

/** Return the number of process local elements in the forest.
 * \param [in]  forest    A forest.
 * \return                The number of elements on this process in \a forest.
 * \a forest must be committed before calling this function.
 */
t8_locidx_t
t8_forest_get_local_num_elements (const t8_forest_t forest);

/** Return the number of global elements in the forest.
 * \param [in]  forest    A forest.
 * \return                The number of elements (summed over all processes) in \a forest.
 * \a forest must be committed before calling this function.
 */
t8_gloidx_t
t8_forest_get_global_num_elements (const t8_forest_t forest);

/** Return the number of ghost elements of a forest.
 * \param [in]      forest      The forest.
 * \return                      The number of ghost elements stored in the ghost
 *                              structure of \a forest. 0 if no ghosts were constructed.
 *                              \see t8_forest_set_ghost
 * \a forest must be committed before calling this function.
 */
t8_locidx_t
t8_forest_get_num_ghosts (const t8_forest_t forest);

/** Return the element class of a forest local tree.
 * \param [in] forest    The forest.
 * \param [in] ltreeid   The local id of a tree in \a forest.
 * \return  The element class of the tree \a ltreeid.
 * \a forest must be committed before calling this function.
 */
t8_eclass_t
t8_forest_get_eclass (const t8_forest_t forest, const t8_locidx_t ltreeid);

/**
 * Check whether a given tree id belongs to a local tree in a forest.
 * 
 * \param [in]    forest The forest.
 * \param [in]    local_tree A tree id.
 * \return True if and only if the id \a local_tree belongs to a local tree of \a forest.
 * \a forest must be committed before calling this function.
 */
int
t8_forest_tree_is_local (const t8_forest_t forest, const t8_locidx_t local_tree);

/** Given a global tree id compute the forest local id of this tree.
 * If the tree is a local tree, then the local id is between 0 and the number
 * of local trees. If the tree is not a local tree, a negative number is returned.
 * \param [in]      forest The forest.
 * \param [in]      gtreeid The global id of a tree.
 * \return                 The tree's local id in \a forest, if it is a local tree.
 *                         A negative number if not.
 * \see https://github.com/DLR-AMR/t8code/wiki/Tree-indexing for more details about tree indexing.
 */
t8_locidx_t
t8_forest_get_local_id (const t8_forest_t forest, const t8_gloidx_t gtreeid);

/** Given a global tree id compute the forest local id of this tree.
 * If the tree is a local tree, then the local id is between 0 and the number
 * of local trees. If the tree is a ghost, then the local id is between num_local_trees and
 * num_local_trees + num_ghost_trees.
 * If the tree is neither a local tree nor a ghost tree, a negative number is returned.
 * \param [in]      forest The forest.
 * \param [in]      gtreeid The global id of a tree.
 * \return                 The tree's local id in \a forest, if it is a local tree.
 *                         num_local_trees + the ghosts id, if it is a ghost tree.
 *                         A negative number if not.
 * \see https://github.com/DLR-AMR/t8code/wiki/Tree-indexing for more details about tree indexing.
 */
t8_locidx_t
t8_forest_get_local_or_ghost_id (const t8_forest_t forest, const t8_gloidx_t gtreeid);

/** Given the local id of a tree in a forest, compute the tree's local id in the associated cmesh.
 * \param [in] forest    The forest.
 * \param [in] ltreeid   The local id of a tree or ghost in the forest.
 * \return  The local id of the tree in the cmesh associated with the forest.
 * \a forest must be committed before calling this function.
 * \note For forest local trees, this is the inverse function of \ref t8_forest_cmesh_ltreeid_to_ltreeid.
 * \see https://github.com/DLR-AMR/t8code/wiki/Tree-indexing for more details about tree indexing.
 */
t8_locidx_t
t8_forest_ltreeid_to_cmesh_ltreeid (t8_forest_t forest, t8_locidx_t ltreeid);

/** Given the local id of a tree in the coarse mesh of a forest, compute the tree's local id in the forest.
 * \param [in] forest    The forest.
 * \param [in] ltreeid   The local id of a tree in the coarse mesh of \a forest.
 * \return  The local id of the tree in the forest. -1 if the tree is not forest local.
 * \a forest must be committed before calling this function.
 * \note For forest local trees, this is the inverse function of \ref t8_forest_ltreeid_to_cmesh_ltreeid.
 * \see https://github.com/DLR-AMR/t8code/wiki/Tree-indexing for more details about tree indexing.
 */
t8_locidx_t
t8_forest_cmesh_ltreeid_to_ltreeid (t8_forest_t forest, t8_locidx_t lctreeid);

/** Given the local id of a tree in a forest, return the coarse tree of the cmesh that corresponds to this tree.
 * \param [in] forest     The forest.
 * \param [in] ltreeid    The local id of a tree in the forest.
 * \return                The coarse tree that matches the forest tree with local id \a ltreeid.
 */
t8_ctree_t
t8_forest_get_coarse_tree (t8_forest_t forest, t8_locidx_t ltreeid);

/**
 * Query whether a given element is a leaf in a forest.
 * 
 * \param [in]  forest    The forest.
 * \param [in]  element   An element of a local tree in \a forest.
 * \param [in]  local_tree A local tree id of \a forest.
 * \return True (non-zero) if and only if \a element is a leaf in \a local_tree of \a forest.
 * \note This does not query for ghost leaves.
 * \note \a forest must be committed before calling this function.
 */
int
t8_forest_element_is_leaf (const t8_forest_t forest, const t8_element_t *element, const t8_locidx_t local_tree);

/** Compute the leaf face orientation at given face in a forest.
 * \param [in]    forest  The forest. Must have a valid ghost layer.
 * \param [in]    ltreeid A local tree id.
 * \param [in]    ts      The eclass scheme of the element.
 * \param [in]    leaf    A leaf in tree \a ltreeid of \a forest.
 * \param [in]    face    The index of the face across which the face neighbors
 *                        are searched.
 * \return                Face orientation encoded as integer.
 *
 * For more information about the encoding of face orientation refer to \ref t8_cmesh_get_face_neighbor.
 */
int
t8_forest_leaf_face_orientation (t8_forest_t forest, const t8_locidx_t ltreeid, const t8_eclass_scheme_c *ts,
                                 const t8_element_t *leaf, int face);

/** Compute the leaf face neighbors of a forest.
 * \param [in]    forest  The forest. Must have a valid ghost layer.
 * \param [in]    ltreeid A local tree id.
 * \param [in]    leaf    A leaf in tree \a ltreeid of \a forest.
 * \param [out]   pneighbor_leaves Unallocated on input. On output the neighbor
 *                        leaves are stored here.
 * \param [in]    face    The index of the face across which the face neighbors
 *                        are searched.
 * \param [out]   dual_faces On output the face id's of the neighboring elements' faces.
 * \param [out]   num_neighbors On output the number of neighbor leaves.
 * \param [out]   pelement_indices Unallocated on input. On output the element indices
 *                        of the neighbor leaves are stored here.
 *                        0, 1, ... num_local_el - 1 for local leaves and
 *                        num_local_el , ... , num_local_el + num_ghosts - 1 for ghosts.
 * \param [out]   pneigh_scheme On output the eclass scheme of the neighbor elements.
 * \param [in]    forest_is_balanced True if we know that \a forest is balanced, false
 *                        otherwise.
 * \note If there are no face neighbors, then *neighbor_leaves = NULL, num_neighbors = 0,
 * and *pelement_indices = NULL on output.
 * \note Currently \a forest must be balanced.
 * \note \a forest must be committed before calling this function.
 *
 * \note Important! This routine allocates memory which must be freed. Do it like this:
 *
 *   if (num_neighbors > 0) {
 *     eclass_scheme->t8_element_destroy (num_neighbors, neighbors);
 *     T8_FREE (pneighbor_leaves);
 *     T8_FREE (pelement_indices);
 *     T8_FREE (dual_faces);
 *   }
 *
 */
void
t8_forest_leaf_face_neighbors (t8_forest_t forest, t8_locidx_t ltreeid, const t8_element_t *leaf,
                               t8_element_t **pneighbor_leaves[], int face, int *dual_faces[], int *num_neighbors,
                               t8_locidx_t **pelement_indices, t8_eclass_scheme_c **pneigh_scheme,
                               int forest_is_balanced);

/** Like \ref t8_forest_leaf_face_neighbors but also provides information about the global neighbors and the orientation. 
<<<<<<< HEAD
  * \param [out]   gneigh_tree  The global tree IDs of the neighbor trees.
  * \param [out]   orientation  The face orientation is computed and stored there.
  * All other parameters and behavior are identical to \ref `t8_forest_leaf_face_neighbors`.
  */
=======
 * \param [in]    forest  The forest. Must have a valid ghost layer.
 * \param [in]    ltreeid A local tree id.
 * \param [in]    leaf    A leaf in tree \a ltreeid of \a forest.
 * \param [out]   pneighbor_leaves Unallocated on input. On output the neighbor
 *                        leaves are stored here.
 * \param [in]    face    The index of the face across which the face neighbors
 *                        are searched.
 * \param [out]   dual_faces On output the face id's of the neighboring elements' faces.
 * \param [out]   num_neighbors On output the number of neighbor leaves.
 * \param [out]   pelement_indices Unallocated on input. On output the element indices
 *                        of the neighbor leaves are stored here.
 *                        0, 1, ... num_local_el - 1 for local leaves and
 *                        num_local_el , ... , num_local_el + num_ghosts - 1 for ghosts.
 * \param [out]   pneigh_scheme On output the eclass scheme of the neighbor elements.
 * \param [in]    forest_is_balanced True if we know that \a forest is balanced, false
 *                        otherwise.
 * \param [out]   gneigh_tree  The global tree IDs of the neighbor trees.
 * \param [out]   orientation  If not NULL on input, the face orientation is computed and stored here. 
 *                                         Thus, if the face connection is an inter-tree connection the orientation of the tree-to-tree connection is stored. 
 *                                         Otherwise, the value 0 is stored.
 * All other parameters and behavior are identical to \ref `t8_forest_leaf_face_neighbors`.
 * \note If there are no face neighbors, then *neighbor_leaves = NULL, num_neighbors = 0,
 * and *pelement_indices = NULL on output.
 * \note Currently \a forest must be balanced.
 * \note \a forest must be committed before calling this function.
 *
 * \note Important! This routine allocates memory which must be freed. Do it like this:
 *
 *   if (num_neighbors > 0) {
 *     eclass_scheme->t8_element_destroy (num_neighbors, neighbors);
 *     T8_FREE (pneighbor_leaves);
 *     T8_FREE (pelement_indices);
 *     T8_FREE (dual_faces);
 *   }
 *
 */
>>>>>>> e29ab273
void
t8_forest_leaf_face_neighbors_ext (t8_forest_t forest, t8_locidx_t ltreeid, const t8_element_t *leaf,
                                   t8_element_t **pneighbor_leaves[], int face, int *dual_faces[], int *num_neighbors,
                                   t8_locidx_t **pelement_indices, t8_eclass_scheme_c **pneigh_scheme,
                                   int forest_is_balanced, t8_gloidx_t *gneigh_tree, int *orientation);

/** Exchange ghost information of user defined element data.
 * \param[in] forest       The forest. Must be committed.
 * \param[in] element_data An array of length num_local_elements + num_ghosts
 *                         storing one value for each local element and ghost in \a forest.
 *                         After calling this function the entries for the ghost elements
 *                         are update with the entries in the \a element_data array of
 *                         the corresponding owning process.
 * \note This function is collective and hence must be called by all processes in the forest's
 *       MPI Communicator.
 */
/* TODO: In \ref t8_forest_ghost_cxx we already implemented a begin and end function
 *       that allow for overlapping communication and computation. We will make them
 *       available in this interface in the future. */
void
t8_forest_ghost_exchange_data (t8_forest_t forest, sc_array_t *element_data);

/** Print the ghost structure of a forest. Only used for debugging. */
void
t8_forest_ghost_print (t8_forest_t forest);

/** Change the cmesh associated to a forest to a partitioned cmesh that
 * is partitioned according to the tree distribution in the forest.
 * \param [in,out]   forest The forest.
 * \param [in]       comm   The MPI communicator that is used to partition
 *                          and commit the cmesh.
 * \param [in]       set_profiling If true, profiling for the new cmesh
 *                          will be enabled. \see t8_cmesh_set_profiling, \see t8_cmesh_print_profile
 *  \see t8_cmesh.h
 */
void
t8_forest_partition_cmesh (t8_forest_t forest, sc_MPI_Comm comm, int set_profiling);

/** Return the mpi communicator associated to a forest.
 * \param [in]      forest      The forest.
 * \return                      The mpi communicator of \a forest.
 * \a forest must be committed before calling this function.
 */
sc_MPI_Comm
t8_forest_get_mpicomm (const t8_forest_t forest);

/** Return the global id of the first local tree of a forest.
 * \param [in]      forest      The forest.
 * \return                      The global id of the first local tree in \a forest.
 */
t8_gloidx_t
t8_forest_get_first_local_tree_id (const t8_forest_t forest);

/** Return the number of local trees of a given forest.
 * \param [in]      forest      The forest.
 * \return          The number of local trees of that forest.
 */
t8_locidx_t
t8_forest_get_num_local_trees (const t8_forest_t forest);

/** Return the number of ghost trees of a given forest.
 * \param [in]      forest      The forest.
 * \return          The number of ghost trees of that forest.
 */
t8_locidx_t
t8_forest_get_num_ghost_trees (const t8_forest_t forest);

/** Return the number of global trees of a given forest.
 * \param [in]      forest      The forest.
 * \return          The number of global trees of that forest.
 */
t8_gloidx_t
t8_forest_get_num_global_trees (const t8_forest_t forest);

/** Return the global id of a local tree or a ghost tree.
 * \param [in]      forest      The forest.
 * \param [in]      ltreeid     An id 0 <= \a ltreeid < num_local_trees + num_ghosts
 *                              specifying a local tree or ghost tree.
 * \return          The global id corresponding to the tree with local id \a ltreeid.
 * \a forest must be committed before calling this function.
 * \see https://github.com/DLR-AMR/t8code/wiki/Tree-indexing for more details about tree indexing.
 */
t8_gloidx_t
t8_forest_global_tree_id (const t8_forest_t forest, const t8_locidx_t ltreeid);

/** Return a pointer to a tree in a forest.
 * \param [in]      forest      The forest.
 * \param [in]      ltree_id    The local id of the tree.
 * \return                      A pointer to the tree with local id \a ltree_id.
 * \a forest must be committed before calling this function.
 */
t8_tree_t
t8_forest_get_tree (const t8_forest_t forest, const t8_locidx_t ltree_id);

/** Return a pointer to the vertex coordinates of a tree.
 * \param [in]    forest        The forest.
 * \param [in]    ltreeid       The id of a local tree.
 * \return    If stored, a pointer to the vertex coordinates of \a tree.
 *            If no coordinates for this tree are found, NULL.
 */
double *
t8_forest_get_tree_vertices (t8_forest_t forest, t8_locidx_t ltreeid);

/** Return the array of leaf elements of a local tree in a forest.
 * \param [in]      forest      The forest.
 * \param [in]      ltree_id    The local id of a local tree of \a forest.
 * \return                      An array of t8_element_t * storing all leaf elements
 *                              of this tree.
 */
t8_element_array_t *
t8_forest_tree_get_leaves (const t8_forest_t forest, const t8_locidx_t ltree_id);

/** Return a cmesh associated to a forest.
 * \param [in]      forest      The forest.
 * \return          The cmesh associated to the forest.
 */
t8_cmesh_t
t8_forest_get_cmesh (t8_forest_t forest);

/** Return an element of the forest.
 * \param [in]      forest      The forest.
 * \param [in]      lelement_id The local id of an element in \a forest.
 * \param [out]     ltreeid     If not NULL, on output the local tree id of the tree in which the
 *                              element lies in.
 * \return          A pointer to the element. NULL if this element does not exist.
 * \note This function performs a binary search. For constant access, use \ref t8_forest_get_element_in_tree
 * \a forest must be committed before calling this function.
 */
t8_element_t *
t8_forest_get_element (t8_forest_t forest, t8_locidx_t lelement_id, t8_locidx_t *ltreeid);

/** Return an element of a local tree in a forest.
 * \param [in]      forest      The forest.
 * \param [in]      ltreeid     An id of a local tree in the forest.
 * \param [in]      leid_in_tree The index of an element in the tree.
 * \return          A pointer to the element.
 * \note If the tree id is know, this function should be preferred over \ref t8_forest_get_element.
 * \a forest must be committed before calling this function.
 */
const t8_element_t *
t8_forest_get_element_in_tree (t8_forest_t forest, t8_locidx_t ltreeid, t8_locidx_t leid_in_tree);

/** Return the number of elements of a tree.
 * \param [in]      forest      The forest.
 * \param [in]      ltreeid     A local id of a tree.
 * \return                      The number of elements in the local tree \a ltreeid.
 */
t8_locidx_t
t8_forest_get_tree_num_elements (t8_forest_t forest, t8_locidx_t ltreeid);

/** Return the element offset of a local tree, that is the number of elements
 * in all trees with smaller local treeid.
 * \param [in]      forest      The forest.
 * \param [in]      ltreeid     A local id of a tree.
 * \return                      The number of leaf elements on all local tree with
 *                              id < \a ltreeid.
 * \note \a forest must be committed before calling this function.
 */
t8_locidx_t
t8_forest_get_tree_element_offset (const t8_forest_t forest, const t8_locidx_t ltreeid);

/** Return the number of elements of a tree.
 * \param [in]      tree       A tree in a forest.
 * \return                     The number of elements of that tree.
 */
t8_locidx_t
t8_forest_get_tree_element_count (t8_tree_t tree);

/** Return the eclass of a tree in a forest.
 * \param [in]      forest    The forest.
 * \param [in]      ltreeid   The local id of a tree (local or ghost) in \a forest.
 * \return                    The element class of the tree with local id \a ltreeid.
 */
t8_eclass_t
t8_forest_get_tree_class (const t8_forest_t forest, const t8_locidx_t ltreeid);

/** Compute the global index of the first local element of a forest.
 * This function is collective.
 * \param [in]     forest       A committed forest, whose first element's index is computed.
 * \return         The global index of \a forest's first local element.
 * Forest must be committed when calling this function.
 * This function is collective and must be called on each process.
 */
t8_gloidx_t
t8_forest_get_first_local_element_id (t8_forest_t forest);

/** Return the element scheme associated to a forest.
 * \param [in]      forest.     A committed forest.
 * \return          The element scheme of the forest.
 * \see t8_forest_set_scheme
 */
t8_scheme_cxx_t *
t8_forest_get_scheme (const t8_forest_t forest);

/** Return the eclass scheme of a given element class associated to a forest.
 * \param [in]      forest.     A committed forest.
 * \param [in]      eclass.     An element class.
 * \return          The eclass scheme of \a eclass associated to forest.
 * \see t8_forest_set_scheme
 * \note  The forest is not required to have trees of class \a eclass.
 */
t8_eclass_scheme_c *
t8_forest_get_eclass_scheme (t8_forest_t forest, t8_eclass_t eclass);

/** Return the eclass of the tree in which a face neighbor of a given element
 * lies.
 * \param [in]      forest.     A committed forest.
 * \param [in]      ltreeid.    The local tree in which the element lies.
 * \param [in]      elem.       An element in the tree \a ltreeid.
 * \param [in]      face.       A face number of \a elem.
 * \return                      The local tree id of the tree in which the face
 *                              neighbor of \a elem across \a face lies.
 */
t8_eclass_t
t8_forest_element_neighbor_eclass (t8_forest_t forest, t8_locidx_t ltreeid, const t8_element_t *elem, int face);

/** Construct the face neighbor of an element, possibly across tree boundaries.
 * Returns the global tree-id of the tree in which the neighbor element lies in.
 *
 * \param [in] elem The element to be considered.
 * \param [in,out] neigh On input an allocated element of the scheme of the
 *                  face_neighbors eclass.
 *                  On output, this element's data is filled with the
 *                  data of the face neighbor. If the neighbor does not exist
 *                  the data could be modified arbitrarily.
 * \param [in] neigh_scheme The eclass scheme of \a neigh.
 * \param [in] face The number of the face along which the neighbor should be
 *                  constructed.
 * \param [out] neigh_face The number of the face viewed from perspective of \a neigh.
 * \return The global tree-id of the tree in which \a neigh is in.
 *        -1 if there exists no neighbor across that face.
 */
t8_gloidx_t
t8_forest_element_face_neighbor (t8_forest_t forest, t8_locidx_t ltreeid, const t8_element_t *elem, t8_element_t *neigh,
                                 t8_eclass_scheme_c *neigh_scheme, int face, int *neigh_face);

/* TODO: implement */
void
t8_forest_iterate (t8_forest_t forest);

/** Query whether a batch of points lies inside an element. For bilinearly interpolated elements.
 * \note For 2D quadrilateral elements this function is only an approximation. It is correct
 *  if the four vertices lie in the same plane, but it may produce only approximate results if 
 *  the vertices do not lie in the same plane.
 * \param [in]      forest      The forest.
 * \param [in]      ltree_id    The forest local id of the tree in which the element is.
 * \param [in]      element     The element.
 * \param [in]      points      3-dimensional coordinates of the points to check
 * \param [in]      num_points  The number of points to check
 * \param [in, out] is_inside   An array of length \a num_points, filled with 0/1 on output. True (non-zero) if a \a point 
 *                              lies within an \a element, false otherwise. The return value is also true if the point 
 *                              lies on the element boundary. Thus, this function may return true for different leaf 
 *                              elements, if they are neighbors and the point lies on the common boundary.
 * \param [in]      tolerance   Tolerance that we allow the point to not exactly match the element.
 *                              If this value is larger we detect more points.
 *                              If it is zero we probably do not detect points even if they are inside
 *                              due to rounding errors.
 */
void
t8_forest_element_points_inside (t8_forest_t forest, t8_locidx_t ltreeid, const t8_element_t *element,
                                 const double *points, int num_points, int *is_inside, const double tolerance);

/* TODO: if set level and partition/adapt/balance all give NULL, then
 * refine uniformly and partition/adapt/balance the uniform forest. */
/** Build a uniformly refined forest on a coarse mesh.
 * \param [in]      cmesh     A coarse mesh.
 * \param [in]      scheme    An eclass scheme.
 * \param [in]      level     An initial uniform refinement level.
 * \param [in]      do_face_ghost If true, a layer of ghost elements is created for the forest.
 * \param [in]      comm      MPI communicator to use.
 * \return                    A uniform forest with coarse mesh \a cmesh, eclass_scheme
 *                            \a scheme and refinement level \a level.
 * \note This is equivalent to calling \ref t8_forest_init, \ref t8_forest_set_cmesh,
 * \ref t8_forest_set_scheme, \ref t8_forest_set_level, and \ref t8_forest_commit.
 */
t8_forest_t
t8_forest_new_uniform (t8_cmesh_t cmesh, t8_scheme_cxx_t *scheme, const int level, const int do_face_ghost,
                       sc_MPI_Comm comm);

/** Build a adapted forest from another forest.
 * \param [in]    forest_from The forest to refine
 * \param [in]    adapt_fn    Adapt function to use
 * \param [in]    replace_fn  Replace function to use
 * \param [in]    recursive   If true adptation is recursive
 * \param [in]    do_face_ghost If true, a layer of ghost elements is created for the forest.
 * \param [in]    user_data   If not NULL, the user data pointer of the forest is set to this value.
 * \return        A new forest that is adapted from \a forest_from.
 * \note This is equivalent to calling \ref t8_forest_init, \ref t8_forest_set_adapt,
 * \ref t8_forest_set_ghost, and \ref t8_forest_commit
 */
/* TODO: make user_data const. */
t8_forest_t
t8_forest_new_adapt (t8_forest_t forest_from, t8_forest_adapt_t adapt_fn, int recursive, int do_face_ghost,
                     void *user_data);

/** Increase the reference counter of a forest.
 * \param [in,out] forest       On input, this forest must exist with positive
 *                              reference count.  It may be in any state.
 */
void
t8_forest_ref (t8_forest_t forest);

/** Decrease the reference counter of a forest.
 * If the counter reaches zero, this forest is destroyed.
 * In this case, the forest dereferences its cmesh and scheme members.
 * \param [in,out] pforest      On input, the forest pointed to must exist
 *                              with positive reference count.  It may be in
 *                              any state.  If the reference count reaches
 *                              zero, the forest is destroyed and this pointer
 *                              set to NULL.
 *                              Otherwise, the pointer is not changed and
 *                              the forest is not modified in other ways.
 */
void
t8_forest_unref (t8_forest_t *pforest);

T8_EXTERN_C_END ();

#endif /* !T8_FOREST_GENERAL_H */<|MERGE_RESOLUTION|>--- conflicted
+++ resolved
@@ -571,12 +571,6 @@
                                int forest_is_balanced);
 
 /** Like \ref t8_forest_leaf_face_neighbors but also provides information about the global neighbors and the orientation. 
-<<<<<<< HEAD
-  * \param [out]   gneigh_tree  The global tree IDs of the neighbor trees.
-  * \param [out]   orientation  The face orientation is computed and stored there.
-  * All other parameters and behavior are identical to \ref `t8_forest_leaf_face_neighbors`.
-  */
-=======
  * \param [in]    forest  The forest. Must have a valid ghost layer.
  * \param [in]    ltreeid A local tree id.
  * \param [in]    leaf    A leaf in tree \a ltreeid of \a forest.
@@ -613,7 +607,6 @@
  *   }
  *
  */
->>>>>>> e29ab273
 void
 t8_forest_leaf_face_neighbors_ext (t8_forest_t forest, t8_locidx_t ltreeid, const t8_element_t *leaf,
                                    t8_element_t **pneighbor_leaves[], int face, int *dual_faces[], int *num_neighbors,
