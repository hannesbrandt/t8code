--- conflicted
+++ resolved
@@ -37,37 +37,17 @@
   user_data = user_data_in;
 }
 
-<<<<<<< HEAD
-/* *INDENT-OFF* */
-/* Indent has trouble with the const keyword at the end */
 void
 t8_geometry_analytic::t8_geom_evaluate (t8_cmesh_t cmesh, t8_gloidx_t gtreeid, const double *ref_coords,
                                         const size_t num_coords, double out_coords[3]) const
-/* *INDENT-ON* */
-
-=======
-void
-t8_geometry_analytic::t8_geom_evaluate (t8_cmesh_t cmesh, t8_gloidx_t gtreeid, const double *ref_coords,
-                                        double out_coords[3]) const
->>>>>>> ae148f4e
 {
   T8_ASSERT (analytical_function != NULL);
   analytical_function (cmesh, gtreeid, ref_coords, num_coords, out_coords, tree_data, user_data);
 }
 
-<<<<<<< HEAD
-/* *INDENT-OFF* */
-/* Indent has trouble with the const keyword at the end */
 void
 t8_geometry_analytic::t8_geom_evaluate_jacobian (t8_cmesh_t cmesh, t8_gloidx_t gtreeid, const double *ref_coords,
                                                  const size_t num_coords, double *jacobian_out) const
-/* *INDENT-ON* */
-
-=======
-void
-t8_geometry_analytic::t8_geom_evaluate_jacobian (t8_cmesh_t cmesh, t8_gloidx_t gtreeid, const double *ref_coords,
-                                                 double *jacobian_out) const
->>>>>>> ae148f4e
 {
   T8_ASSERT (jacobian != NULL);
   jacobian (cmesh, gtreeid, ref_coords, num_coords, jacobian_out, tree_data, user_data);
