--- conflicted
+++ resolved
@@ -44,15 +44,9 @@
 t8_geometry_linear::t8_geom_evaluate (t8_cmesh_t cmesh, t8_gloidx_t gtreeid, const double *ref_coords,
                                       const size_t num_coords, double *out_coords) const
 {
-<<<<<<< HEAD
   t8_geom_compute_linear_geometry (active_tree_class,
                                    active_tree_vertices, ref_coords,
                                    num_coords, out_coords);
-=======
-  if (num_coords != 1)
-    SC_ABORT ("Error: Batch computation of geometry not yet supported.");
-  t8_geom_compute_linear_geometry (active_tree_class, active_tree_vertices, ref_coords, out_coords);
->>>>>>> 30531195
 }
 
 void
