--- conflicted
+++ resolved
@@ -345,13 +345,8 @@
         /* Calculate displacement between points on curve and point on linear curve.
          * Then scale it and add the scaled displacement to the result. */
         for (int dim = 0; dim < 3; ++dim) {
-<<<<<<< HEAD
-          double displacement = pnt.Coord (dim + 1) - glob_intersection[dim];
-          double scaled_displacement = displacement * (scaling_factor * scaling_factor);
-=======
           const double displacement = pnt.Coord (dim + 1) - glob_intersection[dim];
           const double scaled_displacement = displacement * scaling_factor * scaling_factor;
->>>>>>> a4d6903f
           out_coords[dim] += scaled_displacement;
         }
       }
