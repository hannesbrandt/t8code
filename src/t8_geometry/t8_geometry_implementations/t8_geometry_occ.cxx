/*
  This file is part of t8code.
  t8code is a C library to manage a collection (a forest) of multiple
  connected adaptive space-trees of general element classes in parallel.

  Copyright (C) 2015 the developers

  t8code is free software; you can redistribute it and/or modify
  it under the terms of the GNU General Public License as published by
  the Free Software Foundation; either version 2 of the License, or
  (at your option) any later version.

  t8code is distributed in the hope that it will be useful,
  but WITHOUT ANY WARRANTY; without even the implied warranty of
  MERCHANTABILITY or FITNESS FOR A PARTICULAR PURPOSE.  See the
  GNU General Public License for more details.

  You should have received a copy of the GNU General Public License
  along with t8code; if not, write to the Free Software Foundation, Inc.,
  51 Franklin Street, Fifth Floor, Boston, MA 02110-1301, USA.
*/

#include <t8.h>
#include <t8_geometry/t8_geometry_implementations/t8_geometry_occ.hxx>
#include <t8_geometry/t8_geometry_implementations/t8_geometry_occ.h>
#include <t8_eclass.h>
#include <t8_geometry/t8_geometry_helpers.h>

#if T8_WITH_OCC

#include <BRep_Builder.hxx>
#include <BRep_Tool.hxx>
#include <BRepTools.hxx>
#include <TopoDS.hxx>
#include <GeomAPI_ProjectPointOnSurf.hxx>
#include <GeomAPI_ProjectPointOnCurve.hxx>
#include <ShapeAnalysis_Surface.hxx>
#include <ShapeAnalysis_Curve.hxx>
#include <TopoDS_Vertex.hxx>
#include <TopoDS_Edge.hxx>
#include <TopoDS_Face.hxx>
#include <Standard_Version.hxx>

#endif /* T8_WITH_OCC */

/* *INDENT-OFF* */
const int t8_edge_vertex_to_tree_vertex[T8_ECLASS_MAX_EDGES][2] = {
  { 0, 1 }, { 2, 3 }, { 4, 5 }, { 6, 7 }, { 0, 2 }, { 4, 6 },
  { 1, 3 }, { 5, 7 }, { 0, 4 }, { 1, 5 }, { 2, 6 }, { 3, 7 } /* hex */
};

const int t8_edge_to_face[T8_ECLASS_MAX_EDGES][2] = {
  { 2, 4 }, { 3, 4 }, { 2, 5 }, { 3, 5 }, { 0, 4 }, { 0, 5 },
  { 1, 4 }, { 1, 5 }, { 0, 2 }, { 1, 2 }, { 0, 3 }, { 1, 3 } /* hex */
};

const int t8_face_edge_to_tree_edge[T8_ECLASS_MAX_FACES][T8_ECLASS_MAX_EDGES_2D] = {
  { 8, 10, 4, 5 }, { 9, 11, 6, 7 }, { 8, 9, 0, 2 }, { 10, 11, 1, 3 }, { 4, 6, 0, 1 }, { 5, 7, 2, 3 } /* hex */
};
/* *INDENT-ON* */

#if T8_WITH_OCC

t8_geometry_occ::t8_geometry_occ (int dim, const char *fileprefix, const char *name_in)
{
  T8_ASSERT (0 <= dim && dim <= 3);

  name = name_in;
  dimension = dim;

  BRep_Builder builder;
  std::string current_file (fileprefix);
  std::ifstream is (current_file + ".brep");
  if (is.is_open () == false) {
    SC_ABORTF ("Cannot find the file %s.brep.\n", fileprefix);
  }
  BRepTools::Read (occ_shape, is, builder);
  is.close ();
  if (occ_shape.IsNull ()) {
    SC_ABORTF ("Could not read brep file or brep file contains no shape. "
               "The OCC file may be written with a newer OCC version. "
               "Linked OCC version: %s",
               OCC_VERSION_COMPLETE);
  }
  TopExp::MapShapes (occ_shape, TopAbs_VERTEX, occ_shape_vertex_map);
  TopExp::MapShapes (occ_shape, TopAbs_EDGE, occ_shape_edge_map);
  TopExp::MapShapes (occ_shape, TopAbs_FACE, occ_shape_face_map);
  TopExp::MapShapesAndUniqueAncestors (occ_shape, TopAbs_VERTEX, TopAbs_EDGE, occ_shape_vertex2edge_map);
  TopExp::MapShapesAndUniqueAncestors (occ_shape, TopAbs_EDGE, TopAbs_FACE, occ_shape_edge2face_map);
}

t8_geometry_occ::t8_geometry_occ (int dim, const TopoDS_Shape occ_shape, const char *name_in)
{
  T8_ASSERT (0 <= dim && dim <= 3);

  name = name_in;
  dimension = dim;
  if (occ_shape.IsNull ()) {
    SC_ABORTF ("Shape is null. \n");
  }
  TopExp::MapShapes (occ_shape, TopAbs_VERTEX, occ_shape_vertex_map);
  TopExp::MapShapes (occ_shape, TopAbs_EDGE, occ_shape_edge_map);
  TopExp::MapShapes (occ_shape, TopAbs_FACE, occ_shape_face_map);
  TopExp::MapShapesAndUniqueAncestors (occ_shape, TopAbs_VERTEX, TopAbs_EDGE, occ_shape_vertex2edge_map);
  TopExp::MapShapesAndUniqueAncestors (occ_shape, TopAbs_EDGE, TopAbs_FACE, occ_shape_edge2face_map);
}

void
<<<<<<< HEAD
t8_geometry_occ::t8_geom_evaluate (t8_cmesh_t cmesh,
                                   t8_gloidx_t gtreeid,
                                   const double *ref_coords,
                                   const size_t num_coords,
                                   double *out_coords) const
=======
t8_geometry_occ::t8_geom_evaluate (t8_cmesh_t cmesh, t8_gloidx_t gtreeid, const double *ref_coords,
                                   const size_t num_coords, double out_coords[3]) const
>>>>>>> de9419f4
{
  if (num_coords != 1)
    SC_ABORT ("Error: Batch computation of geometry not yet supported.");
  switch (active_tree_class) {
  case T8_ECLASS_TRIANGLE:
<<<<<<< HEAD
    t8_geometry_occ::t8_geom_evaluate_occ_tri (cmesh, gtreeid,
                                               ref_coords, num_coords,
                                               out_coords);
    break;
  case T8_ECLASS_QUAD:
    t8_geometry_occ::t8_geom_evaluate_occ_quad (cmesh, gtreeid, ref_coords,
                                                num_coords, out_coords);
    break;
  case T8_ECLASS_HEX:
    t8_geometry_occ::t8_geom_evaluate_occ_hex (cmesh, gtreeid, ref_coords,
                                               num_coords, out_coords);
=======
    t8_geometry_occ::t8_geom_evaluate_occ_triangle (cmesh, gtreeid, ref_coords, out_coords);
    break;
  case T8_ECLASS_QUAD:
    t8_geometry_occ::t8_geom_evaluate_occ_quad (cmesh, gtreeid, ref_coords, out_coords);
    break;
  case T8_ECLASS_HEX:
    t8_geometry_occ::t8_geom_evaluate_occ_hex (cmesh, gtreeid, ref_coords, out_coords);
>>>>>>> de9419f4
    break;
  default:
    SC_ABORTF ("Error: Curved %s geometry not yet implemented. \n", t8_eclass_to_string[active_tree_class]);
  }
}

void
<<<<<<< HEAD
t8_geometry_occ::t8_geom_evaluate_jacobian (t8_cmesh_t cmesh,
                                            t8_gloidx_t gtreeid,
                                            const double
                                            *ref_coords,
                                            const size_t num_coords,
                                            double *jacobian_out) const
=======
t8_geometry_occ::t8_geom_evaluate_jacobian (t8_cmesh_t cmesh, t8_gloidx_t gtreeid, const double *ref_coords,
                                            const size_t num_coords, double *jacobian_out) const
>>>>>>> de9419f4
{
  if (num_coords != 1)
    SC_ABORT ("Error: Batch computation of geometry not yet supported.");
  double h = 1e-9;
  double in1[3], in2[3];
  double out1[3], out2[3];
  for (int dim = 0; dim < 3; ++dim) {
    memcpy (in1, ref_coords, sizeof (double) * 3);
    memcpy (in2, ref_coords, sizeof (double) * 3);

    if (ref_coords[dim] < h) {
      in2[dim] += ref_coords[dim] + h;
    }
    else if (ref_coords[dim] > 1 - h) {
      in1[dim] -= h;
    }
    else {
      in1[dim] -= 0.5 * h;
      in2[dim] += 0.5 * h;
    }
    t8_geometry_occ::t8_geom_evaluate (cmesh, gtreeid, in1, 1, out1);
    t8_geometry_occ::t8_geom_evaluate (cmesh, gtreeid, in2, 1, out2);
    for (int dim2 = 0; dim2 < 3; ++dim2) {
      jacobian_out[dim * 3 + dim2] = (out2[dim2] - out1[dim2]) / h;
    }
  }
}

inline void
t8_geometry_occ::t8_geom_load_tree_data (t8_cmesh_t cmesh, t8_gloidx_t gtreeid)
{
  t8_geometry_with_vertices::t8_geom_load_tree_data (cmesh, gtreeid);
  edges = (const int *) t8_cmesh_get_attribute (cmesh, t8_get_package_id (), T8_CMESH_OCC_EDGE_ATTRIBUTE_KEY, gtreeid);
  faces = (const int *) t8_cmesh_get_attribute (cmesh, t8_get_package_id (), T8_CMESH_OCC_FACE_ATTRIBUTE_KEY, gtreeid);
  T8_ASSERT (edges != NULL);
  T8_ASSERT (faces != NULL);
}

void
<<<<<<< HEAD
t8_geometry_occ::t8_geom_evaluate_occ_tri (t8_cmesh_t cmesh,
                                           t8_gloidx_t gtreeid,
                                           const double *ref_coords,
                                           const int num_coords,
                                           double *out_coords) const
=======
t8_geometry_occ::t8_geom_evaluate_occ_triangle (t8_cmesh_t cmesh, t8_gloidx_t gtreeid, const double *ref_coords,
                                                double out_coords[3]) const
>>>>>>> de9419f4
{
  T8_ASSERT (active_tree_class == T8_ECLASS_TRIANGLE);

  const t8_locidx_t ltreeid = t8_cmesh_get_local_id (cmesh, gtreeid);
  const int num_edges = t8_eclass_num_edges[active_tree_class];
  gp_Pnt pnt, converted_edge_surface_pnt, interpolated_edge_surface_pnt, interpolated_surface_pnt;
  Handle_Geom_Curve curve;
  Handle_Geom_Surface surface;
  Standard_Real first, last;
  double interpolated_surface_parameters[2];

  /*
   * Reference Space    |      Global Space
   *      [0,1]^2       |         [x,y]^2
   *                    |
   *              2     |            2
   *            / |     |           / \
   *           /  |     |          /    \
   *          /   |     |         /       \              o ref_coords in reference space
   *         /    |     |        /          \            @ glob_ref_coords in global space
   *        E1     E0   |       E1           E0
   *       /      |     |      /                \
   *      /       o     |     /                  @
   *     /        |     |    /                   |   y
   *    /         |     |   /                   /    |
   *   0----E2----1     |  0---------E2--------1     x--x
   * 
   */

  /* Linear mapping from ref_coords to out_coords */
<<<<<<< HEAD
  t8_geom_compute_linear_geometry (active_tree_class, active_tree_vertices,
                                   ref_coords, 1, out_coords);
=======
  t8_geom_compute_linear_geometry (active_tree_class, active_tree_vertices, ref_coords, 1, out_coords);
>>>>>>> de9419f4

  /* Check if face has a linked geometry */
  if (*faces > 0) {
#ifdef T8_ENABLE_DEBUG
    for (int i_edge = 0; i_edge < num_edges; i_edge++) {
      /* If face carries a surface, edges can't carry surfaces too */
      T8_ASSERT (edges[i_edge + num_edges] == 0);
    }
#endif /* T8_ENABLE_DEBUG */
    /* Retrieve surface parameters */
    const double *face_parameters = (double *) t8_cmesh_get_attribute (
      cmesh, t8_get_package_id (), T8_CMESH_OCC_FACE_PARAMETERS_ATTRIBUTE_KEY, ltreeid);
    T8_ASSERT (face_parameters != NULL);

    /* Retrieve surface_parameter in global space by triangular interpolation from ref_coords to global space */
    t8_geom_triangular_interpolation (ref_coords, face_parameters, 2, 2, interpolated_surface_parameters);

    /* Check every edge and search for edge displacement */
    for (int i_edge = 0; i_edge < num_edges; i_edge++) {
      if (edges[i_edge] > 0) {
        double ref_intersection[2];
        t8_geom_get_ref_intersection (i_edge, ref_coords, ref_intersection);

        /* Converting ref_intersection to global_intersection */
<<<<<<< HEAD
        double              glob_intersection[3];
        t8_geom_compute_linear_geometry (active_tree_class,
                                         active_tree_vertices,
                                         ref_intersection, 1,
=======
        double glob_intersection[3];
        t8_geom_compute_linear_geometry (active_tree_class, active_tree_vertices, ref_intersection, 1,
>>>>>>> de9419f4
                                         glob_intersection);
        /* Get parameters of the current edge if the edge is curved */
        const double *edge_parameters = (double *) t8_cmesh_get_attribute (
          cmesh, t8_get_package_id (), T8_CMESH_OCC_EDGE_PARAMETERS_ATTRIBUTE_KEY + i_edge, ltreeid);
        T8_ASSERT (edge_parameters != NULL);

        /* Linear interpolation between parameters */
        double interpolated_curve_parameter;

        if (i_edge == 0) {
          t8_geom_linear_interpolation (&ref_intersection[1], edge_parameters, 1, 1, &interpolated_curve_parameter);
        }
        else {
          t8_geom_linear_interpolation (&ref_intersection[0], edge_parameters, 1, 1, &interpolated_curve_parameter);
        }

        /* Convert edge parameter to surface parameters */
        double converted_edge_surface_parameters[2];
        const int num_face_nodes = t8_eclass_num_vertices[active_tree_class];

        t8_geometry_occ::t8_geom_edge_parameter_to_face_parameters (edges[i_edge], *faces, num_face_nodes,
                                                                    interpolated_curve_parameter, face_parameters,
                                                                    converted_edge_surface_parameters);

        /* Interpolate between the surface parameters of the current edge */
        double edge_surface_parameters[4], interpolated_edge_surface_parameters[2];

        t8_geom_get_face_vertices (active_tree_class, face_parameters, i_edge, 2, edge_surface_parameters);

        if (i_edge == 0) {
          t8_geom_linear_interpolation (&ref_intersection[1], edge_surface_parameters, 2, 1,
                                        interpolated_edge_surface_parameters);
        }
        else {
          t8_geom_linear_interpolation (&ref_intersection[0], edge_surface_parameters, 2, 1,
                                        interpolated_edge_surface_parameters);
        }

        /* Determine the scaling factor by calculating the distances from the opposite vertex
         * to the glob_intersection and to the reference point */
        double scaling_factor
          = t8_geom_get_triangle_scaling_factor (i_edge, active_tree_vertices, glob_intersection, out_coords);

        /* Calculate parameter displacement and add it to the surface parameters */
        for (int dim = 0; dim < 2; ++dim) {
          const double displacement
            = converted_edge_surface_parameters[dim] - interpolated_edge_surface_parameters[dim];
          const double scaled_displacement = displacement * scaling_factor;
          interpolated_surface_parameters[dim] += scaled_displacement;
        }
      }
      /* Retrieve surface */
      T8_ASSERT (*faces <= occ_shape_face_map.Size ());
      /* *INDENT-OFF* */
      surface = BRep_Tool::Surface (TopoDS::Face (occ_shape_face_map.FindKey (*faces)));
      /* *INDENT-ON* */
      /* Check if surface is valid */
      T8_ASSERT (!surface.IsNull ());

      /* Evaluate surface and save result */
      surface->D0 (interpolated_surface_parameters[0], interpolated_surface_parameters[1], pnt);

      for (int dim = 0; dim < 3; ++dim) {
        out_coords[dim] = pnt.Coord (dim + 1);
      }
    }
  }
  else {
    /* No surface is linked to the face. We therefore search for edge displacements
     * for the triangle cell and add them.
     * Iterate over each edge and check if it is linked. */
    for (int i_edge = 0; i_edge < num_edges; i_edge++) {
      if (edges[i_edge] > 0 || edges[i_edge + num_edges] > 0) {
        /* Get parameters of the current edge if the edge is curved */
        const double *parameters = (double *) t8_cmesh_get_attribute (
          cmesh, t8_get_package_id (), T8_CMESH_OCC_EDGE_PARAMETERS_ATTRIBUTE_KEY + i_edge, ltreeid);
        T8_ASSERT (parameters != NULL);

        double ref_intersection[2];
        t8_geom_get_ref_intersection (i_edge, ref_coords, ref_intersection);

        /* Converting ref_intersection to global_intersection */
<<<<<<< HEAD
        double              glob_intersection[3];
        t8_geom_compute_linear_geometry (active_tree_class,
                                         active_tree_vertices,
                                         ref_intersection, 1,
=======
        double glob_intersection[3];
        t8_geom_compute_linear_geometry (active_tree_class, active_tree_vertices, ref_intersection, 1,
>>>>>>> de9419f4
                                         glob_intersection);

        if (edges[i_edge] > 0) {
          /* Linear interpolation between parameters */
          double interpolated_curve_parameter;

          if (i_edge == 0) {
            t8_geom_linear_interpolation (&ref_intersection[1], parameters, 1, 1, &interpolated_curve_parameter);
          }
          else {
            t8_geom_linear_interpolation (&ref_intersection[0], parameters, 1, 1, &interpolated_curve_parameter);
          }
          /* Retrieve curve */
          T8_ASSERT (edges[i_edge] <= occ_shape_face_map.Size ());
          /* *INDENT-OFF* */
          curve = BRep_Tool::Curve (TopoDS::Edge (occ_shape_edge_map.FindKey (edges[i_edge])), first, last);
          /* *INDENT-ON* */
          /* Check if curve is valid */
          T8_ASSERT (!curve.IsNull ());

          /* Calculate point on curve with interpolated parameters. */
          curve->D0 (interpolated_curve_parameter, pnt);
        }
        else {
          /* Linear interpolation between parameters */
          double interpolated_surface_parameters[2];

          if (i_edge == 0) {
            t8_geom_linear_interpolation (&ref_intersection[1], parameters, 2, 1, interpolated_surface_parameters);
          }
          else {
            t8_geom_linear_interpolation (&ref_intersection[0], parameters, 2, 1, interpolated_surface_parameters);
          }

          T8_ASSERT (edges[i_edge + num_edges] <= occ_shape_face_map.Size ());
          surface = BRep_Tool::Surface (TopoDS::Face (occ_shape_face_map.FindKey (edges[i_edge + num_edges])));

          /* Check if surface is valid */
          T8_ASSERT (!surface.IsNull ());

          /* Compute point on surface with interpolated parameters */
          surface->D0 (interpolated_surface_parameters[0], interpolated_surface_parameters[1], pnt);
        }
        /* Determine the scaling factor by calculating the distances from the opposite vertex
         * to the glob_intersection and to the reference point */
        double scaling_factor
          = t8_geom_get_triangle_scaling_factor (i_edge, active_tree_vertices, glob_intersection, out_coords);

        /* Calculate displacement between points on curve and point on linear curve.
         * Then scale it and add the scaled displacement to the result. */
        for (int dim = 0; dim < 3; ++dim) {
          const double displacement = pnt.Coord (dim + 1) - glob_intersection[dim];
          const double scaled_displacement = displacement * scaling_factor * scaling_factor;
          out_coords[dim] += scaled_displacement;
        }
      }
    }
  }
}

void
<<<<<<< HEAD
t8_geometry_occ::t8_geom_evaluate_occ_quad (t8_cmesh_t cmesh,
                                            t8_gloidx_t gtreeid,
                                            const double *ref_coords,
                                            const int num_coords,
                                            double *out_coords) const
=======
t8_geometry_occ::t8_geom_evaluate_occ_quad (t8_cmesh_t cmesh, t8_gloidx_t gtreeid, const double *ref_coords,
                                            double out_coords[3]) const
>>>>>>> de9419f4
{
  T8_ASSERT (active_tree_class == T8_ECLASS_QUAD);

  const t8_locidx_t ltreeid = t8_cmesh_get_local_id (cmesh, gtreeid);
  const int num_edges = t8_eclass_num_edges[active_tree_class];
  gp_Pnt pnt;
  Handle_Geom_Curve curve;
  Handle_Geom_Surface surface;
<<<<<<< HEAD
  Standard_Real       first, last;
=======
  Standard_Real first, last;
  double interpolated_coords[3], interpolated_curve_parameter, interpolated_surface_parameters[2];
>>>>>>> de9419f4

  /* Check if face has a linked geometry */
  if (*faces > 0) {
#if T8_ENABLE_DEBUG
    /* Check, that edges do not carry a surface as well */
    for (int i_edge = 0; i_edge < num_edges; ++i_edge) {
      T8_ASSERT (edges[i_edge + num_edges] <= 0);
    }
#endif /* T8_ENABLE_DEBUG */

    const int           num_face_nodes =
      t8_eclass_num_vertices[active_tree_class];
    /* Retrieve surface parameters */
    const double *face_parameters = (double *) t8_cmesh_get_attribute (
      cmesh, t8_get_package_id (), T8_CMESH_OCC_FACE_PARAMETERS_ATTRIBUTE_KEY, ltreeid);
    T8_ASSERT (face_parameters != NULL);

    /* Interpolate between surface parameters */
<<<<<<< HEAD
    for (int coord = 0; coord < num_coords; ++coord) {

      const int           offset_3d = coord * 3;
      const int           offset_2d = coord * 2;
      /* We use the out coords as buffer for the surface parameters to
       * avoid allocating dynamic memory */
      t8_geom_linear_interpolation (ref_coords + offset_2d,
                                    face_parameters,
                                    2, 2, out_coords + offset_3d);
    }
=======
    t8_geom_linear_interpolation (ref_coords, face_parameters, 2, 2, interpolated_surface_parameters);
>>>>>>> de9419f4

    /* Iterate over each edge to search for parameter displacements */
    for (int i_edge = 0; i_edge < num_edges; ++i_edge) {
      if (edges[i_edge] > 0) {
        /* The edges of a quad point in direction of ref_coord (1 - i_edge >> 1).
         *
         *     2 -------E3------- 3
         *     |                  |
         *     |                  |
         *    E0                 E1
         *     |                  |
         *     |                  |    y
         *     |                  |    |
         *     0 -------E2------- 1    x-- x
         *        
         */
<<<<<<< HEAD
        const int           edge_orthogonal_direction = (i_edge >> 1);
        const int           edge_direction = 1 - edge_orthogonal_direction;
        const int           num_face_nodes =
          t8_eclass_num_vertices[active_tree_class];
        double              temp_edge_parameters[2];
        double              temp_face_parameters[2];
=======
        const int edge_orthogonal_direction = (i_edge / 2);
        const int edge_direction = 1 - edge_orthogonal_direction;
>>>>>>> de9419f4
        /* Retrieve edge parameters and interpolate */
        const double *edge_parameters = (double *) t8_cmesh_get_attribute (
          cmesh, t8_get_package_id (), T8_CMESH_OCC_EDGE_PARAMETERS_ATTRIBUTE_KEY + i_edge, ltreeid);
        T8_ASSERT (edge_parameters != NULL);
        T8_ASSERT (edges[i_edge] <= occ_shape_edge_map.Size ());

        /* *INDENT-OFF* */
        curve = BRep_Tool::Curve (TopoDS::Edge (occ_shape_edge_map.FindKey (edges[i_edge])), first, last);
        /* *INDENT-ON* */

        /* Check if curve is valid */
        T8_ASSERT (!curve.IsNull ());

<<<<<<< HEAD
        for (int coord = 0; coord < num_coords; ++coord) {
          const int           offset_3d = coord * 3;
          const int           offset_2d = coord * 2;
          /* Interpolate between curve parameters and surface parameters of the same nodes */
          t8_geom_linear_interpolation (&ref_coords
                                        [edge_direction + offset_2d],
                                        edge_parameters, 1, 1,
                                        temp_edge_parameters);

          /* Convert curve parameter to surface parameters */
          t8_geometry_occ::t8_geom_edge_parameter_to_face_parameters (edges
                                                                      [i_edge],
                                                                      *faces,
                                                                      num_face_nodes,
                                                                      temp_edge_parameters
                                                                      [0],
                                                                      face_parameters,
                                                                      temp_edge_parameters);

          /* Interpolate between the surface parameters of the current edge */
          double              edge_surface_parameters[4];
          t8_geom_get_face_vertices (active_tree_class,
                                     face_parameters,
                                     i_edge, 2, edge_surface_parameters);
          t8_geom_linear_interpolation (&ref_coords[edge_direction],
                                        edge_surface_parameters,
                                        2, 1, temp_face_parameters);

          /* Calculate parameter displacement and add it to the surface parameters */
          for (int dim = 0; dim < 2; ++dim) {
            const double        displacement = temp_edge_parameters[dim]
              - temp_face_parameters[dim];
            if (i_edge & 1) {
              out_coords[dim + offset_3d] +=
                displacement * (1 - ref_coords[edge_orthogonal_direction]);
            }
            else {
              out_coords[dim + offset_3d] +=
                displacement * ref_coords[edge_orthogonal_direction];
            }
=======
        /* Interpolate between curve parameters and surface parameters of the same nodes */
        t8_geom_linear_interpolation (&ref_coords[edge_direction], edge_parameters, 1, 1,
                                      &interpolated_curve_parameter);

        /* Convert edge parameter to surface parameters */
        double converted_edge_surface_parameters[2];
        const int num_face_nodes = t8_eclass_num_vertices[active_tree_class];
        t8_geometry_occ::t8_geom_edge_parameter_to_face_parameters (edges[i_edge], *faces, num_face_nodes,
                                                                    interpolated_curve_parameter, face_parameters,
                                                                    converted_edge_surface_parameters);

        /* Interpolate between the surface parameters of the current edge */
        double edge_surface_parameters[4], interpolated_edge_surface_parameters[2];
        t8_geom_get_face_vertices (active_tree_class, face_parameters, i_edge, 2, edge_surface_parameters);
        t8_geom_linear_interpolation (&ref_coords[edge_direction], edge_surface_parameters, 2, 1,
                                      interpolated_edge_surface_parameters);

        /* Calculate parameter displacement and add it to the surface parameters */
        for (int dim = 0; dim < 2; ++dim) {
          const double displacement
            = converted_edge_surface_parameters[dim] - interpolated_edge_surface_parameters[dim];
          double scaled_displacement;
          if (i_edge % 2 == 0) {
            scaled_displacement = displacement * (1 - ref_coords[edge_orthogonal_direction]);
          }
          else {
            scaled_displacement = displacement * ref_coords[edge_orthogonal_direction];
>>>>>>> de9419f4
          }
        }
      }
    }

    /* Retrieve surface */
    T8_ASSERT (*faces <= occ_shape_face_map.Size ());
    surface = BRep_Tool::Surface (TopoDS::Face (occ_shape_face_map.FindKey (*faces)));

    /* Check if surface is valid */
    T8_ASSERT (!surface.IsNull ());

    /* Evaluate surface and save result */
<<<<<<< HEAD
    for (int coord = 0; coord < num_coords; ++coord) {
      const int           offset_3d = coord * 3;
      surface->D0 (out_coords[offset_3d], out_coords[offset_3d + 1], pnt);
      for (int dim = 0; dim < 3; ++dim) {
        out_coords[dim + offset_3d] = pnt.Coord (dim + 1);
      }
=======
    surface->D0 (interpolated_surface_parameters[0], interpolated_surface_parameters[1], pnt);
    for (int dim = 0; dim < 3; ++dim) {
      out_coords[dim] = pnt.Coord (dim + 1);
>>>>>>> de9419f4
    }
  }
  else {
    /* No surface is linked to the face. We therefore use a bilinear
     * interpolation for the quad cell and add the edge displacements.
     * Iterate over each edge and check if it is linked. */
<<<<<<< HEAD
    for (int coord = 0; coord < num_coords; ++coord) {
      const int           offset_3d = coord * 3;
      const int           offset_2d = coord * 2;
      t8_geom_linear_interpolation (ref_coords + offset_2d,
                                    active_tree_vertices, 3, 2,
                                    out_coords + offset_3d);
    }
=======
    t8_geom_linear_interpolation (ref_coords, active_tree_vertices, 3, 2, out_coords);
>>>>>>> de9419f4
    for (int i_edge = 0; i_edge < num_edges; ++i_edge) {
      if (edges[i_edge] > 0 || edges[i_edge + num_edges] > 0) {
        /* An edge can only be linked to a curve or a surface, not both */
        T8_ASSERT (!(edges[i_edge] > 0) || !(edges[i_edge + num_edges] > 0));

        /* The edges of a quad point in direction of ref_coord (1 - i_edge >> 1).
         *
         *     2 -------E3------- 3
         *     |                  |
         *     |                  |
         *    E0                 E1
         *     |                  |
         *     |                  |    y
         *     |                  |    |
         *     0 -------E2------- 1    x-- x
         *        
         */
<<<<<<< HEAD
        const int           edge_orthogonal_direction = (i_edge >> 1);
        const int           edge_direction = 1 - edge_orthogonal_direction;
        double              temp_edge_vertices[2 * 3];
        double              temp_parameters[2];
        double              temp_coords[3];

        /* Save the edge vertices temporarily. */
        t8_geom_get_face_vertices (active_tree_class,
                                   active_tree_vertices,
                                   i_edge, 3, temp_edge_vertices);

        /* Get pointer to edge parameters */
        const double       *parameters =
          (double *) t8_cmesh_get_attribute (cmesh, t8_get_package_id (),
                                             T8_CMESH_OCC_EDGE_PARAMETERS_ATTRIBUTE_KEY
                                             + i_edge,
                                             ltreeid);
=======
        const int edge_orthogonal_direction = (i_edge / 2);
        const int edge_direction = 1 - edge_orthogonal_direction;
        double temp_edge_vertices[2 * 3];

        /* Save the edge vertices temporarily. */
        t8_geom_get_face_vertices (active_tree_class, active_tree_vertices, i_edge, 3, temp_edge_vertices);
        /* Interpolate between them. */
        t8_geom_linear_interpolation (&ref_coords[edge_direction], temp_edge_vertices, 3, 1, interpolated_coords);
        /* Interpolate parameters between edge vertices. Same procedure as above. */
        const double *parameters = (double *) t8_cmesh_get_attribute (
          cmesh, t8_get_package_id (), T8_CMESH_OCC_EDGE_PARAMETERS_ATTRIBUTE_KEY + i_edge, ltreeid);
>>>>>>> de9419f4
        T8_ASSERT (parameters != NULL);
        /* Curves have only one parameter u, surfaces have two, u and v.
         * Therefore, we have to distinguish if the edge has a curve or surface linked to it. */
        if (edges[i_edge] > 0) {
<<<<<<< HEAD
          /* Get curve */
          T8_ASSERT (edges[i_edge] <= occ_shape_edge_map.Size ());
          /* Infinite indent loop */
          /* *INDENT-OFF* */
          curve =
            BRep_Tool::
            Curve (TopoDS::Edge (occ_shape_edge_map.FindKey (edges[i_edge])),
                   first, last);
=======
          /* Linear interpolation between parameters */
          double interpolated_curve_parameter;
          t8_geom_linear_interpolation (&ref_coords[edge_direction], parameters, 1, 1, &interpolated_curve_parameter);

          /* *INDENT-OFF* */
          T8_ASSERT (edges[i_edge] <= occ_shape_edge_map.Size ());
          curve = BRep_Tool::Curve (TopoDS::Edge (occ_shape_edge_map.FindKey (edges[i_edge])), first, last);
>>>>>>> de9419f4
          /* *INDENT-ON* */

          /* Check if curve are valid */
          T8_ASSERT (!curve.IsNull ());

          for (int coord = 0; coord < num_coords; ++coord) {
            const int           offset_3d = coord * 3;
            const int           offset_2d = coord * 2;
            /* Linear interpolation between edge vertices */
            t8_geom_linear_interpolation (&ref_coords
                                          [edge_direction + offset_2d],
                                          temp_edge_vertices, 3, 1,
                                          temp_coords + offset_3d);

            /* Linear interpolation between parameters */
            t8_geom_linear_interpolation (&ref_coords
                                          [edge_direction + offset_2d],
                                          parameters, 1, 1, temp_parameters);
            /* Calculate point on curve with interpolated parameters. */
            curve->D0 (*temp_parameters, pnt);

            /* Calculate scaling factor for edge */
            for (int dim = 0; dim < 3; ++dim) {
              const double        displacement = pnt.Coord (dim + 1)
                - temp_coords[dim];

              if (i_edge & 1) {
                out_coords[dim + offset_3d] +=
                  displacement * (1 -
                                  ref_coords[edge_orthogonal_direction +
                                             offset_2d]);
              }
              else {
                out_coords[dim + offset_3d] +=
                  displacement * ref_coords[edge_orthogonal_direction +
                                            offset_2d];
              }
            }
          }
        }
        else {
<<<<<<< HEAD
          /* Get surface */
=======
          double interpolated_surface_parameters[2];
          /* Linear interpolation between parameters */
          t8_geom_linear_interpolation (&ref_coords[edge_direction], parameters, 2, 1, interpolated_surface_parameters);

>>>>>>> de9419f4
          T8_ASSERT (edges[i_edge + num_edges] <= occ_shape_face_map.Size ());
          surface = BRep_Tool::Surface (TopoDS::Face (occ_shape_face_map.FindKey (edges[i_edge + num_edges])));

          /* Check if surface is valid */
          T8_ASSERT (!surface.IsNull ());

<<<<<<< HEAD
          for (int coord = 0; coord < num_coords; ++coord) {
            const int           offset_3d = coord * 3;
            const int           offset_2d = coord * 2;
            /* Linear interpolation between edge vertices */
            t8_geom_linear_interpolation (&ref_coords
                                          [edge_direction + offset_2d],
                                          temp_edge_vertices, 3, 1,
                                          temp_coords + offset_3d);

            /* Linear interpolation between parameters */
            t8_geom_linear_interpolation (&ref_coords
                                          [edge_direction + offset_2d],
                                          parameters, 2, 1, temp_parameters);
            /* Calculate point on sirface with interpolated parameters. */
            surface->D0 (temp_parameters[0], temp_parameters[1], pnt);

            /* Calculate scaling factor for edge */
            for (int dim = 0; dim < 3; ++dim) {
              const double        displacement = pnt.Coord (dim + 1)
                - temp_coords[dim];

              if (i_edge & 1) {
                out_coords[dim + offset_3d] +=
                  displacement * (1 -
                                  ref_coords[edge_orthogonal_direction +
                                             offset_2d]);
              }
              else {
                out_coords[dim + offset_3d] +=
                  displacement * ref_coords[edge_orthogonal_direction +
                                            offset_2d];
              }
            }
=======
          /* Compute point on surface with interpolated parameters */
          surface->D0 (interpolated_surface_parameters[0], interpolated_surface_parameters[1], pnt);
        }
        /* Calculate displacement between points on curve and point on linear curve.
         * Then scale it and add the scaled displacement to the result. */
        for (int dim = 0; dim < 3; ++dim) {
          const double displacement = pnt.Coord (dim + 1) - interpolated_coords[dim];
          double scaled_displacement;
          if (i_edge % 2 == 0) {
            scaled_displacement = displacement * (1 - ref_coords[edge_orthogonal_direction]);
          }
          else {
            scaled_displacement = displacement * ref_coords[edge_orthogonal_direction];
>>>>>>> de9419f4
          }
        }
      }
    }
  }
}

void
<<<<<<< HEAD
t8_geometry_occ::t8_geom_evaluate_occ_hex (t8_cmesh_t cmesh,
                                           t8_gloidx_t gtreeid,
                                           const double *ref_coords,
                                           const int num_coords,
                                           double *out_coords) const
=======
t8_geometry_occ::t8_geom_evaluate_occ_hex (t8_cmesh_t cmesh, t8_gloidx_t gtreeid, const double *ref_coords,
                                           double out_coords[3]) const
>>>>>>> de9419f4
{
  T8_ASSERT (active_tree_class == T8_ECLASS_HEX);

  /* Compute coordinates via trilinear interpolation */
<<<<<<< HEAD
  t8_geom_compute_linear_geometry (active_tree_class,
                                   active_tree_vertices, ref_coords,
                                   1, out_coords);

  const t8_locidx_t   ltreeid = t8_cmesh_get_local_id (cmesh, gtreeid);
  const int           num_edges = t8_eclass_num_edges[active_tree_class];
  const int           num_faces = t8_eclass_num_faces[active_tree_class];
  double              interpolated_coords[3],
    interpolated_curve_param, interpolated_surface_params[2], cur_delta[3];
  gp_Pnt              pnt;
  double              interpolation_coeffs[3],
    temp_face_vertices[T8_ECLASS_MAX_CORNERS_2D * 3],
    temp_edge_vertices[2 * 3];
  Handle_Geom_Curve   curve;
=======
  t8_geom_compute_linear_geometry (active_tree_class, active_tree_vertices, ref_coords, 1, out_coords);

  const t8_locidx_t ltreeid = t8_cmesh_get_local_id (cmesh, gtreeid);
  const int num_edges = t8_eclass_num_edges[active_tree_class];
  const int num_faces = t8_eclass_num_faces[active_tree_class];
  double interpolated_coords[3], interpolated_curve_param, interpolated_surface_params[2], cur_delta[3];
  gp_Pnt pnt;
  double interpolation_coeffs[3], temp_face_vertices[T8_ECLASS_MAX_CORNERS_2D * 3], temp_edge_vertices[2 * 3];
  Handle_Geom_Curve curve;
>>>>>>> de9419f4
  Handle_Geom_Surface surface;
  Standard_Real first, last;

  /* Check each edge for a geometry. */
  for (int i_edge = 0; i_edge < num_edges; ++i_edge) {
    /* We have to check for curves as well as surfaces. Linked curves are stored 
     * in the first half of the array, surfaces in the second. 
     * If a curve is connected to this edge we have to also check, 
     * if a surface is connected to at least one of the two adjacent faces. */
    if (edges[i_edge] > 0 || edges[i_edge + num_edges] > 0) {
      /* Check if only a surface or a curve is present. Abort if both is true. */
      T8_ASSERT (!(edges[i_edge] > 0) != !(edges[i_edge + num_edges] > 0));

      /* Interpolate coordinates between edge vertices. Due to the indices i_edge of the edges, the edges point in
       * direction of ref_coord i_edge >> 2. Therefore, we can use ref_coords[i_edge >> 2] for the interpolation.
       *          6 -------E3------- 7
       *         /|                 /|
       *       E5 |               E7 |
       *       / E10              / E11
       *      /   |              /   |          z y
       *     4 -------E2------- 5    |          |/
       *     |    |             |    |          x-- x
       *     |    2 -------E1---|--- 3
       *    E8   /             E9   /
       *     |  E4              |  E6
       *     | /                | /
       *     |/                 |/
       *     0 -------E0------- 1
       *        
       */
<<<<<<< HEAD
      const int           edge_direction = i_edge >> 2;
=======
      const int edge_direction = i_edge / 4;
>>>>>>> de9419f4
      /* Save the edge vertices temporarily. */

      t8_geom_get_edge_vertices (active_tree_class, active_tree_vertices, i_edge, 3, temp_edge_vertices);
      /* Interpolate between them. */

      t8_geom_linear_interpolation (&ref_coords[edge_direction], temp_edge_vertices, 3, 1, interpolated_coords);
      /* Interpolate parameters between edge vertices. Same procedure as above. */
      const double *parameters = (double *) t8_cmesh_get_attribute (
        cmesh, t8_get_package_id (), T8_CMESH_OCC_EDGE_PARAMETERS_ATTRIBUTE_KEY + i_edge, ltreeid);
      T8_ASSERT (parameters != NULL);
      /* Curves have only one parameter u, surfaces have two, u and v.
       * Therefore, we have to distinguish if the edge has a curve or surface linked to it. */
      if (edges[i_edge] > 0) {
        /* Linear interpolation between parameters */
        t8_geom_linear_interpolation (&ref_coords[edge_direction], parameters, 1, 1, &interpolated_curve_param);

        /* *INDENT-OFF* */
        T8_ASSERT (edges[i_edge] <= occ_shape_edge_map.Size ());
        curve = BRep_Tool::Curve (TopoDS::Edge (occ_shape_edge_map.FindKey (edges[i_edge])), first, last);
        /* *INDENT-ON* */

        /* Check if curve are valid */
        T8_ASSERT (!curve.IsNull ());

        /* Calculate point on curve with interpolated parameters. */
        curve->D0 (interpolated_curve_param, pnt);
      }
      else {
        /* Linear interpolation between parameters */
        t8_geom_linear_interpolation (&ref_coords[edge_direction], parameters, 2, 1, interpolated_surface_params);

        T8_ASSERT (edges[i_edge + num_edges] <= occ_shape_face_map.Size ());
        surface = BRep_Tool::Surface (TopoDS::Face (occ_shape_face_map.FindKey (edges[i_edge + num_edges])));

        /* Check if surface is valid */
        T8_ASSERT (!surface.IsNull ());

        /* Compute point on surface with interpolated parameters */
        surface->D0 (interpolated_surface_params[0], interpolated_surface_params[1], pnt);
      }

      /* Compute displacement between vertex interpolation and curve evaluation with interpolated parameters */
      cur_delta[0] = pnt.X () - interpolated_coords[0];
      cur_delta[1] = pnt.Y () - interpolated_coords[1];
      cur_delta[2] = pnt.Z () - interpolated_coords[2];

      /* Multiply curve displacement with corresponding ref coords.
       * The edges are indexed so that all edges which satisfy i_edge % 4 == 0 
       * have to multiplied with the inversed (1 - ref_coord) 
       * coordinate. All edges which satisfy i_edge % 4 == 1 have to multiplied with one 
       * inversed ref_coord and so forth... */

      /* *INDENT-OFF* */
      double scaling_factor = 0;
      switch (i_edge & (4 - 1)) {
      case 0:
        scaling_factor = (1 - ref_coords[(edge_direction + 1) % 3]) * (1 - ref_coords[(edge_direction + 2) % 3]);
        break;
      case 1:
        scaling_factor = ref_coords[(edge_direction + 1) % 3] * (1 - ref_coords[(edge_direction + 2) % 3]);
        break;
      case 2:
        scaling_factor = (1 - ref_coords[(edge_direction + 1) % 3]) * ref_coords[(edge_direction + 2) % 3];
        break;
      case 3:
        scaling_factor = ref_coords[(edge_direction + 1) % 3] * ref_coords[(edge_direction + 2) % 3];
        break;
      }
      /* *INDENT-ON* */

      /* Add edge displacements to out_coords */
      out_coords[0] += cur_delta[0] * scaling_factor;
      out_coords[1] += cur_delta[1] * scaling_factor;
      out_coords[2] += cur_delta[2] * scaling_factor;
    }
  }

  /* Iterate over each face to calculate the displacements generated by each face */
  for (int i_faces = 0; i_faces < num_faces; ++i_faces) {
    /* Check if face has a linked surface */
    if (faces[i_faces] > 0) {
      /* Allocate some variables and save the normal direction of the face and the face vertices 
       * in a separate array for later usage. */
<<<<<<< HEAD
      const int           face_normal_direction = i_faces >> 1;
      t8_geom_get_face_vertices (T8_ECLASS_HEX,
                                 active_tree_vertices,
                                 i_faces, 3, temp_face_vertices);

      double              face_displacement_from_edges[3] = { 0 },
        surface_parameter_displacement_from_edges[2] = { 0 },
        surface_parameters_from_curve[2] = { 0 };
=======
      const int face_normal_direction = i_faces / 2;
      t8_geom_get_face_vertices (T8_ECLASS_HEX, active_tree_vertices, i_faces, 3, temp_face_vertices);

      double face_displacement_from_edges[3] = { 0 }, surface_parameter_displacement_from_edges[2] = { 0 },
             surface_parameters_from_curve[2] = { 0 };
>>>>>>> de9419f4
      /* Retrieve surface parameters of nodes */
      const double *surface_parameters = (double *) t8_cmesh_get_attribute (
        cmesh, t8_get_package_id (), T8_CMESH_OCC_FACE_PARAMETERS_ATTRIBUTE_KEY + i_faces, ltreeid);
      T8_ASSERT (surface_parameters != NULL);
      /* Iterate over each edge of face */
      for (int i_face_edge = 0; i_face_edge < 4; ++i_face_edge) {
        /* Check if curve is present */
        if (edges[t8_face_edge_to_tree_edge[i_faces][i_face_edge]] > 0) {
          /* Calculating some indices */
<<<<<<< HEAD
          const int           edge_direction =
            t8_face_edge_to_tree_edge[i_faces][i_face_edge] >> 2;
          int                 orthogonal_direction_of_edge_on_face = 0;
=======
          const int edge_direction = t8_face_edge_to_tree_edge[i_faces][i_face_edge] / 4;
          int orthogonal_direction_of_edge_on_face = 0;
>>>>>>> de9419f4
          switch (edge_direction + face_normal_direction) {
          case 1:
            orthogonal_direction_of_edge_on_face = 2;
            break;
          case 3:
            orthogonal_direction_of_edge_on_face = 0;
            break;
          case 2:
            orthogonal_direction_of_edge_on_face = 1;
            break;
          }
          /* Convert global tree id to local tree id, for receiving cmesh attributes. */
          t8_locidx_t ltreeid = t8_cmesh_get_local_id (cmesh, gtreeid);
          /* Retrieve parameters of nodes und curve */
          const double *curve_parameters = (double *) t8_cmesh_get_attribute (
            cmesh, t8_get_package_id (),
            T8_CMESH_OCC_EDGE_PARAMETERS_ATTRIBUTE_KEY + t8_face_edge_to_tree_edge[i_faces][i_face_edge], ltreeid);
          T8_ASSERT (curve_parameters != NULL);
          /* Interpolate linearly between the parameters of the two nodes on the curve */
          t8_geom_linear_interpolation (&ref_coords[edge_direction], curve_parameters, 1, 1, &interpolated_curve_param);
          /* Do the same interpolation but with the surface parameters of the same two nodes as above */
          double interpolated_surface_parameters_on_edge[2];
          double edge_parameters_on_face[4];
          t8_geom_get_face_vertices ((t8_eclass_t) t8_eclass_face_types[active_tree_class][i_faces], surface_parameters,
                                     i_face_edge, 2, edge_parameters_on_face);
          t8_geom_linear_interpolation (&ref_coords[edge_direction], edge_parameters_on_face, 2, 1,
                                        interpolated_surface_parameters_on_edge);
          /* Do the same interpolation but this time between the coordinates of the same two nodes as above */
          double interpolated_edge_coordinates[3];
          double edge_vertices_on_face[6];
          t8_geom_get_face_vertices ((t8_eclass_t) t8_eclass_face_types[active_tree_class][i_faces], temp_face_vertices,
                                     i_face_edge, 3, edge_vertices_on_face);
          t8_geom_linear_interpolation (&ref_coords[edge_direction], edge_vertices_on_face, 3, 1,
                                        interpolated_edge_coordinates);

          /* Retrieve the curve of the edge */
          T8_ASSERT (edges[t8_face_edge_to_tree_edge[i_faces][i_face_edge]] <= occ_shape_edge_map.Size ());
          curve = BRep_Tool::Curve (
            TopoDS::Edge (occ_shape_edge_map.FindKey (edges[t8_face_edge_to_tree_edge[i_faces][i_face_edge]])), first,
            last);
          /* Check if curve is valid */
          T8_ASSERT (!curve.IsNull ());
          /* Calculate point on curve with interpolated parameters */
          curve->D0 (interpolated_curve_param, pnt);

          /* Calculate the displacement generated by the presence of the curve */
          if (i_face_edge & 1) {
            for (int dim = 0; dim <= 2; ++dim) {
              face_displacement_from_edges[dim] += (1 - ref_coords[orthogonal_direction_of_edge_on_face])
                                                   * (pnt.Coord (dim + 1) - interpolated_edge_coordinates[dim]);
            }
          }
          else {
            for (int dim = 0; dim <= 2; ++dim) {
              face_displacement_from_edges[dim] += (ref_coords[orthogonal_direction_of_edge_on_face])
                                                   * (pnt.Coord (dim + 1) - interpolated_edge_coordinates[dim]);
            }
          }
          /* Convert the interpolated parameter of the curve into the corresponding parameters on the surface */
          const int num_face_nodes = t8_eclass_num_vertices[active_tree_class];
          t8_geometry_occ::t8_geom_edge_parameter_to_face_parameters (
            edges[t8_face_edge_to_tree_edge[i_faces][i_face_edge]], faces[i_faces], num_face_nodes,
            interpolated_curve_param, surface_parameters, surface_parameters_from_curve);

          /* Calculate the displacement between the interpolated parameters on the surface 
           * and the parameters on the surface converted from the parameter of the curve
           * and scale them with the corresponding ref coord */
          if (i_face_edge & 1) {
            for (int dim = 0; dim < 2; ++dim) {
              surface_parameter_displacement_from_edges[dim]
                += (1 - ref_coords[orthogonal_direction_of_edge_on_face])
                   * (surface_parameters_from_curve[dim] - interpolated_surface_parameters_on_edge[dim]);
            }
          }
          else {
            for (int dim = 0; dim < 2; ++dim) {
              surface_parameter_displacement_from_edges[dim]
                += ref_coords[orthogonal_direction_of_edge_on_face]
                   * (surface_parameters_from_curve[dim] - interpolated_surface_parameters_on_edge[dim]);
            }
          }
        }
      }

      /* Do a bilinear interpolation between the nodes of the face and the parameters of the face */
      interpolation_coeffs[0] = ref_coords[(face_normal_direction + 1) % 3];
      interpolation_coeffs[1] = ref_coords[(face_normal_direction + 2) % 3];
      /* The normal vectors of the faces 0, 1, 4, 5 of a hex point in the same direction
       * as the corresponding axis (normal(f0) = (1, 0, 0)). The faces 2 and 3 are oriented
       * in the other direction (normal(f2) = (0, -1, 0)). Therefore we have to switch two 
       * vertices to change the orientation. Here we switch vertex 1 and 2. */
      double temp_surface_parameters[8];
      memcpy (temp_surface_parameters, surface_parameters, sizeof (double) * 8);

      if (face_normal_direction == 1) {
        double temp;
        /* Switch vertex coordinates */
        for (int dim = 0; dim < 3; ++dim) {
          temp = temp_face_vertices[1 * 3 + dim];
          temp_face_vertices[1 * 3 + dim] = temp_face_vertices[2 * 3 + dim];
          temp_face_vertices[2 * 3 + dim] = temp;
        }
        /* Switch vertex parameters */
        for (int dim = 0; dim < 2; ++dim) {
          temp = temp_surface_parameters[1 * 2 + dim];
          temp_surface_parameters[1 * 2 + dim] = temp_surface_parameters[2 * 2 + dim];
          temp_surface_parameters[2 * 2 + dim] = temp;
        }
      }
      /* The actual bilinear interpolations */
      t8_geom_linear_interpolation (interpolation_coeffs, temp_face_vertices, 3, 2, interpolated_coords);
      t8_geom_linear_interpolation (interpolation_coeffs, temp_surface_parameters, 2, 2, interpolated_surface_params);

      for (int dim = 0; dim < 3; ++dim) {
        /* Correct the interpolated coordinates with the displacement generated by the linked edges */
        interpolated_coords[dim] += face_displacement_from_edges[dim];
      }

      for (int dim = 0; dim < 2; ++dim) {
        /* Correct the interpolated parameters with the parameter displacement generated by the edges */
        interpolated_surface_params[dim] += surface_parameter_displacement_from_edges[dim];
      }

      /* *INDENT-OFF* */
      /* Retrieve the surface of the edge */
      T8_ASSERT (faces[i_faces] <= occ_shape_face_map.Size ());
      surface = BRep_Tool::Surface (TopoDS::Face (occ_shape_face_map.FindKey (faces[i_faces])));
      /* *INDENT-ON* */

      /* Check if surface is valid */
      T8_ASSERT (!surface.IsNull ());

      /* Compute point on surface with interpolated parameters */
      surface->D0 (interpolated_surface_params[0], interpolated_surface_params[1], pnt);

      /* Compute the displacement between surface and interpolated coords, scale them with the appropriate ref_coord 
       * and add them to the out_coords. */
<<<<<<< HEAD
      if (i_faces & 1) {
        out_coords[0]
          += (pnt.X () - interpolated_coords[0])
          * (1 - ref_coords[face_normal_direction]);
        out_coords[1]
          += (pnt.Y () - interpolated_coords[1])
          * (1 - ref_coords[face_normal_direction]);
        out_coords[2]
          += (pnt.Z () - interpolated_coords[2])
          * (1 - ref_coords[face_normal_direction]);
=======
      if (i_faces % 2 == 0) {
        out_coords[0] += (pnt.X () - interpolated_coords[0]) * (1 - ref_coords[face_normal_direction]);
        out_coords[1] += (pnt.Y () - interpolated_coords[1]) * (1 - ref_coords[face_normal_direction]);
        out_coords[2] += (pnt.Z () - interpolated_coords[2]) * (1 - ref_coords[face_normal_direction]);
>>>>>>> de9419f4
      }
      else {
        out_coords[0] += (pnt.X () - interpolated_coords[0]) * ref_coords[face_normal_direction];
        out_coords[1] += (pnt.Y () - interpolated_coords[1]) * ref_coords[face_normal_direction];
        out_coords[2] += (pnt.Z () - interpolated_coords[2]) * ref_coords[face_normal_direction];
      }
    }
  }
}

/* Our indent skript has huge problems with c++ */
/* *INDENT-OFF* */
int
t8_geometry_occ::t8_geom_is_line (const int curve_index) const
{
  const Handle_Geom_Curve curve = t8_geom_get_occ_curve (curve_index);
  const GeomAdaptor_Curve curve_adaptor (curve);
  return curve_adaptor.GetType () == GeomAbs_Line;
}

int
t8_geometry_occ::t8_geom_is_plane (const int surface_index) const
{
  const Handle_Geom_Surface surface = t8_geom_get_occ_surface (surface_index);
  const GeomAdaptor_Surface surface_adaptor (surface);
  return surface_adaptor.GetType () == GeomAbs_Plane;
}

const gp_Pnt
t8_geometry_occ::t8_geom_get_occ_point (const int index) const
{
  T8_ASSERT (index <= occ_shape_vertex_map.Size ());
  return BRep_Tool::Pnt (TopoDS::Vertex (occ_shape_vertex_map.FindKey (index)));
}

const Handle_Geom_Curve
t8_geometry_occ::t8_geom_get_occ_curve (const int index) const
{
  T8_ASSERT (index <= occ_shape_edge_map.Size ());
  Standard_Real first, last;
  return BRep_Tool::Curve (TopoDS::Edge (occ_shape_edge_map.FindKey (index)), first, last);
}

const Handle_Geom_Surface
t8_geometry_occ::t8_geom_get_occ_surface (const int index) const
{
  T8_ASSERT (index <= occ_shape_face_map.Size ());
  return BRep_Tool::Surface (TopoDS::Face (occ_shape_face_map.FindKey (index)));
}

const TopTools_IndexedMapOfShape
t8_geometry_occ::t8_geom_get_occ_shape_vertex_map () const
{
  return occ_shape_vertex_map;
}

const TopTools_IndexedMapOfShape
t8_geometry_occ::t8_geom_get_occ_shape_edge_map () const
{
  return occ_shape_edge_map;
}

const TopTools_IndexedMapOfShape
t8_geometry_occ::t8_geom_get_occ_shape_face_map () const
{
  return occ_shape_face_map;
}

int
t8_geometry_occ::t8_geom_get_common_edge (const int vertex1_index, const int vertex2_index) const
{
  const TopTools_ListOfShape collection1 = occ_shape_vertex2edge_map.FindFromIndex (vertex1_index);
  const TopTools_ListOfShape collection2 = occ_shape_vertex2edge_map.FindFromIndex (vertex2_index);

  for (auto edge1 = collection1.begin (); edge1 != collection1.end (); ++edge1) {
    for (auto edge2 = collection2.begin (); edge2 != collection2.end (); ++edge2) {
      if (edge1->IsEqual (*edge2)) {
        return occ_shape_edge2face_map.FindIndex (*edge1);
      }
    }
  }
  return 0;
}

int
t8_geometry_occ::t8_geom_get_common_face (const int edge1_index, const int edge2_index) const
{
  const TopTools_ListOfShape collection1 = occ_shape_edge2face_map.FindFromIndex (edge1_index);
  const TopTools_ListOfShape collection2 = occ_shape_edge2face_map.FindFromIndex (edge2_index);

  for (auto face1 = collection1.begin (); face1 != collection1.end (); ++face1) {
    for (auto face2 = collection2.begin (); face2 != collection2.end (); ++face2) {
      if (face1->IsEqual (*face2)) {
        return occ_shape_face_map.FindIndex (*face1);
      }
    }
  }
  return 0;
}

int
t8_geometry_occ::t8_geom_is_vertex_on_edge (const int vertex_index, const int edge_index) const
{
  const TopTools_ListOfShape collection = occ_shape_vertex2edge_map.FindFromIndex (vertex_index);
  return collection.Contains (occ_shape_edge_map.FindKey (edge_index));
}

int
t8_geometry_occ::t8_geom_is_edge_on_face (const int edge_index, const int face_index) const
{
  const TopTools_ListOfShape collection = occ_shape_edge2face_map.FindFromIndex (edge_index);
  return collection.Contains (occ_shape_face_map.FindKey (face_index));
}

int
t8_geometry_occ::t8_geom_is_vertex_on_face (const int vertex_index, const int face_index) const
{
  const TopTools_ListOfShape edge_collection = occ_shape_vertex2edge_map.FindFromIndex (vertex_index);
  for (auto edge = edge_collection.begin (); edge != edge_collection.end (); ++edge) {
    const TopTools_ListOfShape face_collection = occ_shape_edge2face_map.FindFromKey (*edge);
    if (face_collection.Contains (occ_shape_face_map.FindKey (face_index))) {
      return 1;
    }
  }
  return 0;
}

void
t8_geometry_occ::t8_geom_get_parameter_of_vertex_on_edge (const int vertex_index, const int edge_index,
                                                          double *edge_param) const
{
  T8_ASSERT (t8_geometry_occ::t8_geom_is_vertex_on_edge (vertex_index, edge_index));
  TopoDS_Vertex vertex = TopoDS::Vertex (occ_shape_vertex_map.FindKey (vertex_index));
  TopoDS_Edge edge = TopoDS::Edge (occ_shape_edge_map.FindKey (edge_index));
  *edge_param = BRep_Tool::Parameter (vertex, edge);
}

void
t8_geometry_occ::t8_geom_get_parameters_of_vertex_on_face (const int vertex_index, const int face_index,
                                                           double *face_params) const
{
  T8_ASSERT (t8_geometry_occ::t8_geom_is_vertex_on_face (vertex_index, face_index));
  gp_Pnt2d uv;
  TopoDS_Vertex vertex = TopoDS::Vertex (occ_shape_vertex_map.FindKey (vertex_index));
  TopoDS_Face face = TopoDS::Face (occ_shape_face_map.FindKey (face_index));
  uv = BRep_Tool::Parameters (vertex, face);
  face_params[0] = uv.X ();
  face_params[1] = uv.Y ();
}

void
t8_geometry_occ::t8_geom_edge_parameter_to_face_parameters (const int edge_index, const int face_index,
                                                            const int num_face_nodes, const double edge_param,
                                                            const double *surface_params, double *face_params) const
{
  T8_ASSERT (t8_geometry_occ::t8_geom_is_edge_on_face (edge_index, face_index));
  Standard_Real first, last;
  gp_Pnt2d uv;
  TopoDS_Edge edge = TopoDS::Edge (occ_shape_edge_map.FindKey (edge_index));
  TopoDS_Face face = TopoDS::Face (occ_shape_face_map.FindKey (face_index));
  Handle_Geom2d_Curve curve_on_surface = BRep_Tool::CurveOnSurface (edge, face, first, last);
  Handle_Geom_Surface surface = BRep_Tool::Surface (face);
  curve_on_surface->D0 (edge_param, uv);
  face_params[0] = uv.X ();
  face_params[1] = uv.Y ();

  /* Check for right conversion of edge to surface parameter and correct if needed */
  /* Checking u parameter */
  if (surface_params != NULL) {
    double parametric_bounds[4];
    surface->Bounds (parametric_bounds[0], parametric_bounds[1], parametric_bounds[2], parametric_bounds[3]);
    if (surface->IsUClosed ()) {
      for (int i_face_node = 0; i_face_node < num_face_nodes; ++i_face_node) {
        if (surface_params[i_face_node * 2] == parametric_bounds[0]) {
          if (face_params[0] == parametric_bounds[1]) {
            face_params[0] = parametric_bounds[0];
          }
        }
        else if (surface_params[i_face_node * 2] == parametric_bounds[1]) {
          if (face_params[0] == parametric_bounds[0]) {
            face_params[0] = parametric_bounds[1];
          }
        }
      }
    }
    /* Checking v parameter */
    if (surface->IsVClosed ()) {
      for (int i_face_node = 0; i_face_node < num_face_nodes; ++i_face_node) {
        if (surface_params[i_face_node * 2 + 1] == parametric_bounds[0]) {
          if (face_params[1] == parametric_bounds[1]) {
            face_params[1] = parametric_bounds[0];
          }
        }
        else if (surface_params[i_face_node * 2 + 1] == parametric_bounds[1]) {
          if (face_params[1] == parametric_bounds[0]) {
            face_params[1] = parametric_bounds[1];
          }
        }
      }
    }
  }
}

void
t8_geometry_occ::t8_geom_get_face_parametric_bounds (const int surface_index, double *bounds) const
{
  const Handle_Geom_Surface occ_surface = t8_geom_get_occ_surface (surface_index);
  occ_surface->Bounds (bounds[0], bounds[1], bounds[2], bounds[3]);
}

void
t8_geometry_occ::t8_geom_get_edge_parametric_bounds (const int edge_index, double *bounds) const
{
  const Handle_Geom_Curve occ_edge = t8_geom_get_occ_curve (edge_index);
  bounds[0] = occ_edge->FirstParameter ();
  bounds[1] = occ_edge->LastParameter ();
}

int
t8_geometry_occ::t8_geom_is_edge_closed (int edge_index) const
{
  const Handle_Geom_Curve occ_edge = t8_geom_get_occ_curve (edge_index);
  return occ_edge->IsClosed ();
}

int
t8_geometry_occ::t8_geom_is_surface_closed (int geometry_index, int parameter) const
{
  const Handle_Geom_Surface occ_surface = t8_geom_get_occ_surface (geometry_index);
  switch (parameter) {
  case 0:
    return occ_surface->IsUClosed ();
    break;
  case 1:
    return occ_surface->IsVClosed ();
    break;
  default:
    SC_ABORT_NOT_REACHED ();
    break;
  }
}

/* *INDENT-ON* */

/* This part should be callable from C */
T8_EXTERN_C_BEGIN ();

/* Satisfy the C interface from t8_geometry_occ.h.
 * Create a new geometry with given dimension. */
t8_geometry_occ_c *
t8_geometry_occ_new (int dimension, const char *fileprefix, const char *name_in)
{
  t8_geometry_occ *geom = new t8_geometry_occ (dimension, fileprefix, name_in);
  return (t8_geometry_occ_c *) geom;
}

void
t8_geometry_occ_destroy (t8_geometry_occ_c **geom)
{
#ifdef T8_ENABLE_DEBUG
  t8_geometry_occ_c *pgeom = *geom;
  T8_ASSERT (dynamic_cast<t8_geometry_occ *> (pgeom) != NULL);
#endif

  delete *geom;
  *geom = NULL;
}

#if T8_ENABLE_DEBUG
int
t8_geom_is_occ (const t8_geometry_c *geometry)
{
  /* Try to dynamic cast the geometry into occ geometry. This is only successful if
   * geometry points to a t8_geometry_occ.
   * If successful, then is_occ_geom will be true.
   */
  const int is_occ_geom = (dynamic_cast<const t8_geometry_occ *> (geometry) != NULL);

  return is_occ_geom;
}
#endif

T8_EXTERN_C_END ();

#endif /* T8_WITH_OCC */<|MERGE_RESOLUTION|>--- conflicted
+++ resolved
@@ -106,22 +106,16 @@
 }
 
 void
-<<<<<<< HEAD
 t8_geometry_occ::t8_geom_evaluate (t8_cmesh_t cmesh,
                                    t8_gloidx_t gtreeid,
                                    const double *ref_coords,
                                    const size_t num_coords,
                                    double *out_coords) const
-=======
-t8_geometry_occ::t8_geom_evaluate (t8_cmesh_t cmesh, t8_gloidx_t gtreeid, const double *ref_coords,
-                                   const size_t num_coords, double out_coords[3]) const
->>>>>>> de9419f4
 {
   if (num_coords != 1)
     SC_ABORT ("Error: Batch computation of geometry not yet supported.");
   switch (active_tree_class) {
   case T8_ECLASS_TRIANGLE:
-<<<<<<< HEAD
     t8_geometry_occ::t8_geom_evaluate_occ_tri (cmesh, gtreeid,
                                                ref_coords, num_coords,
                                                out_coords);
@@ -133,15 +127,6 @@
   case T8_ECLASS_HEX:
     t8_geometry_occ::t8_geom_evaluate_occ_hex (cmesh, gtreeid, ref_coords,
                                                num_coords, out_coords);
-=======
-    t8_geometry_occ::t8_geom_evaluate_occ_triangle (cmesh, gtreeid, ref_coords, out_coords);
-    break;
-  case T8_ECLASS_QUAD:
-    t8_geometry_occ::t8_geom_evaluate_occ_quad (cmesh, gtreeid, ref_coords, out_coords);
-    break;
-  case T8_ECLASS_HEX:
-    t8_geometry_occ::t8_geom_evaluate_occ_hex (cmesh, gtreeid, ref_coords, out_coords);
->>>>>>> de9419f4
     break;
   default:
     SC_ABORTF ("Error: Curved %s geometry not yet implemented. \n", t8_eclass_to_string[active_tree_class]);
@@ -149,17 +134,12 @@
 }
 
 void
-<<<<<<< HEAD
 t8_geometry_occ::t8_geom_evaluate_jacobian (t8_cmesh_t cmesh,
                                             t8_gloidx_t gtreeid,
                                             const double
                                             *ref_coords,
                                             const size_t num_coords,
                                             double *jacobian_out) const
-=======
-t8_geometry_occ::t8_geom_evaluate_jacobian (t8_cmesh_t cmesh, t8_gloidx_t gtreeid, const double *ref_coords,
-                                            const size_t num_coords, double *jacobian_out) const
->>>>>>> de9419f4
 {
   if (num_coords != 1)
     SC_ABORT ("Error: Batch computation of geometry not yet supported.");
@@ -199,16 +179,11 @@
 }
 
 void
-<<<<<<< HEAD
 t8_geometry_occ::t8_geom_evaluate_occ_tri (t8_cmesh_t cmesh,
                                            t8_gloidx_t gtreeid,
                                            const double *ref_coords,
                                            const int num_coords,
                                            double *out_coords) const
-=======
-t8_geometry_occ::t8_geom_evaluate_occ_triangle (t8_cmesh_t cmesh, t8_gloidx_t gtreeid, const double *ref_coords,
-                                                double out_coords[3]) const
->>>>>>> de9419f4
 {
   T8_ASSERT (active_tree_class == T8_ECLASS_TRIANGLE);
 
@@ -239,12 +214,8 @@
    */
 
   /* Linear mapping from ref_coords to out_coords */
-<<<<<<< HEAD
   t8_geom_compute_linear_geometry (active_tree_class, active_tree_vertices,
                                    ref_coords, 1, out_coords);
-=======
-  t8_geom_compute_linear_geometry (active_tree_class, active_tree_vertices, ref_coords, 1, out_coords);
->>>>>>> de9419f4
 
   /* Check if face has a linked geometry */
   if (*faces > 0) {
@@ -269,15 +240,10 @@
         t8_geom_get_ref_intersection (i_edge, ref_coords, ref_intersection);
 
         /* Converting ref_intersection to global_intersection */
-<<<<<<< HEAD
         double              glob_intersection[3];
         t8_geom_compute_linear_geometry (active_tree_class,
                                          active_tree_vertices,
                                          ref_intersection, 1,
-=======
-        double glob_intersection[3];
-        t8_geom_compute_linear_geometry (active_tree_class, active_tree_vertices, ref_intersection, 1,
->>>>>>> de9419f4
                                          glob_intersection);
         /* Get parameters of the current edge if the edge is curved */
         const double *edge_parameters = (double *) t8_cmesh_get_attribute (
@@ -360,15 +326,10 @@
         t8_geom_get_ref_intersection (i_edge, ref_coords, ref_intersection);
 
         /* Converting ref_intersection to global_intersection */
-<<<<<<< HEAD
         double              glob_intersection[3];
         t8_geom_compute_linear_geometry (active_tree_class,
                                          active_tree_vertices,
                                          ref_intersection, 1,
-=======
-        double glob_intersection[3];
-        t8_geom_compute_linear_geometry (active_tree_class, active_tree_vertices, ref_intersection, 1,
->>>>>>> de9419f4
                                          glob_intersection);
 
         if (edges[i_edge] > 0) {
@@ -430,16 +391,11 @@
 }
 
 void
-<<<<<<< HEAD
 t8_geometry_occ::t8_geom_evaluate_occ_quad (t8_cmesh_t cmesh,
                                             t8_gloidx_t gtreeid,
                                             const double *ref_coords,
                                             const int num_coords,
                                             double *out_coords) const
-=======
-t8_geometry_occ::t8_geom_evaluate_occ_quad (t8_cmesh_t cmesh, t8_gloidx_t gtreeid, const double *ref_coords,
-                                            double out_coords[3]) const
->>>>>>> de9419f4
 {
   T8_ASSERT (active_tree_class == T8_ECLASS_QUAD);
 
@@ -448,12 +404,7 @@
   gp_Pnt pnt;
   Handle_Geom_Curve curve;
   Handle_Geom_Surface surface;
-<<<<<<< HEAD
   Standard_Real       first, last;
-=======
-  Standard_Real first, last;
-  double interpolated_coords[3], interpolated_curve_parameter, interpolated_surface_parameters[2];
->>>>>>> de9419f4
 
   /* Check if face has a linked geometry */
   if (*faces > 0) {
@@ -472,7 +423,6 @@
     T8_ASSERT (face_parameters != NULL);
 
     /* Interpolate between surface parameters */
-<<<<<<< HEAD
     for (int coord = 0; coord < num_coords; ++coord) {
 
       const int           offset_3d = coord * 3;
@@ -483,9 +433,6 @@
                                     face_parameters,
                                     2, 2, out_coords + offset_3d);
     }
-=======
-    t8_geom_linear_interpolation (ref_coords, face_parameters, 2, 2, interpolated_surface_parameters);
->>>>>>> de9419f4
 
     /* Iterate over each edge to search for parameter displacements */
     for (int i_edge = 0; i_edge < num_edges; ++i_edge) {
@@ -502,17 +449,12 @@
          *     0 -------E2------- 1    x-- x
          *        
          */
-<<<<<<< HEAD
         const int           edge_orthogonal_direction = (i_edge >> 1);
         const int           edge_direction = 1 - edge_orthogonal_direction;
         const int           num_face_nodes =
           t8_eclass_num_vertices[active_tree_class];
         double              temp_edge_parameters[2];
         double              temp_face_parameters[2];
-=======
-        const int edge_orthogonal_direction = (i_edge / 2);
-        const int edge_direction = 1 - edge_orthogonal_direction;
->>>>>>> de9419f4
         /* Retrieve edge parameters and interpolate */
         const double *edge_parameters = (double *) t8_cmesh_get_attribute (
           cmesh, t8_get_package_id (), T8_CMESH_OCC_EDGE_PARAMETERS_ATTRIBUTE_KEY + i_edge, ltreeid);
@@ -526,7 +468,6 @@
         /* Check if curve is valid */
         T8_ASSERT (!curve.IsNull ());
 
-<<<<<<< HEAD
         for (int coord = 0; coord < num_coords; ++coord) {
           const int           offset_3d = coord * 3;
           const int           offset_2d = coord * 2;
@@ -567,35 +508,6 @@
               out_coords[dim + offset_3d] +=
                 displacement * ref_coords[edge_orthogonal_direction];
             }
-=======
-        /* Interpolate between curve parameters and surface parameters of the same nodes */
-        t8_geom_linear_interpolation (&ref_coords[edge_direction], edge_parameters, 1, 1,
-                                      &interpolated_curve_parameter);
-
-        /* Convert edge parameter to surface parameters */
-        double converted_edge_surface_parameters[2];
-        const int num_face_nodes = t8_eclass_num_vertices[active_tree_class];
-        t8_geometry_occ::t8_geom_edge_parameter_to_face_parameters (edges[i_edge], *faces, num_face_nodes,
-                                                                    interpolated_curve_parameter, face_parameters,
-                                                                    converted_edge_surface_parameters);
-
-        /* Interpolate between the surface parameters of the current edge */
-        double edge_surface_parameters[4], interpolated_edge_surface_parameters[2];
-        t8_geom_get_face_vertices (active_tree_class, face_parameters, i_edge, 2, edge_surface_parameters);
-        t8_geom_linear_interpolation (&ref_coords[edge_direction], edge_surface_parameters, 2, 1,
-                                      interpolated_edge_surface_parameters);
-
-        /* Calculate parameter displacement and add it to the surface parameters */
-        for (int dim = 0; dim < 2; ++dim) {
-          const double displacement
-            = converted_edge_surface_parameters[dim] - interpolated_edge_surface_parameters[dim];
-          double scaled_displacement;
-          if (i_edge % 2 == 0) {
-            scaled_displacement = displacement * (1 - ref_coords[edge_orthogonal_direction]);
-          }
-          else {
-            scaled_displacement = displacement * ref_coords[edge_orthogonal_direction];
->>>>>>> de9419f4
           }
         }
       }
@@ -609,25 +521,18 @@
     T8_ASSERT (!surface.IsNull ());
 
     /* Evaluate surface and save result */
-<<<<<<< HEAD
     for (int coord = 0; coord < num_coords; ++coord) {
       const int           offset_3d = coord * 3;
       surface->D0 (out_coords[offset_3d], out_coords[offset_3d + 1], pnt);
       for (int dim = 0; dim < 3; ++dim) {
         out_coords[dim + offset_3d] = pnt.Coord (dim + 1);
       }
-=======
-    surface->D0 (interpolated_surface_parameters[0], interpolated_surface_parameters[1], pnt);
-    for (int dim = 0; dim < 3; ++dim) {
-      out_coords[dim] = pnt.Coord (dim + 1);
->>>>>>> de9419f4
     }
   }
   else {
     /* No surface is linked to the face. We therefore use a bilinear
      * interpolation for the quad cell and add the edge displacements.
      * Iterate over each edge and check if it is linked. */
-<<<<<<< HEAD
     for (int coord = 0; coord < num_coords; ++coord) {
       const int           offset_3d = coord * 3;
       const int           offset_2d = coord * 2;
@@ -635,9 +540,6 @@
                                     active_tree_vertices, 3, 2,
                                     out_coords + offset_3d);
     }
-=======
-    t8_geom_linear_interpolation (ref_coords, active_tree_vertices, 3, 2, out_coords);
->>>>>>> de9419f4
     for (int i_edge = 0; i_edge < num_edges; ++i_edge) {
       if (edges[i_edge] > 0 || edges[i_edge + num_edges] > 0) {
         /* An edge can only be linked to a curve or a surface, not both */
@@ -655,7 +557,6 @@
          *     0 -------E2------- 1    x-- x
          *        
          */
-<<<<<<< HEAD
         const int           edge_orthogonal_direction = (i_edge >> 1);
         const int           edge_direction = 1 - edge_orthogonal_direction;
         double              temp_edge_vertices[2 * 3];
@@ -673,24 +574,10 @@
                                              T8_CMESH_OCC_EDGE_PARAMETERS_ATTRIBUTE_KEY
                                              + i_edge,
                                              ltreeid);
-=======
-        const int edge_orthogonal_direction = (i_edge / 2);
-        const int edge_direction = 1 - edge_orthogonal_direction;
-        double temp_edge_vertices[2 * 3];
-
-        /* Save the edge vertices temporarily. */
-        t8_geom_get_face_vertices (active_tree_class, active_tree_vertices, i_edge, 3, temp_edge_vertices);
-        /* Interpolate between them. */
-        t8_geom_linear_interpolation (&ref_coords[edge_direction], temp_edge_vertices, 3, 1, interpolated_coords);
-        /* Interpolate parameters between edge vertices. Same procedure as above. */
-        const double *parameters = (double *) t8_cmesh_get_attribute (
-          cmesh, t8_get_package_id (), T8_CMESH_OCC_EDGE_PARAMETERS_ATTRIBUTE_KEY + i_edge, ltreeid);
->>>>>>> de9419f4
         T8_ASSERT (parameters != NULL);
         /* Curves have only one parameter u, surfaces have two, u and v.
          * Therefore, we have to distinguish if the edge has a curve or surface linked to it. */
         if (edges[i_edge] > 0) {
-<<<<<<< HEAD
           /* Get curve */
           T8_ASSERT (edges[i_edge] <= occ_shape_edge_map.Size ());
           /* Infinite indent loop */
@@ -699,15 +586,6 @@
             BRep_Tool::
             Curve (TopoDS::Edge (occ_shape_edge_map.FindKey (edges[i_edge])),
                    first, last);
-=======
-          /* Linear interpolation between parameters */
-          double interpolated_curve_parameter;
-          t8_geom_linear_interpolation (&ref_coords[edge_direction], parameters, 1, 1, &interpolated_curve_parameter);
-
-          /* *INDENT-OFF* */
-          T8_ASSERT (edges[i_edge] <= occ_shape_edge_map.Size ());
-          curve = BRep_Tool::Curve (TopoDS::Edge (occ_shape_edge_map.FindKey (edges[i_edge])), first, last);
->>>>>>> de9419f4
           /* *INDENT-ON* */
 
           /* Check if curve are valid */
@@ -749,21 +627,13 @@
           }
         }
         else {
-<<<<<<< HEAD
           /* Get surface */
-=======
-          double interpolated_surface_parameters[2];
-          /* Linear interpolation between parameters */
-          t8_geom_linear_interpolation (&ref_coords[edge_direction], parameters, 2, 1, interpolated_surface_parameters);
-
->>>>>>> de9419f4
           T8_ASSERT (edges[i_edge + num_edges] <= occ_shape_face_map.Size ());
           surface = BRep_Tool::Surface (TopoDS::Face (occ_shape_face_map.FindKey (edges[i_edge + num_edges])));
 
           /* Check if surface is valid */
           T8_ASSERT (!surface.IsNull ());
 
-<<<<<<< HEAD
           for (int coord = 0; coord < num_coords; ++coord) {
             const int           offset_3d = coord * 3;
             const int           offset_2d = coord * 2;
@@ -797,21 +667,6 @@
                                             offset_2d];
               }
             }
-=======
-          /* Compute point on surface with interpolated parameters */
-          surface->D0 (interpolated_surface_parameters[0], interpolated_surface_parameters[1], pnt);
-        }
-        /* Calculate displacement between points on curve and point on linear curve.
-         * Then scale it and add the scaled displacement to the result. */
-        for (int dim = 0; dim < 3; ++dim) {
-          const double displacement = pnt.Coord (dim + 1) - interpolated_coords[dim];
-          double scaled_displacement;
-          if (i_edge % 2 == 0) {
-            scaled_displacement = displacement * (1 - ref_coords[edge_orthogonal_direction]);
-          }
-          else {
-            scaled_displacement = displacement * ref_coords[edge_orthogonal_direction];
->>>>>>> de9419f4
           }
         }
       }
@@ -820,37 +675,18 @@
 }
 
 void
-<<<<<<< HEAD
 t8_geometry_occ::t8_geom_evaluate_occ_hex (t8_cmesh_t cmesh,
                                            t8_gloidx_t gtreeid,
                                            const double *ref_coords,
                                            const int num_coords,
                                            double *out_coords) const
-=======
-t8_geometry_occ::t8_geom_evaluate_occ_hex (t8_cmesh_t cmesh, t8_gloidx_t gtreeid, const double *ref_coords,
-                                           double out_coords[3]) const
->>>>>>> de9419f4
 {
   T8_ASSERT (active_tree_class == T8_ECLASS_HEX);
 
   /* Compute coordinates via trilinear interpolation */
-<<<<<<< HEAD
   t8_geom_compute_linear_geometry (active_tree_class,
                                    active_tree_vertices, ref_coords,
                                    1, out_coords);
-
-  const t8_locidx_t   ltreeid = t8_cmesh_get_local_id (cmesh, gtreeid);
-  const int           num_edges = t8_eclass_num_edges[active_tree_class];
-  const int           num_faces = t8_eclass_num_faces[active_tree_class];
-  double              interpolated_coords[3],
-    interpolated_curve_param, interpolated_surface_params[2], cur_delta[3];
-  gp_Pnt              pnt;
-  double              interpolation_coeffs[3],
-    temp_face_vertices[T8_ECLASS_MAX_CORNERS_2D * 3],
-    temp_edge_vertices[2 * 3];
-  Handle_Geom_Curve   curve;
-=======
-  t8_geom_compute_linear_geometry (active_tree_class, active_tree_vertices, ref_coords, 1, out_coords);
 
   const t8_locidx_t ltreeid = t8_cmesh_get_local_id (cmesh, gtreeid);
   const int num_edges = t8_eclass_num_edges[active_tree_class];
@@ -859,7 +695,6 @@
   gp_Pnt pnt;
   double interpolation_coeffs[3], temp_face_vertices[T8_ECLASS_MAX_CORNERS_2D * 3], temp_edge_vertices[2 * 3];
   Handle_Geom_Curve curve;
->>>>>>> de9419f4
   Handle_Geom_Surface surface;
   Standard_Real first, last;
 
@@ -890,11 +725,7 @@
        *     0 -------E0------- 1
        *        
        */
-<<<<<<< HEAD
       const int           edge_direction = i_edge >> 2;
-=======
-      const int edge_direction = i_edge / 4;
->>>>>>> de9419f4
       /* Save the edge vertices temporarily. */
 
       t8_geom_get_edge_vertices (active_tree_class, active_tree_vertices, i_edge, 3, temp_edge_vertices);
@@ -978,22 +809,13 @@
     if (faces[i_faces] > 0) {
       /* Allocate some variables and save the normal direction of the face and the face vertices 
        * in a separate array for later usage. */
-<<<<<<< HEAD
       const int           face_normal_direction = i_faces >> 1;
       t8_geom_get_face_vertices (T8_ECLASS_HEX,
                                  active_tree_vertices,
                                  i_faces, 3, temp_face_vertices);
 
-      double              face_displacement_from_edges[3] = { 0 },
-        surface_parameter_displacement_from_edges[2] = { 0 },
-        surface_parameters_from_curve[2] = { 0 };
-=======
-      const int face_normal_direction = i_faces / 2;
-      t8_geom_get_face_vertices (T8_ECLASS_HEX, active_tree_vertices, i_faces, 3, temp_face_vertices);
-
       double face_displacement_from_edges[3] = { 0 }, surface_parameter_displacement_from_edges[2] = { 0 },
              surface_parameters_from_curve[2] = { 0 };
->>>>>>> de9419f4
       /* Retrieve surface parameters of nodes */
       const double *surface_parameters = (double *) t8_cmesh_get_attribute (
         cmesh, t8_get_package_id (), T8_CMESH_OCC_FACE_PARAMETERS_ATTRIBUTE_KEY + i_faces, ltreeid);
@@ -1003,14 +825,9 @@
         /* Check if curve is present */
         if (edges[t8_face_edge_to_tree_edge[i_faces][i_face_edge]] > 0) {
           /* Calculating some indices */
-<<<<<<< HEAD
           const int           edge_direction =
             t8_face_edge_to_tree_edge[i_faces][i_face_edge] >> 2;
           int                 orthogonal_direction_of_edge_on_face = 0;
-=======
-          const int edge_direction = t8_face_edge_to_tree_edge[i_faces][i_face_edge] / 4;
-          int orthogonal_direction_of_edge_on_face = 0;
->>>>>>> de9419f4
           switch (edge_direction + face_normal_direction) {
           case 1:
             orthogonal_direction_of_edge_on_face = 2;
@@ -1148,7 +965,6 @@
 
       /* Compute the displacement between surface and interpolated coords, scale them with the appropriate ref_coord 
        * and add them to the out_coords. */
-<<<<<<< HEAD
       if (i_faces & 1) {
         out_coords[0]
           += (pnt.X () - interpolated_coords[0])
@@ -1159,12 +975,6 @@
         out_coords[2]
           += (pnt.Z () - interpolated_coords[2])
           * (1 - ref_coords[face_normal_direction]);
-=======
-      if (i_faces % 2 == 0) {
-        out_coords[0] += (pnt.X () - interpolated_coords[0]) * (1 - ref_coords[face_normal_direction]);
-        out_coords[1] += (pnt.Y () - interpolated_coords[1]) * (1 - ref_coords[face_normal_direction]);
-        out_coords[2] += (pnt.Z () - interpolated_coords[2]) * (1 - ref_coords[face_normal_direction]);
->>>>>>> de9419f4
       }
       else {
         out_coords[0] += (pnt.X () - interpolated_coords[0]) * ref_coords[face_normal_direction];
