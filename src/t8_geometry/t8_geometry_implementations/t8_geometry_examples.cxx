/*
  This file is part of t8code.
  t8code is a C library to manage a collection (a forest) of multiple
  connected adaptive space-trees of general element classes in parallel.

  Copyright (C) 2023 the developers

  t8code is free software; you can redistribute it and/or modify
  it under the terms of the GNU General Public License as published by
  the Free Software Foundation; either version 2 of the License, or
  (at your option) any later version.

  t8code is distributed in the hope that it will be useful,
  but WITHOUT ANY WARRANTY; without even the implied warranty of
  MERCHANTABILITY or FITNESS FOR A PARTICULAR PURPOSE.  See the
  GNU General Public License for more details.

  You should have received a copy of the GNU General Public License
  along with t8code; if not, write to the Free Software Foundation, Inc.,
  51 Franklin Street, Fifth Floor, Boston, MA 02110-1301, USA.
*/

#include <t8_geometry/t8_geometry_implementations/t8_geometry_examples.hxx>
#include <t8_geometry/t8_geometry_helpers.h>
#include <t8_vec.h>

void
t8_geometry_squared_disk::t8_geom_evaluate (t8_cmesh_t cmesh, t8_gloidx_t gtreeid, const double *ref_coords,
                                            const size_t num_coords, double *out_coords) const
{
  if (num_coords != 1)
    SC_ABORT ("Error: Batch computation of geometry not yet supported.");

  double n[3]; /* Normal vector. */
  double r[3]; /* Radial vector. */
  double s[3]; /* Radial vector for the corrected coordinates. */
  double p[3]; /* Vector on the plane resp. quad. */

  /* Center square. */
  if (gtreeid == 0) {

    for (size_t i_coord = 0; i_coord < num_coords; i_coord++) {
      size_t offset = 3 * i_coord;

      t8_geom_linear_interpolation (ref_coords + offset, active_tree_vertices, 3, 2, p);

      out_coords[offset + 0] = p[0];
      out_coords[offset + 1] = p[1];
      out_coords[offset + 2] = 0.0;
    }

    return;
  }

  /* Four squares framing the central one. */
  {
    const double center_ref[3] = { 0.5, 0.5, 0.0 };
    t8_geom_linear_interpolation (center_ref, active_tree_vertices, 3, 2, n);

    /* Normalize vector `n`. */
    const double norm = sqrt (n[0] * n[0] + n[1] * n[1]);
    n[0] = n[0] / norm;
    n[1] = n[1] / norm;
  }

  {
    /* Radial vector parallel to one of the tilted edges of the quad. */
    r[0] = active_tree_vertices[0];
    r[1] = active_tree_vertices[1];

    /* Normalize vector `r`. */
    const double norm = sqrt (r[0] * r[0] + r[1] * r[1]);
    r[0] = r[0] / norm;
    r[1] = r[1] / norm;
  }

  for (size_t i_coord = 0; i_coord < num_coords; i_coord++) {
    size_t offset = 3 * i_coord;

    const double x = ref_coords[offset + 0];
    const double y = ref_coords[offset + 1];

    {
      double corr_ref_coords[3];

      /* Correction in order to rectify elements near the corners. */
      corr_ref_coords[0] = tan (0.5 * M_PI * (x - 0.5)) * 0.5 + 0.5;
      corr_ref_coords[1] = y;
      corr_ref_coords[2] = 0.0;

      /* Compute and normalize vector `s`. */
      t8_geom_linear_interpolation (corr_ref_coords, active_tree_vertices, 3, 2, s);

      const double norm = sqrt (s[0] * s[0] + s[1] * s[1]);
      s[0] = s[0] / norm;
      s[1] = s[1] / norm;
    }

    t8_geom_linear_interpolation (ref_coords + offset, active_tree_vertices, 3, 2, p);

    /* Compute intersection of line with a plane. */
    const double out_radius = (p[0] * n[0] + p[1] * n[1]) / (r[0] * n[0] + r[1] * n[1]);

    const double blend = y * out_radius; /* y \in [0,1] */
    const double dnelb = 1.0 - y;

    out_coords[offset + 0] = dnelb * p[0] + blend * s[0];
    out_coords[offset + 1] = dnelb * p[1] + blend * s[1];
    out_coords[offset + 2] = 0.0;
  }
}

<<<<<<< HEAD
/**
 * Maps a general 2D element with its vertices sitting on a sphere to its curvilinear surface.
 * \param [in]  cmesh      The cmesh in which the point lies.
 * \param [in]  gtreeid    The global tree (of the cmesh) in which the reference point is.
 * \param [in]  ref_coords  Array of \a dimension many entries, specifying a point in [0,1]^dimension.
 * \param [out] out_coords  The mapped coordinates in physical space of \a ref_coords.
 */
void
t8_geometry_spherical_surface::t8_geom_evaluate (t8_cmesh_t cmesh, t8_gloidx_t gtreeid,
                                                                const double *ref_coords, const size_t num_coords,
                                                                double *out_coords) const
{
  double n[3]; /* Normal vector. */
  double r[3]; /* Radial vector. */
  double p[3]; /* Vector on the plane. */

  const t8_locidx_t ltreeid = t8_cmesh_get_local_id (cmesh, gtreeid);
  const t8_eclass_t eclass = t8_cmesh_get_tree_class (cmesh, ltreeid);

  double *tree_vertices = t8_cmesh_get_tree_vertices (cmesh, ltreeid);

  t8_vec_tri_normal (tree_vertices, tree_vertices + 3, tree_vertices + 6, n);
  t8_vec_normalize (n);

  r[0] = tree_vertices[0];
  r[1] = tree_vertices[1];
  r[2] = tree_vertices[2];
  t8_vec_normalize (r);

  for (size_t i_coord = 0; i_coord < num_coords; i_coord++) {
    const size_t offset = 3 * i_coord;

    t8_geom_compute_linear_geometry (eclass, tree_vertices, ref_coords + offset, 1, p);

    const double norm = t8_vec_norm (p);
    const double R = (p[0] * n[0] + p[1] * n[1] + p[2] * n[2]) / (r[0] * n[0] + r[1] * n[1] + r[2] * n[2]) / norm;

    out_coords[offset + 0] = R * p[0];
    out_coords[offset + 1] = R * p[1];
    out_coords[offset + 2] = R * p[2];
  }
}

/**
 * Map the faces of an oktaeder to a spherical surface.
 * \param [in]  cmesh      The cmesh in which the point lies.
 * \param [in]  gtreeid    The global tree (of the cmesh) in which the reference point is.
 * \param [in]  ref_coords  Array of \a dimension many entries, specifying a point in [0,1]^dimension.
 * \param [out] out_coords  The mapped coordinates in physical space of \a ref_coords.
 */
void
t8_geometry_triangulated_spherical_surface::t8_geom_evaluate (t8_cmesh_t cmesh, t8_gloidx_t gtreeid,
                                                              const double *ref_coords, const size_t num_coords,
                                                              double *out_coords) const
{
  double n[3]; /* Normal vector of the current triangle. */
  double r[3]; /* Radial vector through one of triangle's corners. */
  double p[3]; /* Position vector on the triangle plane. */

  t8_locidx_t ltreeid = t8_cmesh_get_local_id (cmesh, gtreeid);
  double *tree_vertices = t8_cmesh_get_tree_vertices (cmesh, ltreeid);

  t8_vec_tri_normal (tree_vertices, tree_vertices + 3, tree_vertices + 6, n);
  t8_vec_normalize (n);

  r[0] = tree_vertices[0];
  r[1] = tree_vertices[1];
  r[2] = tree_vertices[2];
  t8_vec_normalize (r);

  /* Init output coordinates with zeros. */
  for (size_t i_coord = 0; i_coord < num_coords; i_coord++) {
    const size_t offset = 3 * i_coord;

    out_coords[offset + 0] = 0.0;
    out_coords[offset + 1] = 0.0;
    out_coords[offset + 2] = 0.0;
  }

  /* The next three code blocks straighten out the elements near the triangle
   * corners by averaging the rectification with all three corners. */

  /* We average over the three corners of the triangle. */
  const double avg_factor = 1.0 / 3.0;

  /* First triangle corner. */
  {
    double u[3]; /* Position vector. */
    double v[3]; /* First triangle side. */
    double w[3]; /* Second triangle side. */

    u[0] = tree_vertices[0];
    u[1] = tree_vertices[1];
    u[2] = tree_vertices[2];

    v[0] = tree_vertices[3 + 0] - u[0];
    v[1] = tree_vertices[3 + 1] - u[1];
    v[2] = tree_vertices[3 + 2] - u[2];

    w[0] = tree_vertices[6 + 0] - u[0];
    w[1] = tree_vertices[6 + 1] - u[1];
    w[2] = tree_vertices[6 + 2] - u[2];

    /* Reference coordinates from this particular triangle corner. */
    const double u_ref[3] = { 0.0, 0.0, 0.0 };
    const double v_ref[3] = { 1.0, 0.0, 0.0 };
    const double w_ref[3] = { -1.0, 1.0, 0.0 };

    for (size_t i_coord = 0; i_coord < num_coords; i_coord++) {
      const size_t offset = 3 * i_coord;

      const double x = ref_coords[offset + 0];
      const double y = ref_coords[offset + 1];

      /* Compute local triangle coordinate. */
      const double vv = u_ref[0] + x * v_ref[0] + y * w_ref[0];
      const double ww = u_ref[1] + x * v_ref[1] + y * w_ref[1];

      /* Correction in order to rectify elements near the corners. */
      const double vv_corr = tan (0.5 * M_PI * (vv - 0.5)) * 0.5 + 0.5;
      const double ww_corr = tan (0.5 * M_PI * (ww - 0.5)) * 0.5 + 0.5;

      /* Compute and apply the corrected mapping. */
      p[0] = u[0] + vv_corr * v[0] + ww_corr * w[0];
      p[1] = u[1] + vv_corr * v[1] + ww_corr * w[1];
      p[2] = u[2] + vv_corr * v[2] + ww_corr * w[2];

      const double norm = sqrt (p[0] * p[0] + p[1] * p[1] + p[2] * p[2]);
      const double R
        = (p[0] * n[0] + p[1] * n[1] + p[2] * n[2]) / (r[0] * n[0] + r[1] * n[1] + r[2] * n[2]) / norm * avg_factor;

      /* Note, in `R` there already is the avg. factor `1/3` included. */
      out_coords[offset + 0] = out_coords[offset + 0] + R * p[0];
      out_coords[offset + 1] = out_coords[offset + 1] + R * p[1];
      out_coords[offset + 2] = out_coords[offset + 2] + R * p[2];
    }
  }

  /* Second triangle corner. */
  {
    double u[3]; /* Position vector. */
    double v[3]; /* First triangle side. */
    double w[3]; /* Second triangle side. */

    u[0] = tree_vertices[6 + 0];
    u[1] = tree_vertices[6 + 1];
    u[2] = tree_vertices[6 + 2];

    v[0] = tree_vertices[0 + 0] - u[0];
    v[1] = tree_vertices[0 + 1] - u[1];
    v[2] = tree_vertices[0 + 2] - u[2];

    w[0] = tree_vertices[3 + 0] - u[0];
    w[1] = tree_vertices[3 + 1] - u[1];
    w[2] = tree_vertices[3 + 2] - u[2];

    /* Reference coordinates from this particular triangle corner. */
    const double u_ref[3] = { 1.0, 0.0, 0.0 };
    const double v_ref[3] = { -1.0, 1.0, 0.0 };
    const double w_ref[3] = { 0.0, -1.0, 0.0 };

    for (size_t i_coord = 0; i_coord < num_coords; i_coord++) {
      const size_t offset = 3 * i_coord;

      const double x = ref_coords[offset + 0];
      const double y = ref_coords[offset + 1];

      /* Compute local triangle coordinate. */
      const double vv = u_ref[0] + x * v_ref[0] + y * w_ref[0];
      const double ww = u_ref[1] + x * v_ref[1] + y * w_ref[1];

      /* Correction in order to rectify elements near the corners. */
      const double vv_corr = tan (0.5 * M_PI * (vv - 0.5)) * 0.5 + 0.5;
      const double ww_corr = tan (0.5 * M_PI * (ww - 0.5)) * 0.5 + 0.5;

      /* Compute and apply the corrected mapping. */
      p[0] = u[0] + vv_corr * v[0] + ww_corr * w[0];
      p[1] = u[1] + vv_corr * v[1] + ww_corr * w[1];
      p[2] = u[2] + vv_corr * v[2] + ww_corr * w[2];

      const double norm = sqrt (p[0] * p[0] + p[1] * p[1] + p[2] * p[2]);
      const double R
        = (p[0] * n[0] + p[1] * n[1] + p[2] * n[2]) / (r[0] * n[0] + r[1] * n[1] + r[2] * n[2]) / norm * avg_factor;

      /* Note, in `R` there already is the avg. factor `1/3` included. */
      out_coords[offset + 0] = out_coords[offset + 0] + R * p[0];
      out_coords[offset + 1] = out_coords[offset + 1] + R * p[1];
      out_coords[offset + 2] = out_coords[offset + 2] + R * p[2];
    }
  }

  /* Third triangle corner. */
  {
    double u[3]; /* Position vector. */
    double v[3]; /* First triangle side. */
    double w[3]; /* Second triangle side. */

    u[0] = tree_vertices[3 + 0];
    u[1] = tree_vertices[3 + 1];
    u[2] = tree_vertices[3 + 2];

    v[0] = tree_vertices[6 + 0] - u[0];
    v[1] = tree_vertices[6 + 1] - u[1];
    v[2] = tree_vertices[6 + 2] - u[2];

    w[0] = tree_vertices[0 + 0] - u[0];
    w[1] = tree_vertices[0 + 1] - u[1];
    w[2] = tree_vertices[0 + 2] - u[2];

    /* Reference coordinates from this particular triangle corner. */
    const double u_ref[3] = { 0.0, 1.0, 0.0 };
    const double v_ref[3] = { 0.0, -1.0, 0.0 };
    const double w_ref[3] = { 1.0, 0.0, 0.0 };

    for (size_t i_coord = 0; i_coord < num_coords; i_coord++) {
      const size_t offset = 3 * i_coord;

      const double x = ref_coords[offset + 0];
      const double y = ref_coords[offset + 1];

      /* Compute local triangle coordinate. */
      const double vv = u_ref[0] + x * v_ref[0] + y * w_ref[0];
      const double ww = u_ref[1] + x * v_ref[1] + y * w_ref[1];

      /* Correction in order to rectify elements near the corners. */
      const double vv_corr = tan (0.5 * M_PI * (vv - 0.5)) * 0.5 + 0.5;
      const double ww_corr = tan (0.5 * M_PI * (ww - 0.5)) * 0.5 + 0.5;

      /* Compute and apply the corrected mapping. */
      p[0] = u[0] + vv_corr * v[0] + ww_corr * w[0];
      p[1] = u[1] + vv_corr * v[1] + ww_corr * w[1];
      p[2] = u[2] + vv_corr * v[2] + ww_corr * w[2];

      const double norm = sqrt (p[0] * p[0] + p[1] * p[1] + p[2] * p[2]);
      const double R
        = (p[0] * n[0] + p[1] * n[1] + p[2] * n[2]) / (r[0] * n[0] + r[1] * n[1] + r[2] * n[2]) / norm * avg_factor;

      /* Note, in `R` there already is the avg. factor `1/3` included. */
      out_coords[offset + 0] = out_coords[offset + 0] + R * p[0];
      out_coords[offset + 1] = out_coords[offset + 1] + R * p[1];
      out_coords[offset + 2] = out_coords[offset + 2] + R * p[2];
    }
  }
}

/**
 * Maps a general 3D element with its vertices of one face sitting on a sphere to a curvilinear spherical shell.
 * \param [in]  cmesh      The cmesh in which the point lies.
 * \param [in]  gtreeid    The global tree (of the cmesh) in which the reference point is.
 * \param [in]  ref_coords  Array of \a dimension many entries, specifying a point in [0,1]^dimension.
 * \param [out] out_coords  The mapped coordinates in physical space of \a ref_coords.
 */
void
t8_geometry_spherical_shell::t8_geom_evaluate (t8_cmesh_t cmesh, t8_gloidx_t gtreeid,
                                          const double *ref_coords, const size_t num_coords,
                                         double *out_coords) const
{
  double n[3]; /* Normal vector. */
  double r[3]; /* Radial vector. */
  double p[3]; /* Vector on the plane. */

  const t8_locidx_t ltreeid = t8_cmesh_get_local_id (cmesh, gtreeid);
  const t8_eclass_t eclass = t8_cmesh_get_tree_class (cmesh, ltreeid);

  double *tree_vertices = t8_cmesh_get_tree_vertices (cmesh, ltreeid);

  t8_vec_tri_normal (tree_vertices, tree_vertices + 3, tree_vertices + 6, n);
=======
static inline void
t8_geom_evaluate_sphere_tri_prism (const double *active_tree_vertices, const t8_eclass_t eclass,
                                   const double *ref_coords, const size_t num_coords, double *out_coords)
{
  double n[3]; /* Normal vector of the current triangle. For prisms along z-axis in reference space. */
  t8_vec_tri_normal (active_tree_vertices, active_tree_vertices + 3, active_tree_vertices + 6, n);
>>>>>>> 051a4b68
  t8_vec_normalize (n);

  double r[3]; /* Radial vector through one of triangle/prism's corners. */
  r[0] = active_tree_vertices[0];
  r[1] = active_tree_vertices[1];
  r[2] = active_tree_vertices[2];
  t8_vec_normalize (r);

<<<<<<< HEAD
  for (size_t i_coord = 0; i_coord < num_coords; i_coord++) {
    const size_t offset = 3 * i_coord;

    t8_geom_compute_linear_geometry (eclass, tree_vertices, ref_coords + offset, 1, p);

    const double norm = t8_vec_norm (p);
    const double R = (p[0] * n[0] + p[1] * n[1] + p[2] * n[2]) / (r[0] * n[0] + r[1] * n[1] + r[2] * n[2]) / norm;

    out_coords[offset + 0] = R * p[0];
    out_coords[offset + 1] = R * p[1];
    out_coords[offset + 2] = R * p[2];
=======
  /* The next three code blocks straighten out the elements near the triangle
   * corners by averaging the rectification with all three corners. */

  /* With this factor we compute the intersection of `r` and `p` (see further
   * below) and average over the three corners of the triangle. */
  const double factor = 1.0 / (r[0] * n[0] + r[1] * n[1] + r[2] * n[2]) / 3.0;

  /* First triangle/prism corner. */
  {
    double u[3]; /* Position vector. */
    double v[3]; /* First triangle side. */
    double w[3]; /* Second triangle side. */

    u[0] = active_tree_vertices[0];
    u[1] = active_tree_vertices[1];
    u[2] = active_tree_vertices[2];

    v[0] = active_tree_vertices[3 + 0] - u[0];
    v[1] = active_tree_vertices[3 + 1] - u[1];
    v[2] = active_tree_vertices[3 + 2] - u[2];

    w[0] = active_tree_vertices[6 + 0] - u[0];
    w[1] = active_tree_vertices[6 + 1] - u[1];
    w[2] = active_tree_vertices[6 + 2] - u[2];

    /* Reference coordinates from this particular triangle corner. */
    const double u_ref[3] = { 0.0, 0.0, 0.0 };
    const double v_ref[3] = { 1.0, 0.0, 0.0 };
    const double w_ref[3] = { -1.0, 1.0, 0.0 };

    for (size_t i_coord = 0; i_coord < num_coords; i_coord++) {
      const size_t offset = 3 * i_coord;

      const double x = ref_coords[offset + 0];
      const double y = ref_coords[offset + 1];

      /* Compute local triangle coordinate. */
      const double vv = u_ref[0] + x * v_ref[0] + y * w_ref[0];
      const double ww = u_ref[1] + x * v_ref[1] + y * w_ref[1];

      /* tldr: Correction in order to rectify elements near the corners. This
       * is necessary, since due to the transformation from the cmesh triangle to the
       * sphere elements near the face centers expand while near the corners they
       * shrink. Following correction alleviates this.
       * TODO: This correction is not general and not optimal in all cases.
       *       Find a better one. (This is not a trivial task, though.)
       */
      const double vv_corr = tan (0.5 * M_PI * (vv - 0.5)) * 0.5 + 0.5;
      const double ww_corr = tan (0.5 * M_PI * (ww - 0.5)) * 0.5 + 0.5;

      /* Compute and apply the corrected mapping. */
      double p[3];
      p[0] = u[0] + vv_corr * v[0] + ww_corr * w[0];
      p[1] = u[1] + vv_corr * v[1] + ww_corr * w[1];
      p[2] = u[2] + vv_corr * v[2] + ww_corr * w[2];

      const double radius = factor * (p[0] * n[0] + p[1] * n[1] + p[2] * n[2]) / t8_vec_norm (p);

      out_coords[offset + 0] = radius * p[0];
      out_coords[offset + 1] = radius * p[1];
      out_coords[offset + 2] = radius * p[2];
    }
  }

  /* Second triangle/prism corner. */
  {
    double u[3]; /* Position vector. */
    double v[3]; /* First triangle side. */
    double w[3]; /* Second triangle side. */

    u[0] = active_tree_vertices[6 + 0];
    u[1] = active_tree_vertices[6 + 1];
    u[2] = active_tree_vertices[6 + 2];

    v[0] = active_tree_vertices[0 + 0] - u[0];
    v[1] = active_tree_vertices[0 + 1] - u[1];
    v[2] = active_tree_vertices[0 + 2] - u[2];

    w[0] = active_tree_vertices[3 + 0] - u[0];
    w[1] = active_tree_vertices[3 + 1] - u[1];
    w[2] = active_tree_vertices[3 + 2] - u[2];

    /* Reference coordinates from this particular triangle corner. */
    const double u_ref[3] = { 1.0, 0.0, 0.0 };
    const double v_ref[3] = { -1.0, 1.0, 0.0 };
    const double w_ref[3] = { 0.0, -1.0, 0.0 };

    for (size_t i_coord = 0; i_coord < num_coords; i_coord++) {
      const size_t offset = 3 * i_coord;

      const double x = ref_coords[offset + 0];
      const double y = ref_coords[offset + 1];

      /* Compute local triangle coordinate. */
      const double vv = u_ref[0] + x * v_ref[0] + y * w_ref[0];
      const double ww = u_ref[1] + x * v_ref[1] + y * w_ref[1];

      /* tldr: Correction in order to rectify elements near the corners. This
       * is necessary, since due to the transformation from the cmesh triangle to the
       * sphere elements near the face centers expand while near the corners they
       * shrink. Following correction alleviates this.
       * TODO: This correction is not general and not optimal in all cases.
       *       Find a better one. (This is not a trivial task, though.)
       */
      const double vv_corr = tan (0.5 * M_PI * (vv - 0.5)) * 0.5 + 0.5;
      const double ww_corr = tan (0.5 * M_PI * (ww - 0.5)) * 0.5 + 0.5;

      /* Compute and apply the corrected mapping. */
      double p[3];
      p[0] = u[0] + vv_corr * v[0] + ww_corr * w[0];
      p[1] = u[1] + vv_corr * v[1] + ww_corr * w[1];
      p[2] = u[2] + vv_corr * v[2] + ww_corr * w[2];

      const double norm = t8_vec_norm (p);
      const double R = factor * (p[0] * n[0] + p[1] * n[1] + p[2] * n[2]) / norm;

      /* Note, in `R` there already is the avg. factor `1/3` included. */
      out_coords[offset + 0] = out_coords[offset + 0] + R * p[0];
      out_coords[offset + 1] = out_coords[offset + 1] + R * p[1];
      out_coords[offset + 2] = out_coords[offset + 2] + R * p[2];
    }
  }

  /* Third triangle/prism corner. */
  {
    double u[3]; /* Position vector. */
    double v[3]; /* First triangle side. */
    double w[3]; /* Second triangle side. */

    u[0] = active_tree_vertices[3 + 0];
    u[1] = active_tree_vertices[3 + 1];
    u[2] = active_tree_vertices[3 + 2];

    v[0] = active_tree_vertices[6 + 0] - u[0];
    v[1] = active_tree_vertices[6 + 1] - u[1];
    v[2] = active_tree_vertices[6 + 2] - u[2];

    w[0] = active_tree_vertices[0 + 0] - u[0];
    w[1] = active_tree_vertices[0 + 1] - u[1];
    w[2] = active_tree_vertices[0 + 2] - u[2];

    /* Reference coordinates from this particular triangle corner. */
    const double u_ref[3] = { 0.0, 1.0, 0.0 };
    const double v_ref[3] = { 0.0, -1.0, 0.0 };
    const double w_ref[3] = { 1.0, 0.0, 0.0 };

    for (size_t i_coord = 0; i_coord < num_coords; i_coord++) {
      const size_t offset = 3 * i_coord;

      const double x = ref_coords[offset + 0];
      const double y = ref_coords[offset + 1];

      /* Compute local triangle coordinate. */
      const double vv = u_ref[0] + x * v_ref[0] + y * w_ref[0];
      const double ww = u_ref[1] + x * v_ref[1] + y * w_ref[1];

      /* tldr: Correction in order to rectify elements near the corners. This
       * is necessary, since due to the transformation from the cmesh triangle to the
       * sphere elements near the face centers expand while near the corners they
       * shrink. Following correction alleviates this.
       * TODO: This correction is not general and not optimal in all cases.
       *       Find a better one. (This is not a trivial task, though.)
       */
      const double vv_corr = tan (0.5 * M_PI * (vv - 0.5)) * 0.5 + 0.5;
      const double ww_corr = tan (0.5 * M_PI * (ww - 0.5)) * 0.5 + 0.5;

      /* Compute and apply the corrected mapping. */
      double p[3];
      p[0] = u[0] + vv_corr * v[0] + ww_corr * w[0];
      p[1] = u[1] + vv_corr * v[1] + ww_corr * w[1];
      p[2] = u[2] + vv_corr * v[2] + ww_corr * w[2];

      const double norm = t8_vec_norm (p);
      const double R = factor * (p[0] * n[0] + p[1] * n[1] + p[2] * n[2]) / norm;

      /* Note, in `R` there already is the avg. factor `1/3` included. */
      out_coords[offset + 0] = out_coords[offset + 0] + R * p[0];
      out_coords[offset + 1] = out_coords[offset + 1] + R * p[1];
      out_coords[offset + 2] = out_coords[offset + 2] + R * p[2];
    }
  }

  /* For triangles we are done. */
  if (eclass == T8_ECLASS_TRIANGLE)
    return;

  /* With this factor we compute the intersection of `r` and `p` (see further below). */
  const double denominator = 1.0 / (r[0] * n[0] + r[1] * n[1] + r[2] * n[2]);

  /* We loop again over all points and correct the length in radial direction to pad the shell thickness. */
  for (size_t i_coord = 0; i_coord < num_coords; i_coord++) {
    const size_t offset = 3 * i_coord;

    double p[3];
    t8_geom_compute_linear_geometry (T8_ECLASS_PRISM, active_tree_vertices, ref_coords + offset, 1, p);
    const double current_radius = (p[0] * n[0] + p[1] * n[1] + p[2] * n[2]) * denominator;

    t8_vec_normalize (out_coords + offset);
    out_coords[offset + 0] = out_coords[offset + 0] * current_radius;
    out_coords[offset + 1] = out_coords[offset + 1] * current_radius;
    out_coords[offset + 2] = out_coords[offset + 2] * current_radius;
>>>>>>> 051a4b68
  }
}

/**
 * Map the faces of an oktaeder to a spherical surface.
 * \param [in]  cmesh      The cmesh in which the point lies.
 * \param [in]  gtreeid    The global tree (of the cmesh) in which the reference point is.
 * \param [in]  ref_coords  Array of \a dimension many entries, specifying a point in [0,1]^dimension.
 * \param [out] out_coords  The mapped coordinates in physical space of \a ref_coords.
 */
void
t8_geometry_triangulated_spherical_surface::t8_geom_evaluate (t8_cmesh_t cmesh, t8_gloidx_t gtreeid,
                                                              const double *ref_coords, const size_t num_coords,
                                                              double *out_coords) const
{
  t8_geom_evaluate_sphere_tri_prism (active_tree_vertices, T8_ECLASS_TRIANGLE, ref_coords, num_coords, out_coords);
}

/**
 * Map the prismed faces of an oktaeder to a spherical shell.
 * \param [in]  cmesh      The cmesh in which the point lies.
 * \param [in]  gtreeid    The global tree (of the cmesh) in which the reference point is.
 * \param [in]  ref_coords  Array of \a dimension many entries, specifying a point in [0,1]^dimension.
 * \param [out] out_coords  The mapped coordinates in physical space of \a ref_coords.
 */
void
t8_geometry_prismed_spherical_shell::t8_geom_evaluate (t8_cmesh_t cmesh, t8_gloidx_t gtreeid, const double *ref_coords,
                                                       const size_t num_coords, double *out_coords) const

{
  t8_geom_evaluate_sphere_tri_prism (active_tree_vertices, T8_ECLASS_PRISM, ref_coords, num_coords, out_coords);
}

static inline void
t8_geom_evaluate_sphere_quad_hex (const double *active_tree_vertices, const int ndims, const double *ref_coords,
                                  const size_t num_coords, double *out_coords)
{
  double n[3]; /* Normal vector. */
  double r[3]; /* Radial vector. */
  double p[3]; /* Vector on the plane. */

  t8_geom_linear_interpolation (t8_element_centroid_ref_coords[T8_ECLASS_QUAD], active_tree_vertices, 3, 2, n);
  t8_vec_normalize (n);

  r[0] = active_tree_vertices[0];
  r[1] = active_tree_vertices[1];
  r[2] = active_tree_vertices[2];

  t8_vec_normalize (r);

  for (size_t i_coord = 0; i_coord < num_coords; i_coord++) {
    const size_t offset = 3 * i_coord;

    {
      double corr_ref_coords[3]; /* Corrected reference coordinates. */

      const double x = ref_coords[offset + 0];
      const double y = ref_coords[offset + 1];
      const double z = ref_coords[offset + 2];

      /* tldr: Correction in order to rectify elements near the corners. 
       * This is necessary, since due to the transformation from the unit cube
       * to the sphere elements near the face centers expand while near the
       * corners they shrink. Following correction alleviates this.
       */
      corr_ref_coords[0] = tan (0.5 * M_PI * (x - 0.5)) * 0.5 + 0.5;
      corr_ref_coords[1] = tan (0.5 * M_PI * (y - 0.5)) * 0.5 + 0.5;
      corr_ref_coords[2] = z;

      t8_geom_linear_interpolation (corr_ref_coords, active_tree_vertices, 3, ndims, p);
    }

    const double radius = (p[0] * n[0] + p[1] * n[1] + p[2] * n[2]) / (r[0] * n[0] + r[1] * n[1] + r[2] * n[2]);

    t8_vec_normalize (p);

    out_coords[offset + 0] = radius * p[0];
    out_coords[offset + 1] = radius * p[1];
    out_coords[offset + 2] = radius * p[2];
  }
}

/**
 * Map the faces of a unit cube to a spherical surface.
 * \param [in]  cmesh      The cmesh in which the point lies.
 * \param [in]  gtreeid    The global tree (of the cmesh) in which the reference point is.
 * \param [in]  ref_coords  Array of \a dimension many entries, specifying a point in [0,1]^dimension.
 * \param [out] out_coords  The mapped coordinates in physical space of \a ref_coords.
 */
void
t8_geometry_quadrangulated_spherical_surface::t8_geom_evaluate (t8_cmesh_t cmesh, t8_gloidx_t gtreeid,
                                                                const double *ref_coords, const size_t num_coords,
                                                                double *out_coords) const
{
  t8_geom_evaluate_sphere_quad_hex (active_tree_vertices, 2, ref_coords, num_coords, out_coords);
}

/**
 * Maps six hexaeders arranged into cube to a spherical shell.
 * \param [in]  cmesh      The cmesh in which the point lies.
 * \param [in]  gtreeid    The global tree (of the cmesh) in which the reference point is.
 * \param [in]  ref_coords  Array of \a dimension many entries, specifying a point in [0,1]^dimension.
 * \param [out] out_coords  The mapped coordinates in physical space of \a ref_coords.
 */
void
t8_geometry_cubed_spherical_shell::t8_geom_evaluate (t8_cmesh_t cmesh, t8_gloidx_t gtreeid, const double *ref_coords,
                                                     const size_t num_coords, double *out_coords) const
{
  t8_geom_evaluate_sphere_quad_hex (active_tree_vertices, 3, ref_coords, num_coords, out_coords);
}

T8_EXTERN_C_BEGIN ();

void
t8_geometry_destroy (t8_geometry_c **geom)
{
  T8_ASSERT (geom != NULL);

  delete *geom;
  *geom = NULL;
}

/* Satisfy the C interface from t8_geometry_linear.h. */
t8_geometry_c *
t8_geometry_squared_disk_new ()
{
  t8_geometry_squared_disk *geom = new t8_geometry_squared_disk ();
  return (t8_geometry_c *) geom;
}

t8_geometry_c *
t8_geometry_spherical_surface_new ()
{
  t8_geometry_spherical_surface *geom = new t8_geometry_spherical_surface ();
  return (t8_geometry_c *) geom;
}

t8_geometry_c *
t8_geometry_spherical_shell_new ()
{
  t8_geometry_spherical_shell *geom = new t8_geometry_spherical_shell ();
  return (t8_geometry_c *) geom;
}

t8_geometry_c *
t8_geometry_triangulated_spherical_surface_new ()
{
  t8_geometry_triangulated_spherical_surface *geom = new t8_geometry_triangulated_spherical_surface ();
  return (t8_geometry_c *) geom;
}

t8_geometry_c *
t8_geometry_quadrangulated_spherical_surface_new ()
{
  t8_geometry_quadrangulated_spherical_surface *geom = new t8_geometry_quadrangulated_spherical_surface ();
  return (t8_geometry_c *) geom;
}

t8_geometry_c *
t8_geometry_cubed_spherical_shell_new ()
{
  t8_geometry_cubed_spherical_shell *geom = new t8_geometry_cubed_spherical_shell ();
  return (t8_geometry_c *) geom;
}

T8_EXTERN_C_END ();<|MERGE_RESOLUTION|>--- conflicted
+++ resolved
@@ -110,282 +110,12 @@
   }
 }
 
-<<<<<<< HEAD
-/**
- * Maps a general 2D element with its vertices sitting on a sphere to its curvilinear surface.
- * \param [in]  cmesh      The cmesh in which the point lies.
- * \param [in]  gtreeid    The global tree (of the cmesh) in which the reference point is.
- * \param [in]  ref_coords  Array of \a dimension many entries, specifying a point in [0,1]^dimension.
- * \param [out] out_coords  The mapped coordinates in physical space of \a ref_coords.
- */
-void
-t8_geometry_spherical_surface::t8_geom_evaluate (t8_cmesh_t cmesh, t8_gloidx_t gtreeid,
-                                                                const double *ref_coords, const size_t num_coords,
-                                                                double *out_coords) const
-{
-  double n[3]; /* Normal vector. */
-  double r[3]; /* Radial vector. */
-  double p[3]; /* Vector on the plane. */
-
-  const t8_locidx_t ltreeid = t8_cmesh_get_local_id (cmesh, gtreeid);
-  const t8_eclass_t eclass = t8_cmesh_get_tree_class (cmesh, ltreeid);
-
-  double *tree_vertices = t8_cmesh_get_tree_vertices (cmesh, ltreeid);
-
-  t8_vec_tri_normal (tree_vertices, tree_vertices + 3, tree_vertices + 6, n);
-  t8_vec_normalize (n);
-
-  r[0] = tree_vertices[0];
-  r[1] = tree_vertices[1];
-  r[2] = tree_vertices[2];
-  t8_vec_normalize (r);
-
-  for (size_t i_coord = 0; i_coord < num_coords; i_coord++) {
-    const size_t offset = 3 * i_coord;
-
-    t8_geom_compute_linear_geometry (eclass, tree_vertices, ref_coords + offset, 1, p);
-
-    const double norm = t8_vec_norm (p);
-    const double R = (p[0] * n[0] + p[1] * n[1] + p[2] * n[2]) / (r[0] * n[0] + r[1] * n[1] + r[2] * n[2]) / norm;
-
-    out_coords[offset + 0] = R * p[0];
-    out_coords[offset + 1] = R * p[1];
-    out_coords[offset + 2] = R * p[2];
-  }
-}
-
-/**
- * Map the faces of an oktaeder to a spherical surface.
- * \param [in]  cmesh      The cmesh in which the point lies.
- * \param [in]  gtreeid    The global tree (of the cmesh) in which the reference point is.
- * \param [in]  ref_coords  Array of \a dimension many entries, specifying a point in [0,1]^dimension.
- * \param [out] out_coords  The mapped coordinates in physical space of \a ref_coords.
- */
-void
-t8_geometry_triangulated_spherical_surface::t8_geom_evaluate (t8_cmesh_t cmesh, t8_gloidx_t gtreeid,
-                                                              const double *ref_coords, const size_t num_coords,
-                                                              double *out_coords) const
-{
-  double n[3]; /* Normal vector of the current triangle. */
-  double r[3]; /* Radial vector through one of triangle's corners. */
-  double p[3]; /* Position vector on the triangle plane. */
-
-  t8_locidx_t ltreeid = t8_cmesh_get_local_id (cmesh, gtreeid);
-  double *tree_vertices = t8_cmesh_get_tree_vertices (cmesh, ltreeid);
-
-  t8_vec_tri_normal (tree_vertices, tree_vertices + 3, tree_vertices + 6, n);
-  t8_vec_normalize (n);
-
-  r[0] = tree_vertices[0];
-  r[1] = tree_vertices[1];
-  r[2] = tree_vertices[2];
-  t8_vec_normalize (r);
-
-  /* Init output coordinates with zeros. */
-  for (size_t i_coord = 0; i_coord < num_coords; i_coord++) {
-    const size_t offset = 3 * i_coord;
-
-    out_coords[offset + 0] = 0.0;
-    out_coords[offset + 1] = 0.0;
-    out_coords[offset + 2] = 0.0;
-  }
-
-  /* The next three code blocks straighten out the elements near the triangle
-   * corners by averaging the rectification with all three corners. */
-
-  /* We average over the three corners of the triangle. */
-  const double avg_factor = 1.0 / 3.0;
-
-  /* First triangle corner. */
-  {
-    double u[3]; /* Position vector. */
-    double v[3]; /* First triangle side. */
-    double w[3]; /* Second triangle side. */
-
-    u[0] = tree_vertices[0];
-    u[1] = tree_vertices[1];
-    u[2] = tree_vertices[2];
-
-    v[0] = tree_vertices[3 + 0] - u[0];
-    v[1] = tree_vertices[3 + 1] - u[1];
-    v[2] = tree_vertices[3 + 2] - u[2];
-
-    w[0] = tree_vertices[6 + 0] - u[0];
-    w[1] = tree_vertices[6 + 1] - u[1];
-    w[2] = tree_vertices[6 + 2] - u[2];
-
-    /* Reference coordinates from this particular triangle corner. */
-    const double u_ref[3] = { 0.0, 0.0, 0.0 };
-    const double v_ref[3] = { 1.0, 0.0, 0.0 };
-    const double w_ref[3] = { -1.0, 1.0, 0.0 };
-
-    for (size_t i_coord = 0; i_coord < num_coords; i_coord++) {
-      const size_t offset = 3 * i_coord;
-
-      const double x = ref_coords[offset + 0];
-      const double y = ref_coords[offset + 1];
-
-      /* Compute local triangle coordinate. */
-      const double vv = u_ref[0] + x * v_ref[0] + y * w_ref[0];
-      const double ww = u_ref[1] + x * v_ref[1] + y * w_ref[1];
-
-      /* Correction in order to rectify elements near the corners. */
-      const double vv_corr = tan (0.5 * M_PI * (vv - 0.5)) * 0.5 + 0.5;
-      const double ww_corr = tan (0.5 * M_PI * (ww - 0.5)) * 0.5 + 0.5;
-
-      /* Compute and apply the corrected mapping. */
-      p[0] = u[0] + vv_corr * v[0] + ww_corr * w[0];
-      p[1] = u[1] + vv_corr * v[1] + ww_corr * w[1];
-      p[2] = u[2] + vv_corr * v[2] + ww_corr * w[2];
-
-      const double norm = sqrt (p[0] * p[0] + p[1] * p[1] + p[2] * p[2]);
-      const double R
-        = (p[0] * n[0] + p[1] * n[1] + p[2] * n[2]) / (r[0] * n[0] + r[1] * n[1] + r[2] * n[2]) / norm * avg_factor;
-
-      /* Note, in `R` there already is the avg. factor `1/3` included. */
-      out_coords[offset + 0] = out_coords[offset + 0] + R * p[0];
-      out_coords[offset + 1] = out_coords[offset + 1] + R * p[1];
-      out_coords[offset + 2] = out_coords[offset + 2] + R * p[2];
-    }
-  }
-
-  /* Second triangle corner. */
-  {
-    double u[3]; /* Position vector. */
-    double v[3]; /* First triangle side. */
-    double w[3]; /* Second triangle side. */
-
-    u[0] = tree_vertices[6 + 0];
-    u[1] = tree_vertices[6 + 1];
-    u[2] = tree_vertices[6 + 2];
-
-    v[0] = tree_vertices[0 + 0] - u[0];
-    v[1] = tree_vertices[0 + 1] - u[1];
-    v[2] = tree_vertices[0 + 2] - u[2];
-
-    w[0] = tree_vertices[3 + 0] - u[0];
-    w[1] = tree_vertices[3 + 1] - u[1];
-    w[2] = tree_vertices[3 + 2] - u[2];
-
-    /* Reference coordinates from this particular triangle corner. */
-    const double u_ref[3] = { 1.0, 0.0, 0.0 };
-    const double v_ref[3] = { -1.0, 1.0, 0.0 };
-    const double w_ref[3] = { 0.0, -1.0, 0.0 };
-
-    for (size_t i_coord = 0; i_coord < num_coords; i_coord++) {
-      const size_t offset = 3 * i_coord;
-
-      const double x = ref_coords[offset + 0];
-      const double y = ref_coords[offset + 1];
-
-      /* Compute local triangle coordinate. */
-      const double vv = u_ref[0] + x * v_ref[0] + y * w_ref[0];
-      const double ww = u_ref[1] + x * v_ref[1] + y * w_ref[1];
-
-      /* Correction in order to rectify elements near the corners. */
-      const double vv_corr = tan (0.5 * M_PI * (vv - 0.5)) * 0.5 + 0.5;
-      const double ww_corr = tan (0.5 * M_PI * (ww - 0.5)) * 0.5 + 0.5;
-
-      /* Compute and apply the corrected mapping. */
-      p[0] = u[0] + vv_corr * v[0] + ww_corr * w[0];
-      p[1] = u[1] + vv_corr * v[1] + ww_corr * w[1];
-      p[2] = u[2] + vv_corr * v[2] + ww_corr * w[2];
-
-      const double norm = sqrt (p[0] * p[0] + p[1] * p[1] + p[2] * p[2]);
-      const double R
-        = (p[0] * n[0] + p[1] * n[1] + p[2] * n[2]) / (r[0] * n[0] + r[1] * n[1] + r[2] * n[2]) / norm * avg_factor;
-
-      /* Note, in `R` there already is the avg. factor `1/3` included. */
-      out_coords[offset + 0] = out_coords[offset + 0] + R * p[0];
-      out_coords[offset + 1] = out_coords[offset + 1] + R * p[1];
-      out_coords[offset + 2] = out_coords[offset + 2] + R * p[2];
-    }
-  }
-
-  /* Third triangle corner. */
-  {
-    double u[3]; /* Position vector. */
-    double v[3]; /* First triangle side. */
-    double w[3]; /* Second triangle side. */
-
-    u[0] = tree_vertices[3 + 0];
-    u[1] = tree_vertices[3 + 1];
-    u[2] = tree_vertices[3 + 2];
-
-    v[0] = tree_vertices[6 + 0] - u[0];
-    v[1] = tree_vertices[6 + 1] - u[1];
-    v[2] = tree_vertices[6 + 2] - u[2];
-
-    w[0] = tree_vertices[0 + 0] - u[0];
-    w[1] = tree_vertices[0 + 1] - u[1];
-    w[2] = tree_vertices[0 + 2] - u[2];
-
-    /* Reference coordinates from this particular triangle corner. */
-    const double u_ref[3] = { 0.0, 1.0, 0.0 };
-    const double v_ref[3] = { 0.0, -1.0, 0.0 };
-    const double w_ref[3] = { 1.0, 0.0, 0.0 };
-
-    for (size_t i_coord = 0; i_coord < num_coords; i_coord++) {
-      const size_t offset = 3 * i_coord;
-
-      const double x = ref_coords[offset + 0];
-      const double y = ref_coords[offset + 1];
-
-      /* Compute local triangle coordinate. */
-      const double vv = u_ref[0] + x * v_ref[0] + y * w_ref[0];
-      const double ww = u_ref[1] + x * v_ref[1] + y * w_ref[1];
-
-      /* Correction in order to rectify elements near the corners. */
-      const double vv_corr = tan (0.5 * M_PI * (vv - 0.5)) * 0.5 + 0.5;
-      const double ww_corr = tan (0.5 * M_PI * (ww - 0.5)) * 0.5 + 0.5;
-
-      /* Compute and apply the corrected mapping. */
-      p[0] = u[0] + vv_corr * v[0] + ww_corr * w[0];
-      p[1] = u[1] + vv_corr * v[1] + ww_corr * w[1];
-      p[2] = u[2] + vv_corr * v[2] + ww_corr * w[2];
-
-      const double norm = sqrt (p[0] * p[0] + p[1] * p[1] + p[2] * p[2]);
-      const double R
-        = (p[0] * n[0] + p[1] * n[1] + p[2] * n[2]) / (r[0] * n[0] + r[1] * n[1] + r[2] * n[2]) / norm * avg_factor;
-
-      /* Note, in `R` there already is the avg. factor `1/3` included. */
-      out_coords[offset + 0] = out_coords[offset + 0] + R * p[0];
-      out_coords[offset + 1] = out_coords[offset + 1] + R * p[1];
-      out_coords[offset + 2] = out_coords[offset + 2] + R * p[2];
-    }
-  }
-}
-
-/**
- * Maps a general 3D element with its vertices of one face sitting on a sphere to a curvilinear spherical shell.
- * \param [in]  cmesh      The cmesh in which the point lies.
- * \param [in]  gtreeid    The global tree (of the cmesh) in which the reference point is.
- * \param [in]  ref_coords  Array of \a dimension many entries, specifying a point in [0,1]^dimension.
- * \param [out] out_coords  The mapped coordinates in physical space of \a ref_coords.
- */
-void
-t8_geometry_spherical_shell::t8_geom_evaluate (t8_cmesh_t cmesh, t8_gloidx_t gtreeid,
-                                          const double *ref_coords, const size_t num_coords,
-                                         double *out_coords) const
-{
-  double n[3]; /* Normal vector. */
-  double r[3]; /* Radial vector. */
-  double p[3]; /* Vector on the plane. */
-
-  const t8_locidx_t ltreeid = t8_cmesh_get_local_id (cmesh, gtreeid);
-  const t8_eclass_t eclass = t8_cmesh_get_tree_class (cmesh, ltreeid);
-
-  double *tree_vertices = t8_cmesh_get_tree_vertices (cmesh, ltreeid);
-
-  t8_vec_tri_normal (tree_vertices, tree_vertices + 3, tree_vertices + 6, n);
-=======
 static inline void
 t8_geom_evaluate_sphere_tri_prism (const double *active_tree_vertices, const t8_eclass_t eclass,
                                    const double *ref_coords, const size_t num_coords, double *out_coords)
 {
   double n[3]; /* Normal vector of the current triangle. For prisms along z-axis in reference space. */
   t8_vec_tri_normal (active_tree_vertices, active_tree_vertices + 3, active_tree_vertices + 6, n);
->>>>>>> 051a4b68
   t8_vec_normalize (n);
 
   double r[3]; /* Radial vector through one of triangle/prism's corners. */
@@ -394,19 +124,6 @@
   r[2] = active_tree_vertices[2];
   t8_vec_normalize (r);
 
-<<<<<<< HEAD
-  for (size_t i_coord = 0; i_coord < num_coords; i_coord++) {
-    const size_t offset = 3 * i_coord;
-
-    t8_geom_compute_linear_geometry (eclass, tree_vertices, ref_coords + offset, 1, p);
-
-    const double norm = t8_vec_norm (p);
-    const double R = (p[0] * n[0] + p[1] * n[1] + p[2] * n[2]) / (r[0] * n[0] + r[1] * n[1] + r[2] * n[2]) / norm;
-
-    out_coords[offset + 0] = R * p[0];
-    out_coords[offset + 1] = R * p[1];
-    out_coords[offset + 2] = R * p[2];
-=======
   /* The next three code blocks straighten out the elements near the triangle
    * corners by averaging the rectification with all three corners. */
 
@@ -608,7 +325,6 @@
     out_coords[offset + 0] = out_coords[offset + 0] * current_radius;
     out_coords[offset + 1] = out_coords[offset + 1] * current_radius;
     out_coords[offset + 2] = out_coords[offset + 2] * current_radius;
->>>>>>> 051a4b68
   }
 }
 
