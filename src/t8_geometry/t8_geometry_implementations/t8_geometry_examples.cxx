--- conflicted
+++ resolved
@@ -51,38 +51,15 @@
     return;
   }
 
-  {
-<<<<<<< HEAD
-    n[0] = tree_vertices[0 + 0];
-    n[1] = tree_vertices[0 + 1];
-    n[2] = tree_vertices[0 + 2];
-=======
-    const double center_ref[3] = { 0.5, 0.5, 0.0 };
-    t8_geom_linear_interpolation (center_ref, active_tree_vertices, 3, 2, n);
->>>>>>> 3b5c01cd
-
-    /* Normalize vector `n`. */
-    const double norm = sqrt (n[0] * n[0] + n[1] * n[1]);
-    n[0] = n[0] / norm;
-    n[1] = n[1] / norm;
-  }
-
-  {
-<<<<<<< HEAD
-    r[0] = tree_vertices[9 + 0];
-    r[1] = tree_vertices[9 + 1];
-    r[2] = tree_vertices[9 + 2];
-=======
-    /* Radial vector parallel to one of the tilted edges of the quad. */
-    r[0] = active_tree_vertices[0];
-    r[1] = active_tree_vertices[1];
->>>>>>> 3b5c01cd
-
-    /* Normalize vector `r`. */
-    const double norm = sqrt (r[0] * r[0] + r[1] * r[1]);
-    r[0] = r[0] / norm;
-    r[1] = r[1] / norm;
-  }
+  const double center_ref[3] = { 0.5, 0.5, 0.0 };
+  t8_geom_linear_interpolation (center_ref, active_tree_vertices, 3, 2, n);
+  t8_vec_normalize(n);
+
+  /* Radial vector parallel to one of the tilted edges of the quad. */
+  r[0] = active_tree_vertices[0];
+  r[1] = active_tree_vertices[1];
+  r[2] = 0.0;
+  t8_vec_normalize(r);
 
   for (size_t i_coord = 0; i_coord < num_coords; i_coord++) {
     size_t offset = 3 * i_coord;
