--- conflicted
+++ resolved
@@ -230,37 +230,24 @@
   /* Load tree data is inherited from t8_geometry_with_vertices. */
 };
 
-<<<<<<< HEAD
-/** This geometry maps 3D elements to a spherical shell.
-=======
-/** This geometry maps prism arranged as octahedron (or similar) to a spherical shell.
->>>>>>> 7079761c
- */
-class t8_geometry_spherical_shell: public t8_geometry_with_vertices {
- public:
-  /* Basic constructor that sets the dimension and the name. */
-  t8_geometry_spherical_shell (): t8_geometry_with_vertices (3, "t8_spherical_shell")
-  {
-  }
-
-  /**
-<<<<<<< HEAD
-   * Map 3D elements to to a spherical surface.
-=======
+/** This geometry maps prisms arranged as octahedron (or similar) to a spherical shell.
+ */
+class t8_geometry_prismed_spherical_shell: public t8_geometry_with_vertices {
+ public:
+  /* Basic constructor that sets the dimension and the name. */
+  t8_geometry_prismed_spherical_shell (): t8_geometry_with_vertices (3, "t8_prismed_spherical_shell")
+  {
+  }
+
+  /**
    * Map prism arranged as octahedron (or similar) to a spherical shell.
->>>>>>> 7079761c
-   * \param [in]  cmesh      The cmesh in which the point lies.
-   * \param [in]  gtreeid    The global tree (of the cmesh) in which the reference point is.
-   * \param [in]  ref_coords  Array of \a dimension x \a num_coords many entries, specifying a point in /f$ [0,1]^\mathrm{dim} /f$.
-   * \param [in]  num_coords  The number of points to map.
-   * \param [out] out_coords  The mapped coordinates in physical space of \a ref_coords. The length is \a num_coords * 3.
-   *
-<<<<<<< HEAD
-   * This routine expects an input mesh of 3D elements arranged such that they
-   * can be blown out to spherical shell..
-=======
+   * \param [in]  cmesh      The cmesh in which the point lies.
+   * \param [in]  gtreeid    The global tree (of the cmesh) in which the reference point is.
+   * \param [in]  ref_coords  Array of \a dimension x \a num_coords many entries, specifying a point in /f$ [0,1]^\mathrm{dim} /f$.
+   * \param [in]  num_coords  The number of points to map.
+   * \param [out] out_coords  The mapped coordinates in physical space of \a ref_coords. The length is \a num_coords * 3.
+   *
    * This routine expects an input mesh of prism arranged as octahedron or similar.
->>>>>>> 7079761c
    *
    */
   void
