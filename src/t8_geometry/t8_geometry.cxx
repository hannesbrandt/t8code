/*
  This file is part of t8code.
  t8code is a C library to manage a collection (a forest) of multiple
  connected adaptive space-trees of general element classes in parallel.

  Copyright (C) 2015 the developers

  t8code is free software; you can redistribute it and/or modify
  it under the terms of the GNU General Public License as published by
  the Free Software Foundation; either version 2 of the License, or
  (at your option) any later version.

  t8code is distributed in the hope that it will be useful,
  but WITHOUT ANY WARRANTY; without even the implied warranty of
  MERCHANTABILITY or FITNESS FOR A PARTICULAR PURPOSE.  See the
  GNU General Public License for more details.

  You should have received a copy of the GNU General Public License
  along with t8code; if not, write to the Free Software Foundation, Inc.,
  51 Franklin Street, Fifth Floor, Boston, MA 02110-1301, USA.
*/

#include <t8_cmesh/t8_cmesh_types.h>
#include <t8_geometry/t8_geometry.h>
#include <t8_geometry/t8_geometry_base.hxx>

/* Compare function to sort geometries by their name.
 * The input are two pointers to different t8_geometry_c
 * and the output is either <0, 0, or >0 regarding the order
 * of their names. */
static int
t8_geom_handler_compare_names (const void *pgeom_1, const void *pgeom_2)
{
  const t8_geometry_c *geometry_1 = *(const t8_geometry_c **) pgeom_1;
  const t8_geometry_c *geometry_2 = *(const t8_geometry_c **) pgeom_2;

  /* Compare the names of the geometries. */
  return strcmp (geometry_1->t8_geom_get_name (), geometry_2->t8_geom_get_name ());
}

/* Check if a geometry handler was initialized. (may or may not be committed) */
static int
t8_geom_handler_is_initialized (const t8_geometry_handler_t *geom_handler)
{
  if (geom_handler == NULL || !t8_refcount_is_active (&geom_handler->rc)           /* not  NULL and referenced */
      || geom_handler->registered_geometries.elem_size != sizeof (t8_geometry_c *) /* geometry array is initialized */
      || geom_handler->is_committed < 0 || geom_handler->is_committed > 1) {       /* committed flag is 0 or 1 */
    /* The geometry handler is not initialized */
    return 0;
  }
  return 1;
}

/* Check if a geometry handler was committed. */
int
t8_geom_handler_is_committed (const t8_geometry_handler_t *geom_handler)
{
  if (!t8_geom_handler_is_initialized (geom_handler)) {
    /* The geom handler isn't even initialized. */
    return 0;
  }

#ifdef T8_ENABLE_DEBUG
  /* In debugging mode check that the geometry array is sorted. */
  sc_array_is_sorted ((sc_array *) &geom_handler->registered_geometries, t8_geom_handler_compare_names);
#endif
  /* The handler is committed if the committed flag is set. */
  return geom_handler->is_committed;
}

void
t8_geom_handler_init (t8_geometry_handler_t **pgeom_handler)
{
  T8_ASSERT (pgeom_handler != NULL);
  t8_geometry_handler_t *geom_handler = T8_ALLOC (t8_geometry_handler_t, 1);
  /* Initialize array of geometries. */
  sc_array_init (&geom_handler->registered_geometries, sizeof (t8_geometry_c *));
  /* Is not committed yet. */
  geom_handler->is_committed = 0;
  /* Set default values. */
  geom_handler->active_geometry = NULL;
  geom_handler->active_tree = -1;
  t8_refcount_init (&geom_handler->rc);
  T8_ASSERT (t8_geom_handler_is_initialized (geom_handler));
  *pgeom_handler = geom_handler;
}

/* Free the memory of a reference handler. */
static void
t8_geom_handler_reset (t8_geometry_handler_t **pgeom_handler)
{
  T8_ASSERT (pgeom_handler != NULL);
  t8_geometry_handler_t *geom_handler = *pgeom_handler;
  size_t igeom;
  T8_ASSERT (geom_handler->rc.refcount == 0);
  /* Clean up allocated memory of all geometries. */
  for (igeom = 0; igeom < geom_handler->registered_geometries.elem_count; ++igeom) {
    /* Get a pointer to this geometry. */
    t8_geometry_c *geom = *(t8_geometry_c **) sc_array_index (&geom_handler->registered_geometries, igeom);
    /* Delete it. */
    delete geom;
  }
  /* Reset the geometries array. */
  sc_array_reset (&geom_handler->registered_geometries);
  /* Free the memory of the geometry handler. */
  T8_FREE (geom_handler);
  /* Set the pointer to NULL */
  *pgeom_handler = NULL;
}

/* Reference a geometry handler */
void
t8_geom_handler_ref (t8_geometry_handler_t *geom_handler)
{
  T8_ASSERT (t8_geom_handler_is_initialized (geom_handler));
  t8_refcount_ref (&geom_handler->rc);
}

/* unref a geometry handler */
void
t8_geom_handler_unref (t8_geometry_handler_t **pgeom_handler)
{
  T8_ASSERT (pgeom_handler != NULL);
  T8_ASSERT (t8_geom_handler_is_initialized (*pgeom_handler));
  /* If this is the last reference that we unref, we reset 
   * the handler. */
  if (t8_refcount_unref (&(*pgeom_handler)->rc)) {
    t8_geom_handler_reset (pgeom_handler);
  }
}

/* Destroy a geometry handler, only valid if it is only referenced once. */
void
t8_geom_handler_destroy (t8_geometry_handler_t **pgeom_handler)
{
  T8_ASSERT (pgeom_handler != NULL);
  T8_ASSERT (t8_geom_handler_is_initialized (*pgeom_handler));
  /* Check that this is the last reference. */
  T8_ASSERT (t8_refcount_is_last (&(*pgeom_handler)->rc));
  /* Unref (and hence reset) the handler. */
  t8_geom_handler_unref (pgeom_handler);
  T8_ASSERT (*pgeom_handler == NULL);
}

/* Compare function to search for geometries.
 * Given a char * and a geometry * we compare the 
 * char * with the geometry's name.
 */
static int
t8_geom_handler_compare_key (const void *name, const void *pgeom)
{
  const t8_geometry_c *geometry = *(const t8_geometry_c **) pgeom;
  const char *geom_name = (const char *) name;

  /* Compare the given name with the geometry's name. */
  return strcmp (geom_name, geometry->t8_geom_get_name ());
}

#ifdef T8_ENABLE_DEBUG
/* Search for a geometry of a given name when the geometry
 * array is not sorted (yet). We use this in the registration
 * before the cmesh is committed in order to prevent multiple
 * registration of the same geometry. */
static const t8_geometry_c *
t8_geom_handler_find_geometry_non_sorted (t8_geometry_handler_t *geom_handler, const char *name)
{
  size_t found_index;
  T8_ASSERT (t8_geom_handler_is_initialized (geom_handler));

  for (found_index = 0; found_index < t8_geom_handler_get_num_geometries (geom_handler); ++found_index) {
    /* Get the pointer to this geometry */
    const void *pgeom = sc_array_index (&geom_handler->registered_geometries, found_index);
    /* Compare this geometry's name with the given name. */
    if (!t8_geom_handler_compare_key (name, pgeom)) {
      /* Found a geometry with the given name. */
      return *(const t8_geometry_c **) sc_array_index_ssize_t (&geom_handler->registered_geometries, found_index);
    }
  }
  /* We did not find a geometry with the given name. */
  return NULL;
}
#endif

void
t8_geom_handler_register_geometry (t8_geometry_handler_t *geom_handler, const t8_geometry_c *geometry)
{
  t8_debugf ("Registering geometry %s\n", geometry->t8_geom_get_name ());
  T8_ASSERT (t8_geom_handler_is_initialized (geom_handler));
  /* Must not be committed */
  T8_ASSERT (!t8_geom_handler_is_committed (geom_handler));
  /* Check that this geometry does not exist yet. */
  T8_ASSERT (t8_geom_handler_find_geometry_non_sorted (geom_handler, geometry->t8_geom_get_name ()) == NULL);

  /* Insert the given geometry into the existing geometries. */
  *(const t8_geometry_c **) sc_array_push (&geom_handler->registered_geometries) = geometry;
}

void
t8_geom_handler_commit (t8_geometry_handler_t *geom_handler)
{
  T8_ASSERT (t8_geom_handler_is_initialized (geom_handler));
  /* Must not be committed */
  T8_ASSERT (!t8_geom_handler_is_committed (geom_handler));
  /* If we only have one geometry (which is a standard use case).
   * We set this to be the active geometry and know that we will not
   * have to look for any other geometry in t8_geom_handler_update_tree.
   * If we have more than one geometry, we set the active geometry to
   * NULL, sort the geometries array and will search for a tree's geometry
   * if it is not the active one in t8_geom_handler_update_tree.
   */
  if (t8_geom_handler_get_num_geometries (geom_handler) == 1) {
    /* Set the active geometry to the only geometry. */
    geom_handler->active_geometry = *(t8_geometry_c **) sc_array_index (&geom_handler->registered_geometries, 0);
    t8_debugf ("Committing geom handler. Set '%s' as active geometry.\n",
               geom_handler->active_geometry->t8_geom_get_name ());
  }
  else {
    /* Sort the geometry array. */
    sc_array_sort (&geom_handler->registered_geometries, t8_geom_handler_compare_names);
    /* Set the active geometry to NULL */
    geom_handler->active_geometry = NULL;
  }
  /* Set the active tree to an invalid value such that
   * the first call with any tree will trigger t8_geom_handler_update_tree. */
  geom_handler->active_tree = -1;
  /* Set committed flag. */
  geom_handler->is_committed = 1;
  /* Final Check that we are now committed. */
  T8_ASSERT (t8_geom_handler_is_committed (geom_handler));
}

t8_geometry_c *
t8_geom_handler_find_geometry (const t8_geometry_handler_t *geom_handler, const char *name)
{
  /* Must be committed */
  T8_ASSERT (t8_geom_handler_is_committed (geom_handler));
  sc_array *geometries = (sc_array *) &geom_handler->registered_geometries;

  /* Search for the given name. */
  ssize_t found_index = sc_array_bsearch (geometries, name, t8_geom_handler_compare_key);
  if (found_index < 0) {
    /* Did not find geometry, return NULL */
    return NULL;
  }
  /* The geometry was found, return it. */
  return *(t8_geometry_c **) sc_array_index_ssize_t (geometries, found_index);
}

size_t
t8_geom_handler_get_num_geometries (const t8_geometry_handler_t *geom_handler)
{
  T8_ASSERT (t8_geom_handler_is_initialized (geom_handler));
  return geom_handler->registered_geometries.elem_count;
}

const t8_geometry_c *
t8_geom_handler_get_unique_geometry (const t8_geometry_handler_t *geom_handler)
{
  T8_ASSERT (t8_geom_handler_is_committed (geom_handler));
  T8_ASSERT (t8_geom_handler_get_num_geometries (geom_handler) == 1);
  sc_array *geometries = (sc_array *) &geom_handler->registered_geometries;

  return *(const t8_geometry_c **) sc_array_index_int (geometries, 0);
}

static inline void
t8_geom_handler_update_tree (t8_geometry_handler_t *geom_handler, t8_cmesh_t cmesh, t8_gloidx_t gtreeid)
{
  /* Must be committed */
  T8_ASSERT (t8_geom_handler_is_committed (geom_handler));
  T8_ASSERT (0 <= gtreeid && gtreeid < t8_cmesh_get_num_trees (cmesh));
  if (geom_handler->active_tree != gtreeid) {
    int num_geoms = t8_geom_handler_get_num_geometries (geom_handler);
    /* This tree is not the active tree. We need to update the 
     * active tree, its geometry and its data. */
    /* Set the new tree as active. */
    geom_handler->active_tree = gtreeid;
    if (num_geoms > 1) {
      /* Find and load the geometry of that tree. 
       * Only necessary if we have more than one geometry. */
      geom_handler->active_geometry = (t8_geometry_c *) t8_cmesh_get_tree_geometry (cmesh, gtreeid);
    }
    SC_CHECK_ABORTF (geom_handler->active_geometry != NULL, "Could not find geometry for tree with global id %li.\n",
                     gtreeid);
    /* Get the user data for this geometry and this tree. */
    geom_handler->active_geometry->t8_geom_load_tree_data (cmesh, gtreeid);
  }
}

void
<<<<<<< HEAD
t8_geometry_evaluate (t8_cmesh_t cmesh, t8_gloidx_t gtreeid,
                      const double *ref_coords, const size_t num_coords,
=======
t8_geometry_evaluate (t8_cmesh_t cmesh, t8_gloidx_t gtreeid, const double *ref_coords, const size_t num_coords,
>>>>>>> de9419f4
                      double *out_coords)
{
  double start_wtime = 0; /* Used for profiling. */
  /* The cmesh must be committed */
  T8_ASSERT (t8_cmesh_is_committed (cmesh));
  /* Get the geometry handler of the cmesh. */
  t8_geometry_handler_t *geom_handler = cmesh->geometry_handler;
  /* The handler must be committed. */
  T8_ASSERT (t8_geom_handler_is_committed (geom_handler));

  if (cmesh->profile != NULL) {
    /* Measure the runtime of geometry evaluation.
     * We accumulate the runtime over all calls. */
    start_wtime = sc_MPI_Wtime ();
  }
  /* Detect whether we call this function for the first time in a row for 
   * this tree and if so update the active tree and geometry. */
  t8_geom_handler_update_tree (geom_handler, cmesh, gtreeid);

  T8_ASSERT (geom_handler->active_geometry != NULL);

  /* Evaluate the geometry. */
  geom_handler->active_geometry->t8_geom_evaluate (cmesh, geom_handler->active_tree, ref_coords, num_coords,
                                                   out_coords);

  if (cmesh->profile != NULL) {
    /* If profiling is enabled, add the runtime to the profiling
     * variable. */
    cmesh->profile->geometry_evaluate_runtime += sc_MPI_Wtime () - start_wtime;
    cmesh->profile->geometry_evaluate_num_calls++;
  }
}

void
t8_geometry_jacobian (t8_cmesh_t cmesh, t8_gloidx_t gtreeid, const double *ref_coords, const int num_coords,
                      double *jacobian)
{
  /* The cmesh must be committed */
  T8_ASSERT (t8_cmesh_is_committed (cmesh));
  /* Get the geometry handler of the cmesh of the forest. */
  t8_geometry_handler_t *geom_handler = cmesh->geometry_handler;
  /* The handler must be committed. */
  T8_ASSERT (t8_geom_handler_is_committed (geom_handler));

  /* Detect whether we call this function for the first time in a row for 
   * this tree and if so update the active tree and geometry. */
  t8_geom_handler_update_tree (geom_handler, cmesh, gtreeid);

  /* Evaluate the jacobian. */
  /* *INDENT-OFF* */
  geom_handler->active_geometry->t8_geom_evaluate_jacobian (cmesh, geom_handler->active_tree, ref_coords, num_coords,
                                                            jacobian);
  /* *INDENT-ON* */
}<|MERGE_RESOLUTION|>--- conflicted
+++ resolved
@@ -288,12 +288,8 @@
 }
 
 void
-<<<<<<< HEAD
 t8_geometry_evaluate (t8_cmesh_t cmesh, t8_gloidx_t gtreeid,
                       const double *ref_coords, const size_t num_coords,
-=======
-t8_geometry_evaluate (t8_cmesh_t cmesh, t8_gloidx_t gtreeid, const double *ref_coords, const size_t num_coords,
->>>>>>> de9419f4
                       double *out_coords)
 {
   double start_wtime = 0; /* Used for profiling. */
