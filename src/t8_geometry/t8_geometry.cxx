/*
  This file is part of t8code.
  t8code is a C library to manage a collection (a forest) of multiple
  connected adaptive space-trees of general element classes in parallel.

  Copyright (C) 2015 the developers

  t8code is free software; you can redistribute it and/or modify
  it under the terms of the GNU General Public License as published by
  the Free Software Foundation; either version 2 of the License, or
  (at your option) any later version.

  t8code is distributed in the hope that it will be useful,
  but WITHOUT ANY WARRANTY; without even the implied warranty of
  MERCHANTABILITY or FITNESS FOR A PARTICULAR PURPOSE.  See the
  GNU General Public License for more details.

  You should have received a copy of the GNU General Public License
  along with t8code; if not, write to the Free Software Foundation, Inc.,
  51 Franklin Street, Fifth Floor, Boston, MA 02110-1301, USA.
*/

#include <t8_cmesh/t8_cmesh_types.h>
#include <t8_geometry/t8_geometry.h>
#include <t8_geometry/t8_geometry_base.hxx>

/* Compare function to sort geometries by their name.
 * The input are two pointers to different t8_geometry_c
 * and the output is either <0, 0, or >0 regarding the order
 * of their names. */
static int
t8_geom_handler_compare_names (const void *pgeom_1, const void *pgeom_2)
{
  const t8_geometry_c *geometry_1 = *(const t8_geometry_c **) pgeom_1;
  const t8_geometry_c *geometry_2 = *(const t8_geometry_c **) pgeom_2;

  /* Compare the names of the geometries. */
  return strcmp (geometry_1->t8_geom_get_name (), geometry_2->t8_geom_get_name ());
}

/* Check if a geometry handler was initialized. (may or may not be committed) */
static int
t8_geom_handler_is_initialized (const t8_geometry_handler_t *geom_handler)
{
  if (geom_handler == NULL || !t8_refcount_is_active (&geom_handler->rc)           /* not  NULL and referenced */
      || geom_handler->registered_geometries.elem_size != sizeof (t8_geometry_c *) /* geometry array is initialized */
      || geom_handler->is_committed < 0 || geom_handler->is_committed > 1) {       /* committed flag is 0 or 1 */
    /* The geometry handler is not initialized */
    return 0;
  }
  return 1;
}

/* Check if a geometry handler was committed. */
int
t8_geom_handler_is_committed (const t8_geometry_handler_t *geom_handler)
{
  if (!t8_geom_handler_is_initialized (geom_handler)) {
    /* The geom handler isn't even initialized. */
    return 0;
  }

#ifdef T8_ENABLE_DEBUG
  /* In debugging mode check that the geometry array is sorted. */
  sc_array_is_sorted ((sc_array *) &geom_handler->registered_geometries, t8_geom_handler_compare_names);
#endif
  /* The handler is committed if the committed flag is set. */
  return geom_handler->is_committed;
}

void
t8_geom_handler_init (t8_geometry_handler_t **pgeom_handler)
{
  T8_ASSERT (pgeom_handler != NULL);
  t8_geometry_handler_t *geom_handler = T8_ALLOC (t8_geometry_handler_t, 1);
  /* Initialize array of geometries. */
  sc_array_init (&geom_handler->registered_geometries, sizeof (t8_geometry_c *));
  /* Is not committed yet. */
  geom_handler->is_committed = 0;
  /* Set default values. */
  geom_handler->active_geometry = NULL;
  geom_handler->active_tree = -1;
  t8_refcount_init (&geom_handler->rc);
  T8_ASSERT (t8_geom_handler_is_initialized (geom_handler));
  *pgeom_handler = geom_handler;
}

/* Free the memory of a reference handler. */
static void
t8_geom_handler_reset (t8_geometry_handler_t **pgeom_handler)
{
  T8_ASSERT (pgeom_handler != NULL);
  t8_geometry_handler_t *geom_handler = *pgeom_handler;
  size_t igeom;
  T8_ASSERT (geom_handler->rc.refcount == 0);
  /* Clean up allocated memory of all geometries. */
  for (igeom = 0; igeom < geom_handler->registered_geometries.elem_count; ++igeom) {
    /* Get a pointer to this geometry. */
    t8_geometry_c *geom = *(t8_geometry_c **) sc_array_index (&geom_handler->registered_geometries, igeom);
    /* Delete it. */
    delete geom;
  }
  /* Reset the geometries array. */
  sc_array_reset (&geom_handler->registered_geometries);
  /* Free the memory of the geometry handler. */
  T8_FREE (geom_handler);
  /* Set the pointer to NULL */
  *pgeom_handler = NULL;
}

/* Reference a geometry handler */
void
t8_geom_handler_ref (t8_geometry_handler_t *geom_handler)
{
  T8_ASSERT (t8_geom_handler_is_initialized (geom_handler));
  t8_refcount_ref (&geom_handler->rc);
}

/* unref a geometry handler */
void
t8_geom_handler_unref (t8_geometry_handler_t **pgeom_handler)
{
  T8_ASSERT (pgeom_handler != NULL);
  T8_ASSERT (t8_geom_handler_is_initialized (*pgeom_handler));
  /* If this is the last reference that we unref, we reset 
   * the handler. */
  if (t8_refcount_unref (&(*pgeom_handler)->rc)) {
    t8_geom_handler_reset (pgeom_handler);
  }
}

/* Destroy a geometry handler, only valid if it is only referenced once. */
void
t8_geom_handler_destroy (t8_geometry_handler_t **pgeom_handler)
{
  T8_ASSERT (pgeom_handler != NULL);
  T8_ASSERT (t8_geom_handler_is_initialized (*pgeom_handler));
  /* Check that this is the last reference. */
  T8_ASSERT (t8_refcount_is_last (&(*pgeom_handler)->rc));
  /* Unref (and hence reset) the handler. */
  t8_geom_handler_unref (pgeom_handler);
  T8_ASSERT (*pgeom_handler == NULL);
}

/* Compare function to search for geometries.
 * Given a char * and a geometry * we compare the 
 * char * with the geometry's name.
 */
static int
t8_geom_handler_compare_key (const void *name, const void *pgeom)
{
  const t8_geometry_c *geometry = *(const t8_geometry_c **) pgeom;
  const char *geom_name = (const char *) name;

  /* Compare the given name with the geometry's name. */
  return strcmp (geom_name, geometry->t8_geom_get_name ());
}

#ifdef T8_ENABLE_DEBUG
/* Search for a geometry of a given name when the geometry
 * array is not sorted (yet). We use this in the registration
 * before the cmesh is committed in order to prevent multiple
 * registration of the same geometry. */
static const t8_geometry_c *
t8_geom_handler_find_geometry_non_sorted (t8_geometry_handler_t *geom_handler, const char *name)
{
  size_t found_index;
  T8_ASSERT (t8_geom_handler_is_initialized (geom_handler));

  for (found_index = 0; found_index < t8_geom_handler_get_num_geometries (geom_handler); ++found_index) {
    /* Get the pointer to this geometry */
    const void *pgeom = sc_array_index (&geom_handler->registered_geometries, found_index);
    /* Compare this geometry's name with the given name. */
    if (!t8_geom_handler_compare_key (name, pgeom)) {
      /* Found a geometry with the given name. */
      return *(const t8_geometry_c **) sc_array_index_ssize_t (&geom_handler->registered_geometries, found_index);
    }
  }
  /* We did not find a geometry with the given name. */
  return NULL;
}
#endif

void
t8_geom_handler_register_geometry (t8_geometry_handler_t *geom_handler, const t8_geometry_c *geometry)
{
  t8_debugf ("Registering geometry %s\n", geometry->t8_geom_get_name ());
  T8_ASSERT (t8_geom_handler_is_initialized (geom_handler));
  /* Must not be committed */
  T8_ASSERT (!t8_geom_handler_is_committed (geom_handler));
  /* Check that this geometry does not exist yet. */
  T8_ASSERT (t8_geom_handler_find_geometry_non_sorted (geom_handler, geometry->t8_geom_get_name ()) == NULL);

  /* Insert the given geometry into the existing geometries. */
  *(const t8_geometry_c **) sc_array_push (&geom_handler->registered_geometries) = geometry;
}

void
t8_geom_handler_commit (t8_geometry_handler_t *geom_handler)
{
  T8_ASSERT (t8_geom_handler_is_initialized (geom_handler));
  /* Must not be committed */
  T8_ASSERT (!t8_geom_handler_is_committed (geom_handler));
  /* If we only have one geometry (which is a standard use case).
   * We set this to be the active geometry and know that we will not
   * have to look for any other geometry in t8_geom_handler_update_tree.
   * If we have more than one geometry, we set the active geometry to
   * NULL, sort the geometries array and will search for a tree's geometry
   * if it is not the active one in t8_geom_handler_update_tree.
   */
  if (t8_geom_handler_get_num_geometries (geom_handler) == 1) {
    /* Set the active geometry to the only geometry. */
    geom_handler->active_geometry = *(t8_geometry_c **) sc_array_index (&geom_handler->registered_geometries, 0);
    t8_debugf ("Committing geom handler. Set '%s' as active geometry.\n",
               geom_handler->active_geometry->t8_geom_get_name ());
  }
  else {
    /* Sort the geometry array. */
    sc_array_sort (&geom_handler->registered_geometries, t8_geom_handler_compare_names);
    /* Set the active geometry to NULL */
    geom_handler->active_geometry = NULL;
  }
  /* Set the active tree to an invalid value such that
   * the first call with any tree will trigger t8_geom_handler_update_tree. */
  geom_handler->active_tree = -1;
  /* Set committed flag. */
  geom_handler->is_committed = 1;
  /* Final Check that we are now committed. */
  T8_ASSERT (t8_geom_handler_is_committed (geom_handler));
}

t8_geometry_c *
t8_geom_handler_find_geometry (const t8_geometry_handler_t *geom_handler, const char *name)
{
  /* Must be committed */
  T8_ASSERT (t8_geom_handler_is_committed (geom_handler));
  sc_array *geometries = (sc_array *) &geom_handler->registered_geometries;

  /* Search for the given name. */
  ssize_t found_index = sc_array_bsearch (geometries, name, t8_geom_handler_compare_key);
  if (found_index < 0) {
    /* Did not find geometry, return NULL */
    return NULL;
  }
  /* The geometry was found, return it. */
  return *(t8_geometry_c **) sc_array_index_ssize_t (geometries, found_index);
}

size_t
t8_geom_handler_get_num_geometries (const t8_geometry_handler_t *geom_handler)
{
  T8_ASSERT (t8_geom_handler_is_initialized (geom_handler));
  return geom_handler->registered_geometries.elem_count;
}

const t8_geometry_c *
t8_geom_handler_get_unique_geometry (const t8_geometry_handler_t *geom_handler)
{
  T8_ASSERT (t8_geom_handler_is_committed (geom_handler));
  T8_ASSERT (t8_geom_handler_get_num_geometries (geom_handler) == 1);
  sc_array *geometries = (sc_array *) &geom_handler->registered_geometries;

  return *(const t8_geometry_c **) sc_array_index_int (geometries, 0);
}

static inline void
t8_geom_handler_update_tree (t8_geometry_handler_t *geom_handler, t8_cmesh_t cmesh, t8_gloidx_t gtreeid)
{
  /* Must be committed */
  T8_ASSERT (t8_geom_handler_is_committed (geom_handler));
  T8_ASSERT (0 <= gtreeid && gtreeid < t8_cmesh_get_num_trees (cmesh));
  if (geom_handler->active_tree != gtreeid) {
    int num_geoms = t8_geom_handler_get_num_geometries (geom_handler);
    /* This tree is not the active tree. We need to update the 
     * active tree, its geometry and its data. */
    /* Set the new tree as active. */
    geom_handler->active_tree = gtreeid;
    if (num_geoms > 1) {
      /* Find and load the geometry of that tree. 
       * Only necessary if we have more than one geometry. */
      geom_handler->active_geometry = (t8_geometry_c *) t8_cmesh_get_tree_geometry (cmesh, gtreeid);
    }
    SC_CHECK_ABORTF (geom_handler->active_geometry != NULL, "Could not find geometry for tree with global id %li.\n",
                     gtreeid);
    /* Get the user data for this geometry and this tree. */
    geom_handler->active_geometry->t8_geom_load_tree_data (cmesh, gtreeid);
  }
}

void
<<<<<<< HEAD
t8_geometry_evaluate (t8_cmesh_t cmesh, t8_gloidx_t gtreeid,
                      const double *ref_coords, const size_t num_coords,
                      double *out_coords)
=======
t8_geometry_evaluate (t8_cmesh_t cmesh, t8_gloidx_t gtreeid, const double *ref_coords, double *out_coords)
>>>>>>> 5301bd36
{
  double start_wtime = 0; /* Used for profiling. */
  /* The cmesh must be committed */
  T8_ASSERT (t8_cmesh_is_committed (cmesh));
  /* Get the geometry handler of the cmesh. */
  t8_geometry_handler_t *geom_handler = cmesh->geometry_handler;
  /* The handler must be committed. */
  T8_ASSERT (t8_geom_handler_is_committed (geom_handler));

  if (cmesh->profile != NULL) {
    /* Measure the runtime of geometry evaluation.
     * We accumulate the runtime over all calls. */
    start_wtime = sc_MPI_Wtime ();
  }
  /* Detect whether we call this function for the first time in a row for 
   * this tree and if so update the active tree and geometry. */
  t8_geom_handler_update_tree (geom_handler, cmesh, gtreeid);

  T8_ASSERT (geom_handler->active_geometry != NULL);

  /* Evaluate the geometry. */
<<<<<<< HEAD
  geom_handler->active_geometry->t8_geom_evaluate (cmesh,
                                                   geom_handler->active_tree,
                                                   ref_coords, num_coords,
                                                   out_coords);
=======
  geom_handler->active_geometry->t8_geom_evaluate (cmesh, geom_handler->active_tree, ref_coords, out_coords);
>>>>>>> 5301bd36

  if (cmesh->profile != NULL) {
    /* If profiling is enabled, add the runtime to the profiling
     * variable. */
    cmesh->profile->geometry_evaluate_runtime += sc_MPI_Wtime () - start_wtime;
    cmesh->profile->geometry_evaluate_num_calls++;
  }
}

void
<<<<<<< HEAD
t8_geometry_jacobian (t8_cmesh_t cmesh, t8_gloidx_t gtreeid,
                      const double *ref_coords, const int num_coords,
                      double *jacobian)
=======
t8_geometry_jacobian (t8_cmesh_t cmesh, t8_gloidx_t gtreeid, const double *ref_coords, double *jacobian)
>>>>>>> 5301bd36
{
  /* The cmesh must be committed */
  T8_ASSERT (t8_cmesh_is_committed (cmesh));
  /* Get the geometry handler of the cmesh of the forest. */
  t8_geometry_handler_t *geom_handler = cmesh->geometry_handler;
  /* The handler must be committed. */
  T8_ASSERT (t8_geom_handler_is_committed (geom_handler));

  /* Detect whether we call this function for the first time in a row for 
   * this tree and if so update the active tree and geometry. */
  t8_geom_handler_update_tree (geom_handler, cmesh, gtreeid);

  /* Evaluate the jacobian. */
<<<<<<< HEAD
  /* *INDENT-OFF* */
  geom_handler->active_geometry->
    t8_geom_evaluate_jacobian (cmesh, geom_handler->active_tree, ref_coords, num_coords,
                              jacobian);
  /* *INDENT-ON* */
=======
  geom_handler->active_geometry->t8_geom_evaluate_jacobian (cmesh, geom_handler->active_tree, ref_coords, jacobian);
>>>>>>> 5301bd36
}<|MERGE_RESOLUTION|>--- conflicted
+++ resolved
@@ -288,13 +288,9 @@
 }
 
 void
-<<<<<<< HEAD
 t8_geometry_evaluate (t8_cmesh_t cmesh, t8_gloidx_t gtreeid,
                       const double *ref_coords, const size_t num_coords,
                       double *out_coords)
-=======
-t8_geometry_evaluate (t8_cmesh_t cmesh, t8_gloidx_t gtreeid, const double *ref_coords, double *out_coords)
->>>>>>> 5301bd36
 {
   double start_wtime = 0; /* Used for profiling. */
   /* The cmesh must be committed */
@@ -316,14 +312,10 @@
   T8_ASSERT (geom_handler->active_geometry != NULL);
 
   /* Evaluate the geometry. */
-<<<<<<< HEAD
   geom_handler->active_geometry->t8_geom_evaluate (cmesh,
                                                    geom_handler->active_tree,
                                                    ref_coords, num_coords,
                                                    out_coords);
-=======
-  geom_handler->active_geometry->t8_geom_evaluate (cmesh, geom_handler->active_tree, ref_coords, out_coords);
->>>>>>> 5301bd36
 
   if (cmesh->profile != NULL) {
     /* If profiling is enabled, add the runtime to the profiling
@@ -334,13 +326,9 @@
 }
 
 void
-<<<<<<< HEAD
 t8_geometry_jacobian (t8_cmesh_t cmesh, t8_gloidx_t gtreeid,
                       const double *ref_coords, const int num_coords,
                       double *jacobian)
-=======
-t8_geometry_jacobian (t8_cmesh_t cmesh, t8_gloidx_t gtreeid, const double *ref_coords, double *jacobian)
->>>>>>> 5301bd36
 {
   /* The cmesh must be committed */
   T8_ASSERT (t8_cmesh_is_committed (cmesh));
@@ -354,13 +342,9 @@
   t8_geom_handler_update_tree (geom_handler, cmesh, gtreeid);
 
   /* Evaluate the jacobian. */
-<<<<<<< HEAD
   /* *INDENT-OFF* */
   geom_handler->active_geometry->
     t8_geom_evaluate_jacobian (cmesh, geom_handler->active_tree, ref_coords, num_coords,
                               jacobian);
   /* *INDENT-ON* */
-=======
-  geom_handler->active_geometry->t8_geom_evaluate_jacobian (cmesh, geom_handler->active_tree, ref_coords, jacobian);
->>>>>>> 5301bd36
 }