/*
  This file is part of t8code.
  t8code is a C library to manage a collection (a forest) of multiple
  connected adaptive space-trees of general element classes in parallel.

  Copyright (C) 2015 the developers

  t8code is free software; you can redistribute it and/or modify
  it under the terms of the GNU General Public License as published by
  the Free Software Foundation; either version 2 of the License, or
  (at your option) any later version.

  t8code is distributed in the hope that it will be useful,
  but WITHOUT ANY WARRANTY; without even the implied warranty of
  MERCHANTABILITY or FITNESS FOR A PARTICULAR PURPOSE.  See the
  GNU General Public License for more details.

  You should have received a copy of the GNU General Public License
  along with t8code; if not, write to the Free Software Foundation, Inc.,
  51 Franklin Street, Fifth Floor, Boston, MA 02110-1301, USA.
*/

/** \file t8_geometry_helpers.h
 * Defines t8code internal functions that are useful for geometry
 * implementations.
 */

#ifndef T8_GEOMETRY_HELPERS_H
#define T8_GEOMETRY_HELPERS_H

#include <t8.h>

T8_EXTERN_C_BEGIN ();

/** Compute the linear geometry of a tree at a given reference coordinate.
 * \param [in]    tree_class     The eclass of the tree.
 * \param [in]    tree_vertices  Array with the tree vertex coordinates.
 * \param [in]    ref_coords     The reference coordinates of the point.
 * \param [out]   out_coords     The output coordinates.
 */
<<<<<<< HEAD
void                t8_geom_compute_linear_geometry (t8_eclass_t tree_class,
                                                     const double
                                                     *tree_vertices,
                                                     const double *ref_coords,
                                                     double out_coords[3]);
=======
void
t8_geom_compute_linear_geometry (t8_eclass_t tree_class, const double *tree_vertices, const double *ref_coords,
                                 double out_coords[3]);

/** Compute the linear, axis-aligned geometry of a tree at a given reference coordinate.
 *  This function is faster than \ref t8_geom_compute_linear_geometry, but only works
 *  for axis-aligned trees of \ref T8_ECLASS_LINE, \ref T8_ECLASS_QUAD and \ref T8_ECLASS_HEX.
 * \param [in]    tree_class     The eclass of the tree.
 * \param [in]    tree_vertices  Array with the tree vertex coordinates.
 * \param [in]    ref_coords     The reference coordinates of the point.
 * \param [out]   out_coords     The output coordinates.
 */
void
t8_geom_compute_linear_axis_aligned_geometry (t8_eclass_t tree_class, const double *tree_vertices,
                                              const double *ref_coords, double out_coords[3]);
>>>>>>> 9c3d3c8a

/** Compute the linear, axis-aligned geometry of a tree at a given reference coordinate.
 *  This function is faster than \ref t8_geom_compute_linear_geometry, but only works
 *  for axis-aligned trees of \ref T8_ECLASS_LINE, \ref T8_ECLASS_QUAD and \ref T8_ECLASS_HEX.
 * \param [in]    tree_class     The eclass of the tree.
 * \param [in]    tree_vertices  Array with the tree vertex coordinates.
 * \param [in]    ref_coords     The reference coordinates of the point.
 * \param [out]   out_coords     The output coordinates.
 */
void                t8_geom_compute_linear_axis_aligned_geometry (t8_eclass_t
                                                                  tree_class,
                                                                  const double
                                                                  *tree_vertices,
                                                                  const double
                                                                  *ref_coords,
                                                                  double
                                                                  out_coords
                                                                  [3]);

/** Interpolates linearly between 2, bilinearly between 4 or trilineraly between 8 points.
 * \param [in]    coefficients        An array of size at least dim giving the coefficients used for the interpolation
 * \param [in]    corner_values       An array of size 2^dim * 3, giving for each corner (in zorder) of
 *                                    the unit square/cube its function values in space.
 * \param [in]    corner_value_dim    The dimension of the \a corner_values.
 * \param [in]    interpolation_dim   The dimension of the interpolation (1 for linear, 2 for bilinear, 3 for trilinear)
 * \param [out]   evaluated_function  An array of size \a corner_value_dim, on output the result of the interpolation.
 */
void
t8_geom_linear_interpolation (const double *coefficients, const double *corner_values, int corner_value_dim,
                              int interpolation_dim, double *evaluated_function);

/** Triangular interpolation between 3 points (triangle) or 4 points (tetrahedron) using barycentric coordinates.
 * \param [in]    coefficients        An array of size \a interpolation_dim giving the coefficients used for the interpolation
 * \param [in]    corner_values       An array of size 
                                                       3 * \a corner_value_dim for \a interpolation_dim == 2 or
                                                       4 * \a corner_value_dim for \a interpolation_dim == 3, 
                                                       giving the function values of the triangle/tetrahedron for each corner (in zorder)
 * \param [in]    corner_value_dim    The dimension of the \a corner_values.
 * \param [in]    interpolation_dim   The dimension of the interpolation (2 for triangle, 3 for tetrahedron)
 * \param [out]   evaluated_function  An array of size \a corner_value_dim, on output the result of the interpolation.
 */
void
t8_geom_triangular_interpolation (const double *coefficients, const double *corner_values, int corner_value_dim,
                                  int interpolation_dim, double *evaluated_function);

/** Copies the vertex coordinates of a tree face in zorder into a separate array.
 * \param [in]    tree_class     The eclass of the tree.
 * \param [in]    tree_vertices  Array with the tree vertex coordinates.
 * \param [in]    face_index     Index of the face, which vertices should be copied.
 * \param [in]    dim            The dimension of the face vertices.
 * \param [out]   face_vertices  Coordinates of the face vertices in zorder.
 */
void
t8_geom_get_face_vertices (t8_eclass_t tree_class, const double *tree_vertices, int face_index, int dim,
                           double *face_vertices);

/** Copies the vertex coordinates of a tree edge in zorder into a separate array.
 * \param [in]    tree_class     The eclass of the tree.
 * \param [in]    tree_vertices  Array with the tree vertex coordinates.
 * \param [in]    edge_index     Index of the edge, which vertices should be copied.
 * \param [in]    dim            The dimension of the edge vertices.
 * \param [out]   edge_vertices  Coordinates of the edge vertices in zorder.
 */
void
t8_geom_get_edge_vertices (t8_eclass_t tree_class, const double *tree_vertices, int edge_index, int dim,
                           double *edge_vertices);

/** Calculates a point of intersection in a triangular reference space. The intersection is the extension
 * of a straight line passing through a reference point and the opposite vertex of the edge.
 *     /|\
 *    / | \     o -> reference point
 *   /  o  \    x -> intersection point
 *  /   |   \
 * /____x____\
 * \param [in]    edge_index        Index of the edge, the intersection lies on.
 * \param [in]    ref_coords        Array containing the coordinates of the reference point.
 * \param [out]   ref_intersection  Coordinates of the intersection point.
 */
void
t8_geom_get_ref_intersection (int edge_index, const double *ref_coords, double ref_intersection[2]);

/** Calculates the scaling factor for edge displacement along a triangular tree face
 *  depending on the position of the global reference point.
 * \param [in]    edge_index          Index of the edge, whose displacement should be scaled.
 * \param [in]    tree_vertices       Array with the tree vertex coordinates.
 * \param [in]    glob_intersection   Array containing the coordinates of the intersection point
 *                                    of a line drawn from the opposite vertex through the
 *                                    glob_ref_point onto the edge with edge_index.
 * \param [in]    glob_ref_point      Array containing the coordinates of the reference point
 *                                    mapped into the global space.
 */
double
t8_geom_get_triangle_scaling_factor (int edge_index, const double *tree_vertices, const double *glob_intersection,
                                     const double *glob_ref_point);

T8_EXTERN_C_END ();

#endif /* !T8_GEOMETRY_HELPERS_H! */<|MERGE_RESOLUTION|>--- conflicted
+++ resolved
@@ -38,13 +38,6 @@
  * \param [in]    ref_coords     The reference coordinates of the point.
  * \param [out]   out_coords     The output coordinates.
  */
-<<<<<<< HEAD
-void                t8_geom_compute_linear_geometry (t8_eclass_t tree_class,
-                                                     const double
-                                                     *tree_vertices,
-                                                     const double *ref_coords,
-                                                     double out_coords[3]);
-=======
 void
 t8_geom_compute_linear_geometry (t8_eclass_t tree_class, const double *tree_vertices, const double *ref_coords,
                                  double out_coords[3]);
@@ -60,25 +53,6 @@
 void
 t8_geom_compute_linear_axis_aligned_geometry (t8_eclass_t tree_class, const double *tree_vertices,
                                               const double *ref_coords, double out_coords[3]);
->>>>>>> 9c3d3c8a
-
-/** Compute the linear, axis-aligned geometry of a tree at a given reference coordinate.
- *  This function is faster than \ref t8_geom_compute_linear_geometry, but only works
- *  for axis-aligned trees of \ref T8_ECLASS_LINE, \ref T8_ECLASS_QUAD and \ref T8_ECLASS_HEX.
- * \param [in]    tree_class     The eclass of the tree.
- * \param [in]    tree_vertices  Array with the tree vertex coordinates.
- * \param [in]    ref_coords     The reference coordinates of the point.
- * \param [out]   out_coords     The output coordinates.
- */
-void                t8_geom_compute_linear_axis_aligned_geometry (t8_eclass_t
-                                                                  tree_class,
-                                                                  const double
-                                                                  *tree_vertices,
-                                                                  const double
-                                                                  *ref_coords,
-                                                                  double
-                                                                  out_coords
-                                                                  [3]);
 
 /** Interpolates linearly between 2, bilinearly between 4 or trilineraly between 8 points.
  * \param [in]    coefficients        An array of size at least dim giving the coefficients used for the interpolation
