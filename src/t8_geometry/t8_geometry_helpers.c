--- conflicted
+++ resolved
@@ -164,34 +164,18 @@
 }
 
 void
-<<<<<<< HEAD
-t8_geom_compute_linear_axis_aligned_geometry (t8_eclass_t tree_class,
-                                              const double *tree_vertices,
-                                              const double *ref_coords,
-                                              double out_coords[3])
-{
-  if (tree_class != T8_ECLASS_LINE && tree_class != T8_ECLASS_QUAD
-      && tree_class != T8_ECLASS_HEX) {
-    SC_ABORT ("Linear geometry coordinate computation is only supported for "
-              "lines/quads/hexes.");
-=======
 t8_geom_compute_linear_axis_aligned_geometry (t8_eclass_t tree_class, const double *tree_vertices,
                                               const double *ref_coords, double out_coords[3])
 {
   if (tree_class != T8_ECLASS_LINE && tree_class != T8_ECLASS_QUAD && tree_class != T8_ECLASS_HEX) {
     SC_ABORT ("Linear geometry coordinate computation is only supported for lines/quads/hexes.");
->>>>>>> 9c3d3c8a
   }
 #if T8_ENABLE_DEBUG
   /* Check if vertices are axis-aligned */
   if (tree_class == T8_ECLASS_LINE || tree_class == T8_ECLASS_QUAD) {
     /* The two vertices of a line must have two matching coordinates to be
      * axis-aligned. A quad needs one matching coordinate. */
-<<<<<<< HEAD
-    int                 n_equal_coords = 0;
-=======
     int n_equal_coords = 0;
->>>>>>> 9c3d3c8a
     for (int dim = 0; dim < 3; ++dim) {
       if (abs (tree_vertices[dim] - tree_vertices[3 + dim]) <= SC_EPS) {
         ++n_equal_coords;
@@ -207,11 +191,7 @@
 #endif /* T8_ENABLE_DEBUG */
 
   /* Compute vector between both points */
-<<<<<<< HEAD
-  double              vector[3];
-=======
   double vector[3];
->>>>>>> 9c3d3c8a
   t8_vec_diff (tree_vertices + 3, tree_vertices, vector);
 
   /* Compute the coordinates of the reference point. */
@@ -222,14 +202,8 @@
 }
 
 void
-<<<<<<< HEAD
-t8_geom_get_face_vertices (const t8_eclass_t tree_class,
-                           const double *tree_vertices,
-                           int face_index, int dim, double *face_vertices)
-=======
 t8_geom_get_face_vertices (const t8_eclass_t tree_class, const double *tree_vertices, int face_index, int dim,
                            double *face_vertices)
->>>>>>> 9c3d3c8a
 {
   const int face_class = t8_eclass_face_types[tree_class][face_index];
   for (int i_face_vertex = 0; i_face_vertex < t8_eclass_num_vertices[face_class]; ++i_face_vertex) {
