--- conflicted
+++ resolved
@@ -106,7 +106,7 @@
                                         out_coords + offset_domain_dim);
     }
     break;
-  case T8_ECLASS_PRISM: {
+  case T8_ECLASS_PRISM:
     double tri_vertices[9];
     double line_vertices[6];
     for (i_coord = 0; i_coord < num_coords; i_coord++) {
@@ -125,101 +125,7 @@
       t8_geom_triangular_interpolation (ref_coords + offset_tree_dim, tri_vertices, T8_ECLASS_MAX_DIM, 2,
                                         out_coords + offset_domain_dim);
     }
-<<<<<<< HEAD
-    t8_geom_triangular_interpolation (ref_coords + offset_tree_dim, tri_vertices, T8_ECLASS_MAX_DIM, 2,
-                                      out_coords + offset_domain_dim);
-  }
-  }
-  break;
-case T8_ECLASS_LINE:
-case T8_ECLASS_QUAD:
-case T8_ECLASS_HEX:
-  for (coord = 0; coord < num_coords; coord++) {
-    const size_t offset_tree_dim = coord * dimension;
-    const size_t offset_domain_dim = coord * T8_ECLASS_MAX_DIM;
-    t8_geom_linear_interpolation (ref_coords + offset_tree_dim, tree_vertices, T8_ECLASS_MAX_DIM, dimension,
-                                  out_coords + offset_domain_dim);
-  }
-  break;
-case T8_ECLASS_PYRAMID: {
-  double base_coords[2];
-  double vec[3];
-  for (coord = 0; coord < num_coords; coord++) {
-    const size_t offset_tree_dim = coord * dimension;
-    const size_t offset_domain_dim = coord * T8_ECLASS_MAX_DIM;
-    /* Pyramid interpolation. After projecting the point onto the base,
-         * we use a bilinear interpolation to do a quad interpolation on the base
-         * and then we interpolate via the height to the top vertex */
-    /* Project point on base */
-
-    if (ref_coords[offset_tree_dim + 2] != 1.) {
-      for (dim = 0; dim < 2; dim++) {
-        base_coords[dim] = 1 - (1 - ref_coords[offset_tree_dim + dim]) / (1 - ref_coords[offset_tree_dim + 2]);
-      }
-    }
-    else {
-      for (dim = 0; dim < T8_ECLASS_MAX_DIM; dim++) {
-        out_coords[offset_domain_dim + dim] = tree_vertices[4 * T8_ECLASS_MAX_DIM + dim];
-      }
-      continue;
-    }
-    /* Get a quad interpolation of the base */
-    t8_geom_linear_interpolation (base_coords, tree_vertices, T8_ECLASS_MAX_DIM, 2, out_coords + offset_domain_dim);
-    /* Get vector from base to pyramid tip */
-    t8_vec_diff (tree_vertices + 4 * T8_ECLASS_MAX_DIM, out_coords + offset_domain_dim, vec);
-    /* Add vector to base */
-    for (dim = 0; dim < 3; dim++) {
-      out_coords[offset_domain_dim + dim] += vec[dim] * ref_coords[offset_tree_dim + 2];
-    }
-  }
-  else
-  {
-    for (dim = 0; dim < T8_ECLASS_MAX_DIM; dim++) {
-      out_coords[offset_domain_dim + dim] = tree_vertices[4 * T8_ECLASS_MAX_DIM + dim];
-    }
-    continue;
-  }
-  /* Get a quad interpolation of the base */
-  t8_geom_linear_interpolation (base_coords, tree_vertices, T8_ECLASS_MAX_DIM, 2, out_coords + offset_domain_dim);
-  /* Get vector from base to pyramid tip */
-  t8_vec_diff (tree_vertices + 4 * T8_ECLASS_MAX_DIM, out_coords + offset_domain_dim, vec);
-  /* Add vector to base */
-  for (dim = 0; dim < 3; dim++) {
-    out_coords[offset_domain_dim + dim] += vec[dim] * ref_coords[offset_tree_dim + 2];
-  }
-} break;
-}
-/* Project vertex_coord onto x-y-plane */
-for (i = 0; i < 3; i++) {
-  ray[i] = 1 - ref_coords[i];
-}
-lambda = ref_coords[2] / ray[2];
-for (i = 0; i < 2; i++) {
-  /*Compute coords of vertex in the plane */
-  quad_coords[i] = ref_coords[i] - lambda * ray[i];
-  length += (1 - quad_coords[i]) * (1 - quad_coords[i]);
-}
-length += 1;
-/*compute the ratio */
-for (i = 0; i < 3; i++) {
-  length2 += (ref_coords[i] - quad_coords[i]) * (ref_coords[i] - quad_coords[i]);
-}
-lambda = sqrt (length2) / sqrt (length);
-
-/*Interpolate on quad */
-t8_geom_linear_interpolation ((const double *) quad_coords, tree_vertices, 3, 2, out_coords);
-/*Project it back */
-for (i = 0; i < 3; i++) {
-  out_coords[i] += (tree_vertices[12 + i] - out_coords[i]) * lambda;
-}
-break;
-}
-default:
-SC_ABORT ("Linear geometry coordinate computation is only supported for "
-          "vertices/lines/triangles/tets/quads/prisms/hexes/pyramids.");
-}
-=======
-  } break;
+    break;
   case T8_ECLASS_LINE:
   case T8_ECLASS_QUAD:
   case T8_ECLASS_HEX:
@@ -230,14 +136,15 @@
                                     out_coords + offset_domain_dim);
     }
     break;
-  case T8_ECLASS_PYRAMID: {
+  case T8_ECLASS_PYRAMID:
     double base_coords[2];
     double vec[3];
     for (i_coord = 0; i_coord < num_coords; i_coord++) {
       const size_t offset_tree_dim = i_coord * dimension;
       const size_t offset_domain_dim = i_coord * T8_ECLASS_MAX_DIM;
-      /* Pyramid interpolation. After projecting the point onto the base, we use a bilinear interpolation to do a quad
-       * interpolation on the base and then we interpolate via the height to the top vertex  */
+      /* Pyramid interpolation. After projecting the point onto the base,
+       * we use a bilinear interpolation to do a quad interpolation on the base
+       * and then we interpolate via the height to the top vertex */
 
       /* Project point on base */
       if (ref_coords[offset_tree_dim + 2] != 1.) {
@@ -261,12 +168,11 @@
       }
     }
     break;
-  }
   default:
     SC_ABORT ("Linear geometry coordinate computation is only supported for "
               "vertices/lines/triangles/tets/quads/prisms/hexes/pyramids.");
-  }
->>>>>>> 0b4960ad
+    break;
+  }
 }
 
 void
