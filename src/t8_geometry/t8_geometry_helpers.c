--- conflicted
+++ resolved
@@ -371,7 +371,6 @@
   return scaling_factor;
 }
 
-<<<<<<< HEAD
 double
 t8_geom_get_scaling_factor_of_edge_on_face (const int edge, const int face, const double *ref_coords)
 {
@@ -555,7 +554,7 @@
       face_intersection[dim] = ref_opposite_vertex[dim] + vector[dim] * t;
     }
   }
-=======
+}
 int
 t8_vertex_point_inside (const double vertex_coords[3], const double point[3], const double tolerance)
 {
@@ -680,5 +679,4 @@
     return 0;
   }
   return 1;
->>>>>>> 3e711d78
 }