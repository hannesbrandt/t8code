/*
  This file is part of t8code.
  t8code is a C library to manage a collection (a forest) of multiple
  connected adaptive space-trees of general element classes in parallel.

  Copyright (C) 2015 the developers

  t8code is free software; you can redistribute it and/or modify
  it under the terms of the GNU General Public License as published by
  the Free Software Foundation; either version 2 of the License, or
  (at your option) any later version.

  t8code is distributed in the hope that it will be useful,
  but WITHOUT ANY WARRANTY; without even the implied warranty of
  MERCHANTABILITY or FITNESS FOR A PARTICULAR PURPOSE.  See the
  GNU General Public License for more details.

  You should have received a copy of the GNU General Public License
  along with t8code; if not, write to the Free Software Foundation, Inc.,
  51 Franklin Street, Fifth Floor, Boston, MA 02110-1301, USA.
*/

/** file t8_forest_vtk.h
 */

/* TODO: Document this file */

#ifndef T8_FOREST_VTK_H
#define T8_FOREST_VTK_H

#include <t8_vtk.h>
#include <t8_forest.h>

T8_EXTERN_C_BEGIN ();
/* function declarations */

/** Write the forest in .pvtu file format. Writes one .vtu file per
 * process and a meta .pvtu file.
 * This function uses the vtk library. t8code must be configured with
 * "--with-vtk" in order to use it.
 * \param [in]  forest    The forest.
 * \param [in]  fileprefix The prefix of the output files. The meta file will be named \a fileprefix.pvtu .
 * \note If t8code was not configured with vtk, use \ref t8_forest_vtk_write_file
 */
<<<<<<< HEAD
#if T8_WITH_VTK
void                t8_write_vtk_via_API (t8_forest_t forest,
                                          const char *filename,
                                          int write_treeid,
                                          int write_mpirank,
                                          int write_level,
                                          int write_element_id);
#endif
=======
void                t8_forest_write_vtk_via_API (t8_forest_t forest,
                                                 const char *fileprefix);
>>>>>>> 7767918e

/** Write the forest in .pvtu file format. Writes one .vtu file per
 * process and a meta .pvtu file.
 * \param [in]  forest    The forest.
 * \param [in]  fileprefix  The prefix of the output files.
 * \param [in]  write_treeid If true, the global tree id is written for each element.
 * \param [in]  write_mpirank If true, the mpirank is written for each element .
 * \param [in]  write_level If true, the refinement level is written for each element.
 * \param [in]  write_element_id If true, the global element id is written for each element.
 * \param [in]  write_ghosts If true, each process additionally writes its ghost elements.
 *                           For ghost element the treeid is -1.
 * \param [in]  num_data  Number of user defined double valued data fields to write.
 * \param [in]  data      Array of t8_vtk_data_field_t of length \a num_data
 *                        providing the used defined per element data.
 *                        If scalar and vector fields are used, all scalar fields
 *                        must come first in the array.
 * \return  True if succesful, false if not (process local).
 */
int                 t8_forest_vtk_write_file (t8_forest_t forest,
                                              const char *fileprefix,
                                              int write_treeid,
                                              int write_mpirank,
                                              int write_level,
                                              int write_element_id,
                                              int write_ghosts,
                                              int num_data,
                                              t8_vtk_data_field_t * data);

T8_EXTERN_C_END ();

#endif /* !T8_FOREST_VTK_H */<|MERGE_RESOLUTION|>--- conflicted
+++ resolved
@@ -42,19 +42,13 @@
  * \param [in]  fileprefix The prefix of the output files. The meta file will be named \a fileprefix.pvtu .
  * \note If t8code was not configured with vtk, use \ref t8_forest_vtk_write_file
  */
-<<<<<<< HEAD
-#if T8_WITH_VTK
-void                t8_write_vtk_via_API (t8_forest_t forest,
+void                t8_forest_write_vtk_via_API (t8_forest_t forest,
                                           const char *filename,
                                           int write_treeid,
                                           int write_mpirank,
                                           int write_level,
                                           int write_element_id);
-#endif
-=======
-void                t8_forest_write_vtk_via_API (t8_forest_t forest,
-                                                 const char *fileprefix);
->>>>>>> 7767918e
+
 
 /** Write the forest in .pvtu file format. Writes one .vtu file per
  * process and a meta .pvtu file.
