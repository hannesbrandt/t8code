--- conflicted
+++ resolved
@@ -208,10 +208,6 @@
 {
   friend constexpr bool
   operator== (const TUnderlying& lhs, const TUnderlying& rhs) noexcept
-<<<<<<< HEAD
-  {
-    return lhs.get () == rhs.get ();
-=======
   {
     return lhs.get () == rhs.get ();
   }
@@ -220,7 +216,6 @@
   operator!= (TUnderlying const& other) const
   {
     return this->underlying ().get () != other.get ();
->>>>>>> ce2b3064
   }
 };
 
