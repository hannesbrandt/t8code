--- conflicted
+++ resolved
@@ -91,13 +91,9 @@
 
 /** For each eclass and each face f the entry i gives the edge number
  * of f's i-th edge within all edges of the tree. */
-<<<<<<< HEAD
 extern const int
      t8_face_edge_to_tree_edge[T8_ECLASS_COUNT][T8_ECLASS_MAX_FACES]
   [T8_ECLASS_MAX_EDGES_2D];
-=======
-extern const int t8_face_edge_to_tree_edge_n[T8_ECLASS_COUNT][T8_ECLASS_MAX_FACES][T8_ECLASS_MAX_EDGES_2D];
->>>>>>> 9c3d3c8a
 
 /** For each eclass, each face f and the face vertex v, we get the edge number
  *  of the tree which is incident to vertex v but not part of f. */
@@ -105,20 +101,12 @@
 
 /** For each eclass and each edge e the entry i gives the vertex number
  * of e's i-th vertex within all vertices of the tree. */
-<<<<<<< HEAD
 extern const int
      t8_edge_vertex_to_tree_vertex[T8_ECLASS_COUNT][T8_ECLASS_MAX_EDGES][2];
 
 /** For each eclass and each edge e the entry i gives the face number
  * of e's i-th incident face within all faces of the tree. */
 extern const int    t8_edge_to_face[T8_ECLASS_COUNT][T8_ECLASS_MAX_EDGES][2];
-=======
-extern const int t8_edge_vertex_to_tree_vertex_n[T8_ECLASS_COUNT][T8_ECLASS_MAX_EDGES][2];
-
-/** For each eclass and each edge e the entry i gives the face number
- * of e's i-th incident face within all faces of the tree. */
-extern const int t8_edge_to_face_n[T8_ECLASS_COUNT][T8_ECLASS_MAX_EDGES][2];
->>>>>>> 9c3d3c8a
 
 /** Each face is either 0 or 1 oriented, depending on the order of its vertices.
  * We say a face is 0 oriented, if its normal vector points inwards,
