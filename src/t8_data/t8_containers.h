--- conflicted
+++ resolved
@@ -212,8 +212,6 @@
  */
 size_t
 t8_element_array_get_size (const t8_element_array_t *element_array);
-<<<<<<< HEAD
-=======
 
 /** Return a const pointer to the real data array stored in a t8_element_array.
  * \param [in]  element_array  Array structure.
@@ -222,19 +220,14 @@
  */
 const t8_element_t *
 t8_element_array_get_data (const t8_element_array_t *element_array);
->>>>>>> 8fb84783
-
-/** Return a const pointer to the real data array stored in a t8_element_array.
+
+/** Return a pointer to the real data array stored in a t8_element_array.
  * \param [in]  element_array  Array structure.
  * \return                     A pointer to the stored data. If the number of stored
  *                             elements is 0, then NULL is returned.
  */
 t8_element_t *
-<<<<<<< HEAD
-t8_element_array_get_data (const t8_element_array_t *element_array);
-=======
 t8_element_array_get_data_mutable (t8_element_array_t *element_array);
->>>>>>> 8fb84783
 
 /** Return a const pointer to the sc_array stored in a t8_element_array.
  * \param [in]  element_array  Array structure.
