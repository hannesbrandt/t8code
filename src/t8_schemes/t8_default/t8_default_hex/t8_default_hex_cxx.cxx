--- conflicted
+++ resolved
@@ -658,39 +658,15 @@
 }
 
 void
-<<<<<<< HEAD
 t8_default_scheme_hex_c::t8_element_reference_coords (const t8_element_t
                                                       *elem,
-=======
-t8_default_scheme_hex_c::t8_element_reference_coords (const t8_element_t *t,
->>>>>>> f2ffc4dd
                                                       const double
                                                       *ref_coords,
                                                       const void *user_data,
                                                       double *out_coords)
   const
 {
-<<<<<<< HEAD
-  T8_ASSERT (t8_element_is_valid (elem));
-  const p8est_quadrant_t *q1 = (const p8est_quadrant_t *) elem;
-
-  /* Get the length of the quadrant */
-  const int           len = P8EST_QUADRANT_LEN (q1->level);
-
-  /* Compute the x, y and z coordinates of the point depending on the
-   * reference coordinates */
-  out_coords[0] = q1->x + ref_coords[0] * len;
-  out_coords[1] = q1->y + ref_coords[1] * len;
-  out_coords[2] = q1->z + ref_coords[2] * len;
-
-  /* We divide the integer coordinates by the root length of the hex
-   * to obtain the reference coordinates. */
-  out_coords[0] /= (double) P8EST_ROOT_LEN;
-  out_coords[1] /= (double) P8EST_ROOT_LEN;
-  out_coords[2] /= (double) P8EST_ROOT_LEN;
-=======
   SC_ABORTF ("Not implemented\n");
->>>>>>> f2ffc4dd
 }
 
 int
