/*
  This file is part of t8code.
  t8code is a C library to manage a collection (a forest) of multiple
  connected adaptive space-trees of general element classes in parallel.

  Copyright (C) 2015 the developers

  t8code is free software; you can redistribute it and/or modify
  it under the terms of the GNU General Public License as published by
  the Free Software Foundation; either version 2 of the License, or
  (at your option) any later version.

  t8code is distributed in the hope that it will be useful,
  but WITHOUT ANY WARRANTY; without even the implied warranty of
  MERCHANTABILITY or FITNESS FOR A PARTICULAR PURPOSE.  See the
  GNU General Public License for more details.

  You should have received a copy of the GNU General Public License
  along with t8code; if not, write to the Free Software Foundation, Inc.,
  51 Franklin Street, Fifth Floor, Boston, MA 02110-1301, USA.
*/

#include <t8_schemes/t8_default/t8_default_common/t8_default_common_cxx.hxx>
#include <t8_schemes/t8_default/t8_default_pyramid/t8_default_pyramid_cxx.hxx>
#include <t8_schemes/t8_default/t8_default_tet/t8_default_tet_cxx.hxx>
#include <t8_schemes/t8_default/t8_default_pyramid/t8_dpyramid_bits.h>
#include <t8_schemes/t8_default/t8_default_tet/t8_dtet_bits.h>
#include <t8_schemes/t8_default/t8_default_pyramid/t8_dpyramid.h>

typedef t8_dpyramid_t t8_default_pyramid_t;

T8_EXTERN_C_BEGIN ();

void
t8_default_scheme_pyramid_c::t8_element_new (int length, t8_element_t **elem) const
{
  /* allocate memory for a tet */
  t8_default_scheme_common_c::t8_element_new (length, elem);

  /* in debug mode, set sensible default values. */
#ifdef T8_ENABLE_DEBUG
  {
    int i;
    for (i = 0; i < length; i++) {
      t8_element_init (1, elem[i], 0);
    }
  }
#endif
}

void
t8_default_scheme_pyramid_c::t8_element_init (int length, t8_element_t *elem, int called_new) const
{
#ifdef T8_ENABLE_DEBUG
  if (!called_new) {
    int i;
    t8_dpyramid_t *pyramid = (t8_dpyramid_t *) elem;
    /* Set all values to 0 */
    for (i = 0; i < length; i++) {
      t8_dpyramid_init_linear_id (pyramid + i, 0, 0);
      T8_ASSERT (t8_dpyramid_is_valid (pyramid + i));
    }
    pyramid->pyramid.type = 6;
  }
#endif
}

int
t8_default_scheme_pyramid_c::t8_element_maxlevel (void) const
{
  return T8_DPYRAMID_MAXLEVEL;
}

int
t8_default_scheme_pyramid_c::t8_element_max_num_faces (const t8_element_t *elem) const
{
  T8_ASSERT (t8_element_is_valid (elem));
  return t8_dpyramid_max_num_faces ((const t8_dpyramid_t *) elem);
}

int
t8_default_scheme_pyramid_c::t8_element_ancestor_id (const t8_element_t *elem, int level) const
{
  T8_ASSERT (t8_element_is_valid (elem));
  T8_ASSERT (0 <= level && level <= T8_DPYRAMID_MAXLEVEL);
  return t8_dpyramid_ancestor_id ((const t8_dpyramid_t *) elem, level);
}

int
t8_default_scheme_pyramid_c::t8_element_num_children (const t8_element_t *elem) const
{
  T8_ASSERT (t8_element_is_valid (elem));
  return t8_dpyramid_num_children ((const t8_dpyramid_t *) elem);
}

int
t8_default_scheme_pyramid_c::t8_element_num_corners (const t8_element_t *elem) const
{
  T8_ASSERT (t8_element_is_valid (elem));
  return t8_dpyramid_num_corners ((const t8_dpyramid_t *) elem);
}

int
t8_default_scheme_pyramid_c::t8_element_num_siblings (const t8_element_t *elem) const
{
  T8_ASSERT (t8_element_is_valid (elem));
  return t8_dpyramid_num_siblings ((const t8_dpyramid_t *) elem);
}

int
t8_default_scheme_pyramid_c::t8_element_num_faces (const t8_element_t *elem) const
{
  T8_ASSERT (t8_element_is_valid (elem));
  return t8_dpyramid_num_faces ((const t8_dpyramid_t *) elem);
}

int
t8_default_scheme_pyramid_c::t8_element_compare (const t8_element_t *elem1, const t8_element_t *elem2) const
{
  T8_ASSERT (t8_element_is_valid (elem1));
  T8_ASSERT (t8_element_is_valid (elem2));
  return t8_dpyramid_compare ((const t8_dpyramid_t *) elem1, (const t8_dpyramid_t *) elem2);
}

int
t8_default_scheme_pyramid_c::t8_element_equal (const t8_element_t *elem1, const t8_element_t *elem2) const
{
  return t8_dpyramid_equal ((const t8_dpyramid_t *) elem1, (const t8_dpyramid_t *) elem2);
}

void
t8_default_scheme_pyramid_c::t8_element_copy (const t8_element_t *source, t8_element_t *dest) const
{
  T8_ASSERT (t8_element_is_valid (source));
  t8_dpyramid_copy ((const t8_dpyramid_t *) source, (t8_dpyramid_t *) dest);
  T8_ASSERT (t8_element_is_valid (dest));
}

void
t8_default_scheme_pyramid_c::t8_element_child (const t8_element_t *elem, int childid, t8_element_t *child) const
{
  T8_ASSERT (t8_element_is_valid (elem));
  T8_ASSERT (0 <= childid && childid < t8_dpyramid_num_children ((const t8_dpyramid_t *) elem));
  t8_dpyramid_child ((t8_dpyramid_t *) elem, childid, (t8_dpyramid_t *) child);
  T8_ASSERT (t8_element_is_valid (child));
}

void
t8_default_scheme_pyramid_c::t8_element_children (const t8_element_t *elem, int length, t8_element_t *c[]) const
{
  T8_ASSERT (t8_element_is_valid (elem));
  t8_dpyramid_children ((const t8_dpyramid_t *) elem, (t8_dpyramid_t **) c);
#if T8_ENABLE_DEBUG
  for (int i = 0; i < length; i++) {
    T8_ASSERT (t8_element_is_valid (c[i]));
  }
#endif
}

void
t8_default_scheme_pyramid_c::t8_element_children_at_face (const t8_element_t *elem, int face, t8_element_t *children[],
                                                          int num_children, int *child_indices) const
{
  T8_ASSERT (t8_element_is_valid (elem));
  t8_dpyramid_children_at_face ((const t8_dpyramid_t *) elem, face, (t8_dpyramid_t **) children, num_children,
                                child_indices);
#if T8_ENABLE_DEBUG
  for (int i = 0; i < num_children; i++) {
    T8_ASSERT (t8_element_is_valid (children[i]));
  }
#endif
}

int
t8_default_scheme_pyramid_c::t8_element_face_child_face (const t8_element_t *elem, int face, int face_child) const
{
  T8_ASSERT (t8_element_is_valid (elem));
  return t8_dpyramid_face_child_face ((const t8_dpyramid_t *) elem, face, face_child);
}

t8_element_shape_t
t8_default_scheme_pyramid_c::t8_element_face_shape (const t8_element_t *elem, int face) const
{
  T8_ASSERT (t8_element_is_valid (elem));
  return t8_dpyramid_face_shape ((const t8_dpyramid_t *) elem, face);
}

int
t8_default_scheme_pyramid_c::t8_element_child_id (const t8_element_t *p) const
{
  T8_ASSERT (t8_element_is_valid (p));
  return t8_dpyramid_child_id ((const t8_dpyramid_t *) p);
}

int
t8_default_scheme_pyramid_c::t8_element_face_neighbor_inside (const t8_element_t *elem, t8_element_t *neigh, int face,
                                                              int *neigh_face) const
{
  T8_ASSERT (t8_element_is_valid (elem));
  return t8_dpyramid_face_neighbor_inside ((const t8_dpyramid_t *) elem, (t8_dpyramid_t *) neigh, face, neigh_face);
}

int
t8_default_scheme_pyramid_c::t8_element_face_parent_face (const t8_element_t *elem, int face) const
{
  T8_ASSERT (t8_element_is_valid (elem));
  return t8_dpyramid_face_parent_face ((const t8_dpyramid_t *) elem, face);
}

void
t8_default_scheme_pyramid_c::t8_element_first_descendant (const t8_element_t *elem, t8_element_t *desc, int level) const
{
  T8_ASSERT (t8_element_is_valid (elem));
  t8_dpyramid_first_descendant ((const t8_dpyramid_t *) elem, (t8_dpyramid_t *) desc, level);
  T8_ASSERT (t8_element_is_valid (desc));
}

void
t8_default_scheme_pyramid_c::t8_element_first_descendant_face (const t8_element_t *elem, int face,
                                                               t8_element_t *first_desc, int level) const
{
  T8_ASSERT (t8_element_is_valid (elem));
  t8_dpyramid_first_descendant_face ((const t8_dpyramid_t *) elem, face, (t8_dpyramid_t *) first_desc, level);
  T8_ASSERT (t8_element_is_valid (first_desc));
}

int
t8_default_scheme_pyramid_c::t8_element_get_face_corner (const t8_element_t *element, int face, int corner) const
{
  T8_ASSERT (t8_element_is_valid (element));
  return t8_dpyramid_get_face_corner ((const t8_dpyramid_t *) element, face, corner);
}

int
t8_default_scheme_pyramid_c::t8_element_level (const t8_element_t *elem) const
{
  T8_ASSERT (t8_element_is_valid (elem));
  return t8_dpyramid_get_level ((const t8_dpyramid_t *) elem);
}

void
t8_default_scheme_pyramid_c::t8_element_set_linear_id (t8_element_t *elem, int level, t8_linearidx_t id) const
{
  t8_dpyramid_init_linear_id ((t8_dpyramid_t *) elem, level, id);
  T8_ASSERT (t8_element_is_valid (elem));
}

int
t8_default_scheme_pyramid_c::t8_element_is_family (t8_element_t **fam) const
{
#if T8_ENABLE_DEBUG
  int num_siblings = t8_element_num_siblings (fam[0]);
  for (int i = 0; i < num_siblings; i++) {
    T8_ASSERT (t8_element_is_valid (fam[i]));
  }
#endif
  return t8_dpyramid_is_family ((t8_dpyramid_t **) fam);
}

int
t8_default_scheme_pyramid_c::t8_element_is_root_boundary (const t8_element_t *elem, int face) const
{
  T8_ASSERT (t8_element_is_valid (elem));
  return t8_dpyramid_is_root_boundary ((const t8_dpyramid_t *) elem, face);
}

void
t8_default_scheme_pyramid_c::t8_element_boundary_face (const t8_element_t *elem, int face, t8_element_t *boundary,
                                                       const t8_eclass_scheme_c *boundary_scheme) const
{
  T8_ASSERT (t8_element_is_valid (elem));
  t8_dpyramid_boundary_face ((const t8_dpyramid_t *) elem, face, boundary);
  T8_ASSERT (boundary_scheme->t8_element_is_valid (boundary));
}

int
t8_default_scheme_pyramid_c::t8_element_extrude_face (const t8_element_t *face, const t8_eclass_scheme_c *face_scheme,
                                                      t8_element_t *elem, int root_face) const
{
  T8_ASSERT (face_scheme->t8_element_is_valid (face));
  return t8_dpyramid_extrude_face (face, (t8_dpyramid_t *) elem, root_face);
  T8_ASSERT (t8_element_is_valid (elem));
}

t8_element_shape_t
t8_default_scheme_pyramid_c::t8_element_shape (const t8_element_t *elem) const
{
  T8_ASSERT (t8_element_is_valid (elem));
  return t8_dpyramid_shape ((const t8_dpyramid_t *) elem);
}

int
t8_default_scheme_pyramid_c::t8_element_tree_face (const t8_element_t *elem, int face) const
{
  T8_ASSERT (t8_element_is_valid (elem));
  return t8_dpyramid_tree_face ((const t8_dpyramid_t *) elem, face);
}

int
t8_default_scheme_pyramid_c::t8_element_num_face_children (const t8_element_t *elem, int face) const
{
  T8_ASSERT (t8_element_is_valid (elem));
  return T8_DPYRAMID_FACE_CHILDREN;
}

t8_linearidx_t
t8_default_scheme_pyramid_c::t8_element_get_linear_id (const t8_element_t *elem, int level) const
{
  T8_ASSERT (t8_element_is_valid (elem));
  return t8_dpyramid_linear_id ((const t8_dpyramid_t *) elem, level);
}

void
t8_default_scheme_pyramid_c::t8_element_last_descendant (const t8_element_t *elem, t8_element_t *desc, int level) const
{
  T8_ASSERT (t8_element_is_valid (elem));
  t8_dpyramid_last_descendant ((const t8_dpyramid_t *) elem, (t8_dpyramid_t *) desc, level);
  T8_ASSERT (t8_element_is_valid (desc));
}

void
t8_default_scheme_pyramid_c::t8_element_last_descendant_face (const t8_element_t *elem, int face,
                                                              t8_element_t *last_desc, int level) const
{
  T8_ASSERT (t8_element_is_valid (elem));
  t8_dpyramid_last_descendant_face ((const t8_dpyramid_t *) elem, face, (t8_dpyramid_t *) last_desc, level);
  T8_ASSERT (t8_element_is_valid (last_desc));
}

void
t8_default_scheme_pyramid_c::t8_element_parent (const t8_element_t *elem, t8_element_t *parent) const
{
  T8_ASSERT (t8_element_is_valid (elem));
  t8_dpyramid_parent ((const t8_dpyramid_t *) elem, (t8_dpyramid_t *) parent);
  T8_ASSERT (t8_element_is_valid (parent));
}

void
t8_default_scheme_pyramid_c::t8_element_successor (const t8_element_t *elem, t8_element_t *s, int level) const
{
  T8_ASSERT (t8_element_is_valid (elem));
  t8_dpyramid_successor ((const t8_dpyramid_t *) elem, (t8_dpyramid_t *) s, level);
  T8_ASSERT (t8_element_is_valid (s));
}

void
t8_default_scheme_pyramid_c::t8_element_anchor (const t8_element_t *elem, int anchor[3]) const
{
  t8_dpyramid_t *pyra = (t8_dpyramid_t *) elem;

  T8_ASSERT (t8_element_is_valid (elem));
  anchor[0] = pyra->pyramid.x;
  anchor[1] = pyra->pyramid.y;
  anchor[2] = pyra->pyramid.z;
}

void
t8_default_scheme_pyramid_c::t8_element_vertex_coords (const t8_element_t *t, int vertex, int coords[]) const
{
  T8_ASSERT (t8_element_is_valid (t));
  t8_dpyramid_compute_coords ((const t8_dpyramid_t *) t, vertex, coords);
}

void
t8_default_scheme_pyramid_c::t8_element_nca (const t8_element_t *elem1, const t8_element_t *elem2,
                                             t8_element_t *nca) const
{
  T8_ASSERT (t8_element_is_valid (elem1));
  T8_ASSERT (t8_element_is_valid (elem2));

  t8_dpyramid_nearest_common_ancestor ((const t8_dpyramid_t *) elem1, (const t8_dpyramid_t *) elem2,
                                       (t8_dpyramid_t *) nca);
  T8_ASSERT (t8_element_is_valid (nca));
}

void
t8_default_scheme_pyramid_c::t8_element_vertex_reference_coords (const t8_element_t *elem, const int vertex,
                                                                 double coords[]) const
{
  T8_ASSERT (t8_element_is_valid (elem));
  t8_dpyramid_vertex_reference_coords ((const t8_dpyramid_t *) elem, vertex, coords);
}

void
t8_default_scheme_pyramid_c::t8_element_reference_coords (const t8_element_t *elem, const double *ref_coords,
                                                          const size_t num_coords, double *out_coords) const
{
  T8_ASSERT (t8_element_is_valid (elem));
  t8_dpyramid_compute_reference_coords ((const t8_dpyramid_t *) elem, ref_coords, num_coords, out_coords);
}

int
t8_default_scheme_pyramid_c::t8_element_refines_irregular () const
{
  /*Pyramids do not refine regularly */
  return 1;
}

void
t8_default_scheme_pyramid_c::t8_element_general_function (const t8_element_t *elem, const void *indata,
                                                          void *outdata) const
{
  T8_ASSERT (outdata != NULL);
  T8_ASSERT (t8_element_is_valid (elem));
  *((int8_t *) outdata) = ((const t8_dpyramid_t *) elem)->pyramid.type;
  /* Safety check to catch datatype conversion errors */
  T8_ASSERT (*((int8_t *) outdata) == ((const t8_dpyramid_t *) elem)->pyramid.type);
}

#ifdef T8_ENABLE_DEBUG
int
t8_default_scheme_pyramid_c::t8_element_is_valid (const t8_element_t *elem) const
{
  T8_ASSERT (elem != NULL);
  return t8_dpyramid_is_valid ((const t8_dpyramid_t *) elem);
}

void
t8_default_scheme_pyramid_c::t8_element_to_string (const t8_element_t *elem, char *debug_string,
                                                   const int string_size) const
{
  T8_ASSERT (t8_element_is_valid (elem));
  T8_ASSERT (debug_string != NULL);
  t8_dpyramid_t *pyra = (t8_dpyramid_t *) elem;
  snprintf (debug_string, string_size, "x: %i, y: %i, z: %i, type: %i, level: %i, switch_shape_at_level: %i",
            pyra->pyramid.x, pyra->pyramid.y, pyra->pyramid.x, pyra->pyramid.type, pyra->pyramid.level,
            pyra->switch_shape_at_level);
}
#endif

/* Constructor */
t8_default_scheme_pyramid_c::t8_default_scheme_pyramid_c (void)
{
  eclass = T8_ECLASS_PYRAMID;
  element_size = sizeof (t8_default_pyramid_t);
  ts_context = sc_mempool_new (element_size);
}

t8_default_scheme_pyramid_c::~t8_default_scheme_pyramid_c ()
{
  /* This destructor is empty since the destructor of the
   * default_common scheme is called automatically and it
   * suffices to destroy the quad_scheme.
   * However we need to provide an implementation of the destructor
   * and hence this empty function. */
}
<<<<<<< HEAD

/* each pyramid is packed as a tet and the switch_shape_at_level marker */
void
t8_default_scheme_pyramid_c::t8_element_MPI_Pack (t8_element_t **const elements, const int count, void *send_buffer,
                                                  const int buffer_size, int *position, sc_MPI_Comm comm) const
{
  t8_default_pyramid_t **pyramids = (t8_default_pyramid_t **) elements;
  for (int ielem = 0; ielem < count; ielem++) {
    t8_dtet_t *p = &pyramids[ielem]->pyramid;
    t8_dtet_element_pack (&p, 1, send_buffer, buffer_size, position, comm);

    SC_CHECK_MPI (sc_MPI_Pack (&pyramids[ielem]->switch_shape_at_level, 1, sc_MPI_INT8_T, send_buffer, buffer_size,
                               position, comm));
  }
}

/* each pyramid is packed as a tet and the switch_shape_at_level marker */
void
t8_default_scheme_pyramid_c::t8_element_MPI_Pack_size (const int count, sc_MPI_Comm comm, int *pack_size) const
{
  int singlesize = 0;
  int datasize = 0;

  t8_dtet_element_pack_size (1, comm, &datasize);
  singlesize += datasize;

  SC_CHECK_MPI (sc_MPI_Pack_size (1, sc_MPI_INT8_T, comm, &datasize));
  singlesize += datasize;

  *pack_size = count * singlesize;
}

/* each pyramid is packed as a tet and the switch_shape_at_level marker */
void
t8_default_scheme_pyramid_c::t8_element_MPI_Unpack (void *recvbuf, const int buffer_size, int *position,
                                                    t8_element_t **elements, const int count, sc_MPI_Comm comm) const
{
  int mpiret;
  t8_default_pyramid_t **pyramids = (t8_default_pyramid_t **) elements;
  for (int ielem = 0; ielem < count; ielem++) {
    t8_dtet *p = &pyramids[ielem]->pyramid;
    t8_dtet_element_unpack (recvbuf, buffer_size, position, &p, 1, comm);

    mpiret
      = sc_MPI_Unpack (recvbuf, buffer_size, position, &pyramids[ielem]->switch_shape_at_level, 1, sc_MPI_INT8_T, comm);
    SC_CHECK_MPI (mpiret);
  }
}

=======
void
t8_default_scheme_pyramid_c::t8_element_root (t8_element_t *elem) const
{
  t8_dpyramid_t *pyramid = (t8_dpyramid_t *) elem;
  pyramid->pyramid.level = 0;
  pyramid->pyramid.x = 0;
  pyramid->pyramid.y = 0;
  pyramid->pyramid.z = 0;
  pyramid->pyramid.type = T8_DPYRAMID_ROOT_TYPE;
  pyramid->switch_shape_at_level = -1;
}
>>>>>>> 8d624861
T8_EXTERN_C_END ();<|MERGE_RESOLUTION|>--- conflicted
+++ resolved
@@ -444,57 +444,6 @@
    * However we need to provide an implementation of the destructor
    * and hence this empty function. */
 }
-<<<<<<< HEAD
-
-/* each pyramid is packed as a tet and the switch_shape_at_level marker */
-void
-t8_default_scheme_pyramid_c::t8_element_MPI_Pack (t8_element_t **const elements, const int count, void *send_buffer,
-                                                  const int buffer_size, int *position, sc_MPI_Comm comm) const
-{
-  t8_default_pyramid_t **pyramids = (t8_default_pyramid_t **) elements;
-  for (int ielem = 0; ielem < count; ielem++) {
-    t8_dtet_t *p = &pyramids[ielem]->pyramid;
-    t8_dtet_element_pack (&p, 1, send_buffer, buffer_size, position, comm);
-
-    SC_CHECK_MPI (sc_MPI_Pack (&pyramids[ielem]->switch_shape_at_level, 1, sc_MPI_INT8_T, send_buffer, buffer_size,
-                               position, comm));
-  }
-}
-
-/* each pyramid is packed as a tet and the switch_shape_at_level marker */
-void
-t8_default_scheme_pyramid_c::t8_element_MPI_Pack_size (const int count, sc_MPI_Comm comm, int *pack_size) const
-{
-  int singlesize = 0;
-  int datasize = 0;
-
-  t8_dtet_element_pack_size (1, comm, &datasize);
-  singlesize += datasize;
-
-  SC_CHECK_MPI (sc_MPI_Pack_size (1, sc_MPI_INT8_T, comm, &datasize));
-  singlesize += datasize;
-
-  *pack_size = count * singlesize;
-}
-
-/* each pyramid is packed as a tet and the switch_shape_at_level marker */
-void
-t8_default_scheme_pyramid_c::t8_element_MPI_Unpack (void *recvbuf, const int buffer_size, int *position,
-                                                    t8_element_t **elements, const int count, sc_MPI_Comm comm) const
-{
-  int mpiret;
-  t8_default_pyramid_t **pyramids = (t8_default_pyramid_t **) elements;
-  for (int ielem = 0; ielem < count; ielem++) {
-    t8_dtet *p = &pyramids[ielem]->pyramid;
-    t8_dtet_element_unpack (recvbuf, buffer_size, position, &p, 1, comm);
-
-    mpiret
-      = sc_MPI_Unpack (recvbuf, buffer_size, position, &pyramids[ielem]->switch_shape_at_level, 1, sc_MPI_INT8_T, comm);
-    SC_CHECK_MPI (mpiret);
-  }
-}
-
-=======
 void
 t8_default_scheme_pyramid_c::t8_element_root (t8_element_t *elem) const
 {
@@ -506,5 +455,52 @@
   pyramid->pyramid.type = T8_DPYRAMID_ROOT_TYPE;
   pyramid->switch_shape_at_level = -1;
 }
->>>>>>> 8d624861
+/* each pyramid is packed as a tet and the switch_shape_at_level marker */
+void
+t8_default_scheme_pyramid_c::t8_element_MPI_Pack (t8_element_t **const elements, const int count, void *send_buffer,
+                                                  const int buffer_size, int *position, sc_MPI_Comm comm) const
+{
+  t8_default_pyramid_t **pyramids = (t8_default_pyramid_t **) elements;
+  for (int ielem = 0; ielem < count; ielem++) {
+    t8_dtet_t *p = &pyramids[ielem]->pyramid;
+    t8_dtet_element_pack (&p, 1, send_buffer, buffer_size, position, comm);
+
+    SC_CHECK_MPI (sc_MPI_Pack (&pyramids[ielem]->switch_shape_at_level, 1, sc_MPI_INT8_T, send_buffer, buffer_size,
+                               position, comm));
+  }
+}
+
+/* each pyramid is packed as a tet and the switch_shape_at_level marker */
+void
+t8_default_scheme_pyramid_c::t8_element_MPI_Pack_size (const int count, sc_MPI_Comm comm, int *pack_size) const
+{
+  int singlesize = 0;
+  int datasize = 0;
+
+  t8_dtet_element_pack_size (1, comm, &datasize);
+  singlesize += datasize;
+
+  SC_CHECK_MPI (sc_MPI_Pack_size (1, sc_MPI_INT8_T, comm, &datasize));
+  singlesize += datasize;
+
+  *pack_size = count * singlesize;
+}
+
+/* each pyramid is packed as a tet and the switch_shape_at_level marker */
+void
+t8_default_scheme_pyramid_c::t8_element_MPI_Unpack (void *recvbuf, const int buffer_size, int *position,
+                                                    t8_element_t **elements, const int count, sc_MPI_Comm comm) const
+{
+  int mpiret;
+  t8_default_pyramid_t **pyramids = (t8_default_pyramid_t **) elements;
+  for (int ielem = 0; ielem < count; ielem++) {
+    t8_dtet *p = &pyramids[ielem]->pyramid;
+    t8_dtet_element_unpack (recvbuf, buffer_size, position, &p, 1, comm);
+
+    mpiret
+      = sc_MPI_Unpack (recvbuf, buffer_size, position, &pyramids[ielem]->switch_shape_at_level, 1, sc_MPI_INT8_T, comm);
+    SC_CHECK_MPI (mpiret);
+  }
+}
+
 T8_EXTERN_C_END ();