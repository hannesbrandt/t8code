--- conflicted
+++ resolved
@@ -261,7 +261,6 @@
  * 		                     will be filled with the reference coordinates
  *                         of the points on the line.
  */
-<<<<<<< HEAD
 void                t8_dline_compute_reference_coords (const t8_dline_t *elem,
                                                        const double
                                                        *ref_coords,
@@ -270,11 +269,6 @@
                                                        const size_t
                                                        skip_coords,
                                                        double *out_coords);
-=======
-void
-t8_dline_compute_reference_coords (const t8_dline_t *elem, const double *ref_coords, const size_t num_coords,
-                                   const size_t skip_coords, double *out_coords);
->>>>>>> de9419f4
 
 /** Computes the linear position of a line in an uniform grid.
  * \param [in] line  Line whose id will be computed.
