/*
  This file is part of t8code.
  t8code is a C library to manage a collection (a forest) of multiple
  connected adaptive space-trees of general element classes in parallel.

  Copyright (C) 2015 the developers

  t8code is free software; you can redistribute it and/or modify
  it under the terms of the GNU General Public License as published by
  the Free Software Foundation; either version 2 of the License, or
  (at your option) any later version.

  t8code is distributed in the hope that it will be useful,
  but WITHOUT ANY WARRANTY; without even the implied warranty of
  MERCHANTABILITY or FITNESS FOR A PARTICULAR PURPOSE.  See the
  GNU General Public License for more details.

  You should have received a copy of the GNU General Public License
  along with t8code; if not, write to the Free Software Foundation, Inc.,
  51 Franklin Street, Fifth Floor, Boston, MA 02110-1301, USA.
*/

#include <t8_schemes/t8_default/t8_default_common/t8_default_common_cxx.hxx>
#include <t8_schemes/t8_default/t8_default_vertex/t8_default_vertex_cxx.hxx>
#include <t8_schemes/t8_default/t8_default_vertex/t8_dvertex_bits.h>
#include <t8_schemes/t8_default/t8_default_line/t8_dline_bits.h>
#include <t8_schemes/t8_default/t8_default_line/t8_dline.h>

typedef t8_dline_t t8_default_line_t;

T8_EXTERN_C_BEGIN ();

int
t8_default_scheme_line_c::t8_element_maxlevel (void) const
{
  return T8_DLINE_MAXLEVEL;
}

int
t8_default_scheme_line_c::t8_element_level (const t8_element_t *elem) const
{
  T8_ASSERT (t8_element_is_valid (elem));
  return t8_dline_get_level ((const t8_dline_t *) elem);
}

void
t8_default_scheme_line_c::t8_element_copy (const t8_element_t *source, t8_element_t *dest) const
{
  T8_ASSERT (t8_element_is_valid (source));
  T8_ASSERT (t8_element_is_valid (dest));
  t8_dline_copy ((const t8_dline_t *) source, (t8_dline_t *) dest);
}

int
t8_default_scheme_line_c::t8_element_compare (const t8_element_t *elem1, const t8_element_t *elem2) const
{
  T8_ASSERT (t8_element_is_valid (elem1));
  T8_ASSERT (t8_element_is_valid (elem2));
  return t8_dline_compare ((const t8_dline_t *) elem1, (const t8_dline_t *) elem2);
}

void
t8_default_scheme_line_c::t8_element_parent (const t8_element_t *elem, t8_element_t *parent) const
{
  const t8_default_line_t *l = (const t8_default_line_t *) elem;
  t8_default_line_t *p = (t8_default_line_t *) parent;

  T8_ASSERT (t8_element_is_valid (elem));
  T8_ASSERT (t8_element_is_valid (parent));
  t8_dline_parent (l, p);
}

void
t8_default_scheme_line_c::t8_element_child (const t8_element_t *elem, int childid, t8_element_t *child) const
{
  const t8_default_line_t *l = (const t8_default_line_t *) elem;
  t8_default_line_t *c = (t8_default_line_t *) child;

  T8_ASSERT (t8_element_is_valid (elem));
  T8_ASSERT (t8_element_is_valid (child));
  t8_dline_child (l, childid, c);
}

void
t8_default_scheme_line_c::t8_element_nca (const t8_element_t *elem1, const t8_element_t *elem2, t8_element_t *nca) const
{
  T8_ASSERT (t8_element_is_valid (elem1));
  T8_ASSERT (t8_element_is_valid (elem2));
  T8_ASSERT (t8_element_is_valid (nca));
  t8_dline_nearest_common_ancestor ((const t8_dline_t *) elem1, (const t8_dline_t *) elem2, (t8_dline_t *) nca);
}

t8_element_shape_t
t8_default_scheme_line_c::t8_element_face_shape (const t8_element_t *elem, int face) const
{
  T8_ASSERT (t8_element_is_valid (elem));
  return T8_ECLASS_VERTEX;
}

void
t8_default_scheme_line_c::t8_element_children_at_face (const t8_element_t *elem, int face, t8_element_t *children[],
                                                       int num_children, int *child_indices) const
{
  T8_ASSERT (t8_element_is_valid (elem));
  T8_ASSERT (0 <= face && face < T8_DLINE_FACES);
  T8_ASSERT (num_children == 1);
  T8_ASSERT (t8_element_is_valid (children[0]));

  /* We have exactly one child at a face and this is child 0 if face = 0
   * and child 1 if face = 1 */
  if (child_indices != NULL) {
    *child_indices = face;
  }
  t8_dline_child ((const t8_dline_t *) elem, face, (t8_dline_t *) children[0]);
}

int
t8_default_scheme_line_c::t8_element_face_child_face (const t8_element_t *elem, int face, int face_child) const
{
  T8_ASSERT (t8_element_is_valid (elem));
  T8_ASSERT (0 <= face && face < T8_DLINE_FACES);
  T8_ASSERT (face_child == 0);

  /* The face id of the child is the same as the face */
  return face;
}

int
t8_default_scheme_line_c::t8_element_face_parent_face (const t8_element_t *elem, int face) const
{
  /* The number of faces does not change from parent to child */
  T8_ASSERT (t8_element_is_valid (elem));
  T8_ASSERT (0 <= face && face < T8_DLINE_FACES);
  return t8_dline_face_parent_face ((const t8_dline_t *) elem, face);
}

int
t8_default_scheme_line_c::t8_element_tree_face (const t8_element_t *elem, int face) const
{
  /* The number of faces does not change from tree to element */
  T8_ASSERT (t8_element_is_valid (elem));
  T8_ASSERT (0 <= face && face < T8_DLINE_FACES);
  return face;
}

void
t8_default_scheme_line_c::t8_element_transform_face (const t8_element_t *elem1, t8_element_t *elem2, int orientation,
                                                     int sign, int is_smaller_face) const
{
  T8_ASSERT (t8_element_is_valid (elem1));
  T8_ASSERT (t8_element_is_valid (elem2));
  T8_ASSERT (orientation == 0 || orientation == 1);

  /* We can ignore is_smaller_face, since for lines the orientation is independent
   * of the face. */
  t8_dline_transform_face ((const t8_dline_t *) elem1, (t8_dline_t *) elem2, orientation);
}

/** Given a boundary face inside a root tree's face construct
 *  the element inside the root tree that has the given face as a
 *  face. */
int
t8_default_scheme_line_c::t8_element_extrude_face (const t8_element_t *face, const t8_eclass_scheme_c *face_scheme,
                                                   t8_element_t *elem, int root_face) const
{
  T8_ASSERT (t8_element_is_valid (elem));
  T8_ASSERT (T8_COMMON_IS_TYPE (face_scheme, const t8_default_scheme_vertex_c *));
  T8_ASSERT (face_scheme->t8_element_is_valid (face));

  return t8_dline_extrude_face ((const t8_dvertex_t *) face, root_face, (t8_dline_t *) elem);
}

/** Construct the boundary element at a specific face. */
void
t8_default_scheme_line_c::t8_element_boundary_face (const t8_element_t *elem, int face, t8_element_t *boundary,
                                                    const t8_eclass_scheme_c *boundary_scheme) const
{
  T8_ASSERT (t8_element_is_valid (elem));
  T8_ASSERT (T8_COMMON_IS_TYPE (boundary_scheme, const t8_default_scheme_vertex_c *));
  T8_ASSERT (boundary_scheme->eclass == T8_ECLASS_VERTEX);
  T8_ASSERT (boundary_scheme->t8_element_is_valid (boundary));
  T8_ASSERT (0 <= face && face < T8_DLINE_FACES);

  /* Since each vertex is the same, we just construct a vertex of the same level
   * as elem. */
  t8_dvertex_init_linear_id ((t8_dvertex_t *) boundary, t8_element_level (elem), 0);
}

/** Construct the first descendant of an element that touches a given face.   */
void
t8_default_scheme_line_c::t8_element_first_descendant_face (const t8_element_t *elem, int face,
                                                            t8_element_t *first_desc, int level) const
{
  T8_ASSERT (t8_element_is_valid (elem));
  T8_ASSERT (t8_element_is_valid (first_desc));
  T8_ASSERT (0 <= face && face < T8_DLINE_FACES);

  T8_ASSERT (0 <= level && level <= T8_DLINE_MAXLEVEL);
  /* The first descandant at the face is the first desc of elem if face = 0.
   * If face = 1 it is the last desc of elem. */
  if (face == 0) {
    t8_dline_first_descendant ((const t8_dline_t *) elem, (t8_dline_t *) first_desc, level);
  }
  else {
    T8_ASSERT (face == 1);
    t8_dline_last_descendant ((const t8_dline_t *) elem, (t8_dline_t *) first_desc, level);
  }
}

void
t8_default_scheme_line_c::t8_element_last_descendant_face (const t8_element_t *elem, int face, t8_element_t *last_desc,
                                                           int level) const
{
  T8_ASSERT (t8_element_is_valid (elem));
  T8_ASSERT (t8_element_is_valid (last_desc));
  T8_ASSERT (0 <= face && face < T8_DLINE_FACES);
  T8_ASSERT (0 <= level && level <= T8_DLINE_MAXLEVEL);

  /* The last descendant is the same as the first descendant. */
  t8_element_first_descendant_face (elem, face, last_desc, level);
}

int
t8_default_scheme_line_c::t8_element_is_root_boundary (const t8_element_t *elem, int face) const
{
  T8_ASSERT (t8_element_is_valid (elem));
  T8_ASSERT (0 <= face && face < T8_DLINE_FACES);

  return t8_dline_is_root_boundary ((const t8_dline_t *) elem, face);
}

int
t8_default_scheme_line_c::t8_element_face_neighbor_inside (const t8_element_t *elem, t8_element_t *neigh, int face,
                                                           int *neigh_face) const
{
  T8_ASSERT (t8_element_is_valid (elem));
  T8_ASSERT (t8_element_is_valid (neigh));
  T8_ASSERT (0 <= face && face < T8_DLINE_FACES);

  t8_dline_face_neighbour ((const t8_dline_t *) elem, (t8_dline_t *) neigh, face, neigh_face);
  return t8_dline_is_inside_root ((t8_dline_t *) neigh);
}

void
t8_default_scheme_line_c::t8_element_set_linear_id (t8_element_t *elem, int level, t8_linearidx_t id) const
{
  T8_ASSERT (t8_element_is_valid (elem));
  T8_ASSERT (0 <= level && level <= T8_DLINE_MAXLEVEL);
  T8_ASSERT (0 <= id && id < ((t8_linearidx_t) 1) << level);

  t8_dline_init_linear_id ((t8_default_line_t *) elem, level, id);
}

void
t8_default_scheme_line_c::t8_element_successor (const t8_element_t *elem1, t8_element_t *elem2, int level) const
{
  T8_ASSERT (t8_element_is_valid (elem1));
  T8_ASSERT (t8_element_is_valid (elem2));
  T8_ASSERT (1 <= level && level <= T8_DLINE_MAXLEVEL);

  t8_dline_successor ((const t8_default_line_t *) elem1, (t8_default_line_t *) elem2, level);
}

void
t8_default_scheme_line_c::t8_element_first_descendant (const t8_element_t *elem, t8_element_t *desc, int level) const
{
  T8_ASSERT (t8_element_is_valid (elem));
  T8_ASSERT (t8_element_is_valid (desc));

  T8_ASSERT (0 <= level && level <= T8_DLINE_MAXLEVEL);
  t8_dline_first_descendant ((const t8_dline_t *) elem, (t8_dline_t *) desc, level);
}

void
t8_default_scheme_line_c::t8_element_last_descendant (const t8_element_t *elem, t8_element_t *desc, int level) const
{
  T8_ASSERT (t8_element_is_valid (elem));
  T8_ASSERT (t8_element_is_valid (desc));
  T8_ASSERT (0 <= level && level <= T8_DLINE_MAXLEVEL);
  t8_dline_last_descendant ((const t8_dline_t *) elem, (t8_dline_t *) desc, level);
}

void
t8_default_scheme_line_c::t8_element_vertex_coords (const t8_element_t *elem, int vertex, int coords[]) const
{
  T8_ASSERT (t8_element_is_valid (elem));
  t8_dline_vertex_coords ((const t8_dline_t *) elem, vertex, coords);
}

void
t8_default_scheme_line_c::t8_element_vertex_reference_coords (const t8_element_t *elem, const int vertex,
                                                              double coords[]) const
{
  T8_ASSERT (t8_element_is_valid (elem));
  t8_dline_vertex_ref_coords ((const t8_dline_t *) elem, vertex, coords);
}

void
<<<<<<< HEAD
t8_default_scheme_line_c::t8_element_reference_coords (const t8_element_t
                                                       *elem,
                                                       const double
                                                       *ref_coords,
                                                       const size_t
                                                       num_coords,
                                                       double *out_coords)
  const
=======
t8_default_scheme_line_c::t8_element_reference_coords (const t8_element_t *elem, const double *ref_coords,
                                                       const size_t num_coords, double *out_coords) const
>>>>>>> de9419f4
{
  T8_ASSERT (t8_element_is_valid (elem));
  T8_ASSERT (ref_coords != NULL);
  t8_dline_compute_reference_coords ((const t8_dline_t *) elem, ref_coords, num_coords, 0, out_coords);
}

int
t8_default_scheme_line_c::t8_element_root_len (const t8_element_t *elem) const
{
  T8_ASSERT (t8_element_is_valid (elem));
  return T8_DLINE_ROOT_LEN;
}

t8_linearidx_t
t8_default_scheme_line_c::t8_element_get_linear_id (const t8_element_t *elem, int level) const
{
  T8_ASSERT (t8_element_is_valid (elem));
  T8_ASSERT (0 <= level && level <= T8_DLINE_MAXLEVEL);

  return t8_dline_linear_id ((const t8_dline_t *) elem, level);
}

int
t8_default_scheme_line_c::t8_element_num_faces (const t8_element_t *elem) const
{
  T8_ASSERT (t8_element_is_valid (elem));
  return T8_DLINE_FACES;
}

int
t8_default_scheme_line_c::t8_element_max_num_faces (const t8_element_t *elem) const
{
  T8_ASSERT (t8_element_is_valid (elem));
  return T8_DLINE_FACES;
}

int
t8_default_scheme_line_c::t8_element_num_children (const t8_element_t *elem) const
{
  T8_ASSERT (t8_element_is_valid (elem));
  return T8_DLINE_CHILDREN;
}

int
t8_default_scheme_line_c::t8_element_num_face_children (const t8_element_t *elem, int face) const
{
  T8_ASSERT (t8_element_is_valid (elem));
  T8_ASSERT (0 <= face && face < T8_DLINE_FACES);

  return T8_DLINE_FACE_CHILDREN;
}

int
t8_default_scheme_line_c::t8_element_child_id (const t8_element_t *elem) const
{
  T8_ASSERT (t8_element_is_valid (elem));
  return t8_dline_child_id ((const t8_dline_t *) elem);
}

void
t8_default_scheme_line_c::t8_element_children (const t8_element_t *elem, int length, t8_element_t *c[]) const
{
  T8_ASSERT (t8_element_is_valid (elem));
  T8_ASSERT (length == T8_DLINE_CHILDREN);

  t8_dline_childrenpv ((const t8_dline_t *) elem, (t8_dline_t **) c);
}

int
t8_default_scheme_line_c::t8_element_ancestor_id (const t8_element_t *elem, int level) const
{
  T8_ASSERT (t8_element_is_valid (elem));
  return t8_dline_ancestor_id ((const t8_dline_t *) elem, level);
}

int
t8_default_scheme_line_c::t8_element_is_family (t8_element_t **fam) const
{
#ifdef T8_ENABLE_DEBUG
  int i;
  for (i = 0; i < T8_DLINE_CHILDREN; i++) {
    T8_ASSERT (t8_element_is_valid (fam[i]));
  }
#endif
  return t8_dline_is_familypv ((const t8_dline_t **) fam);
}

int
t8_default_scheme_line_c::t8_element_refines_irregular () const
{
  /*lines always refine regularly */
  return 0;
}

#ifdef T8_ENABLE_DEBUG
int
t8_default_scheme_line_c::t8_element_is_valid (const t8_element_t *elem) const
{
  return t8_dline_is_valid ((const t8_dline_t *) elem);
}

void
t8_default_scheme_line_c::t8_element_debug_print (const t8_element_t *elem) const
{
  T8_ASSERT (t8_element_is_valid (elem));
  t8_dline_debug_print ((const t8_dline_t *) elem);
}
#endif

void
t8_default_scheme_line_c::t8_element_new (int length, t8_element_t **elem) const
{
  /* allocate memory for a line */
  t8_default_scheme_common_c::t8_element_new (length, elem);

  /* in debug mode, set sensible default values. */
#ifdef T8_ENABLE_DEBUG
  {
    int i;
    for (i = 0; i < length; i++) {
      t8_element_init (1, elem[i], 0);
    }
  }
#endif
}

void
t8_default_scheme_line_c::t8_element_init (int length, t8_element_t *elem, int new_called) const
{
#ifdef T8_ENABLE_DEBUG
  if (!new_called) {
    int i;
    t8_dline_t *lines = (t8_dline_t *) elem;
    for (i = 0; i < length; i++) {
      t8_dline_init (lines + i);
    }
  }
#endif
}

/* Constructor */
t8_default_scheme_line_c::t8_default_scheme_line_c (void)
{
  eclass = T8_ECLASS_LINE;
  element_size = sizeof (t8_default_line_t);
  ts_context = sc_mempool_new (element_size);
}

t8_default_scheme_line_c::~t8_default_scheme_line_c ()
{
  /* This destructor is empty since the destructor of the
   * default_common scheme is called automatically and it
   * suffices to destroy the quad_scheme.
   * However we need to provide an implementation of the destructor
   * and hence this empty function. */
}

T8_EXTERN_C_END ();<|MERGE_RESOLUTION|>--- conflicted
+++ resolved
@@ -296,7 +296,6 @@
 }
 
 void
-<<<<<<< HEAD
 t8_default_scheme_line_c::t8_element_reference_coords (const t8_element_t
                                                        *elem,
                                                        const double
@@ -305,10 +304,6 @@
                                                        num_coords,
                                                        double *out_coords)
   const
-=======
-t8_default_scheme_line_c::t8_element_reference_coords (const t8_element_t *elem, const double *ref_coords,
-                                                       const size_t num_coords, double *out_coords) const
->>>>>>> de9419f4
 {
   T8_ASSERT (t8_element_is_valid (elem));
   T8_ASSERT (ref_coords != NULL);
