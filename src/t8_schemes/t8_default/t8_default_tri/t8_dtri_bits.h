/*
  This file is part of t8code.
  t8code is a C library to manage a collection (a forest) of multiple
  connected adaptive space-trees of general element classes in parallel.

  Copyright (C) 2015 the developers

  t8code is free software; you can redistribute it and/or modify
  it under the terms of the GNU General Public License as published by
  the Free Software Foundation; either version 2 of the License, or
  (at your option) any later version.

  t8code is distributed in the hope that it will be useful,
  but WITHOUT ANY WARRANTY; without even the implied warranty of
  MERCHANTABILITY or FITNESS FOR A PARTICULAR PURPOSE.  See the
  GNU General Public License for more details.

  You should have received a copy of the GNU General Public License
  along with t8code; if not, write to the Free Software Foundation, Inc.,
  51 Franklin Street, Fifth Floor, Boston, MA 02110-1301, USA.
*/

/** \file t8_dtri_bits.h
 * Definitions of triangle-specific functions.
 */

#ifndef T8_DTRI_BITS_H
#define T8_DTRI_BITS_H

#include <t8_element.h>
#include <t8_schemes/t8_default/t8_default_tri/t8_dtri.h>

T8_EXTERN_C_BEGIN ();

/** Copy the values of one triangle to another.
 * \param [in] t Triangle whose values will be copied.
 * \param [in,out] dest Existing triangle whose data will be
 *                      filled with the data of \a t. *
 */
void
t8_dtri_copy (const t8_dtri_t *t, t8_dtri_t *dest);

/** Compare two triangle in their linear order.
 * \param [in] t1 Triangle one.
 * \param [in] t2 Triangle two.
 * \return        Returns negative if t1 < t2, zero if t1 = t2, positive if t1 > t2
 */
int
t8_dtri_compare (const t8_dtri_t *t1, const t8_dtri_t *t2);

/** Compute the parent of a triangle.
 * \param [in]  elem Input triangle.
 * \param [in,out] parent Existing triangle whose data will be filled with the data of elem's parent.
 * \note \a elem may point to the same triangle as \a parent.
 */
void
t8_dtri_parent (const t8_dtri_t *t, t8_dtri_t *parent);

/** Compute the ancestor of a triangle at a given level.
 * \param [in]  t   Input triangle.
 * \param [in]  level A smaller level than \a t.
 * \param [in,out] ancestor Existing triangle whose data will be filled with the data of \a t's ancestor on level 
 *                 \a level.
 * \note The triangle \a ancestor may point to the same triangle as \a t.
 */
void
t8_dtri_ancestor (const t8_dtri_t *t, int level, t8_dtri_t *ancestor);

/** Compute the coordinates of a vertex of a triangle.
 * \param [in] elem         Input triangle.
 * \param [in] vertex       The number of the vertex.
 * \param [out] coordinates An array of 2 t8_dtri_coord_t that will be filled with the coordinates of the vertex.
 */
void
t8_dtri_compute_coords (const t8_dtri_t *elem, const int vertex, t8_dtri_coord_t coordinates[2]);

/** Compute the reference coordinates of a vertex of a triangle when the 
 * tree (level 0 triangle) is embedded in \f$ [0,1]^2 \f$.
 * \param [in] elem         Input triangle.
 * \param [in] vertex       The number of the vertex.
 * \param [out] coordinates An array of 2 double that will be filled with the reference coordinates of the vertex.
 */
void
t8_dtri_compute_vertex_ref_coords (const t8_dtri_t *elem, const int vertex, double coordinates[2]);

/** Convert points in the reference space of a tri element to points in the
 *  reference space of the tree (level 0) embedded in \f$ [0,1]^2 \f$.
 * \param [in]  elem       Input triangle.
 * \param [in]  ref_coords The reference coordinates in the triangle
 *                         (\a num_coords times \f$ [0,1]^2 \f$)
 * \param [in]  num_coords Number of coordinates to evaluate
 * \param [in]  skip_coords Only used for batch computation of prisms.
 *                          In all other cases 0.
 *                          Skip coordinates in the \a ref_coords and
 *                          \a out_coords array.
 * \param [out] out_coords An array of \a num_coords x 2 x double that
 * 		                     will be filled with the reference coordinates
 *                         of the points on the triangle.
 */
<<<<<<< HEAD
void                t8_dtri_compute_reference_coords (const t8_dtri_t *elem,
                                                      const double
                                                      *ref_coords,
                                                      const size_t num_coords,
                                                      const size_t
                                                      skip_coords,
                                                      double *out_coords);
=======
void
t8_dtri_compute_reference_coords (const t8_dtri_t *elem, const double *ref_coords, const size_t num_coords,
                                  const size_t skip_coords, double *out_coords);
>>>>>>> de9419f4

/** Compute the coordinates of the four vertices of a triangle.
 * \param [in] elem         Input triangle.
 * \param [out] coordinates An array of 4x3 t8_dtri_coord_t that will be filled with the coordinates of t's vertices.
 */
void
t8_dtri_compute_all_coords (const t8_dtri_t *elem, t8_dtri_coord_t coordinates[3][2]);

/** Compute the childid-th child in Morton order of a triangle.
 * \param [in] t    Input triangle.
 * \param [in,out] childid The id of the child, 0..7 in Morton order.
 * \param [out] child  Existing triangle whose data will be filled with the date of t's childid-th child.
 */
void
t8_dtri_child (const t8_dtri_t *t, int childid, t8_dtri_t *child);

/** Compute the 4 children of a triangle, array version.
 * \param [in]     t  Input triangle.
 * \param [in,out] c  Pointers to the 4 computed children in Morton order. t may point to the same quadrant as c[0].
 */
void
t8_dtri_childrenpv (const t8_dtri_t *t, t8_dtri_t *c[T8_DTRI_CHILDREN]);

/** Check whether a collection of eight triangles is a family in Morton order.
 * \param [in]     f  An array of eight triangles.
 * \return            Nonzero if \a f is a family of triangles.
 */
int
t8_dtri_is_familypv (const t8_dtri_t *f[]);

/** Compute a specific sibling of a triangle.
 * \param [in]     elem  Input triangle.
 * \param [in,out] sibling  Existing triangle whose data will be filled with the data of sibling no. sibling_id of 
 *                          elem.
 * \param [in]     sibid The id of the sibling computed, 0..7 in Bey order.
 */
void
t8_dtri_sibling (const t8_dtri_t *elem, int sibid, t8_dtri_t *sibling);

/** Compute the face neighbor of a triangle.
 * \param [in]     t      Input triangle.
 * \param [in]     face   The face across which to generate the neighbor.
 * \param [in,out] n      Existing triangle whose data will be filled.
 * \note \a t may point to the same triangle as \a n.
 */
int
t8_dtri_face_neighbour (const t8_dtri_t *t, int face, t8_dtri_t *n);

/** Computes the nearest common ancestor of two triangles in the same tree.
 * \param [in]     t1 First input triangle.
 * \param [in]     t2 Second input triangle.
 * \param [in,out] r Existing triangle whose data will be filled.
 * \note \a t1, \a t2, \a r may point to the same quadrant.
 */
void
t8_dtri_nearest_common_ancestor (const t8_dtri_t *t1, const t8_dtri_t *t2, t8_dtri_t *r);

/** Given a triangle and a face of the triangle, compute all children of the triangle that touch the face.
 * \param [in] tri      The triangle.
 * \param [in] face     A face of \a tri.
 * \param [in,out] children Allocated triangles, in which the children of \a tri that share a face with \a face are 
 *                      stored. They will be stored in order of their child_id.
 * \param [in] num_children The number of triangles in \a children. Must match the number of children that touch 
 *                      \a face.
 */
void
t8_dtri_children_at_face (const t8_dtri_t *tri, int face, t8_dtri_t *children[], int num_children, int *child_indices);

/** Given a face of a triangle and a child number of a child of that face, return the face number of the child of the 
 * triangle that matches the child face.
 * \param [in]  triangle The triangle.
 * \param [in]  face    Then number of the face.
 * \param [in]  face_child  The child number of a child of the face triangle.
 * \return              The face number of the face of a child of \a triangle that coincides with \a face_child.
 */
int
t8_dtri_face_child_face (const t8_dtri_t *triangle, int face, int face_child);

/** Given a face of an triangle return the face number of the parent of the triangle that matches the triangle's face. 
 * Or return -1 if no face of the parent matches the face.
 * \param [in]  triangle The triangle.
 * \param [in]  face    Then number of the face.
 * \return              If \a face of \a elem is also a face of \a elem's parent, the face number of this face. 
 *                      Otherwise -1.
 */
int
t8_dtri_face_parent_face (const t8_dtri_t *triangle, int face);

/** Given a triangle and a face of this triangle. If the face lies on the tree boundary, return the face number of the 
 * tree face. If not the return value is arbitrary.
 * \param [in] t        The triangle.
 * \param [in] face     The index of a face of \a t.
 * \return The index of the tree face that \a face is a subface of, if \a face is on a tree boundary. Any arbitrary 
 *         integer if \a t is not at a tree boundary.
 * \note For boundary triangles, this function is the inverse of \ref t8_dtri_root_face_to_face
 */
int
t8_dtri_tree_face (t8_dtri_t *t, int face);

/** Given a triangle and a face of the root triangle. If the triangle lies on the tree boundary, return the 
 * corresponding face number of the triangle. If not the return value is arbitrary.
 * \param [in] t        The triangle.
 * \param [in] face     The index of a face of the root element.
 * \return The index of the face of \a t that is a subface of \a face, if \a t is on the tree boundary.
 *         Any arbitrary integer if \a t is not at a tree boundary.
 * \note For boundary triangles, this function is the inverse of \ref t8_dtri_tree_face
 */
int
t8_dtri_root_face_to_face (t8_dtri_t *t, int root_face);

/** Suppose we have two trees that share a common triangle f. Given a triangle e that is a subface of f in one of the 
 * trees and given the orientation of the tree connection, construct the face triangle of the respective tree neighbor 
 * that logically coincides with e but lies in the coordinate system of the neighbor tree.
 *  \param [in] trianglein     The face triangle.
 *  \param [in,out] triangle2 On return the face triangle \a triangle1 with respective to the coordinate system of the 
 *                            other tree.
 *  \param [in] orientation The orientation of the tree-tree connection. \see t8_cmesh_set_join
 *  \param [in] sign      Depending on the topological orientation of the two tree faces, either 0 
 *                        (both faces have opposite orientation) or 1 (both faces have the same top. orientattion).
 *                        \ref t8_eclass_face_orientation
 *  \param [in] is_smaller_face Flag to declare whether \a triangle1 belongs to the smaller face. A face f of tree T is
 *                        smaller than f' of T' if either the eclass of T is smaller or if the classes are equal and 
 *                        f<f'. The orientation is defined in relation to the smaller face.
 * \note \a trianglein and \a triangle2 may point to the same element.
 */
void
t8_dtri_transform_face (const t8_dtri_t *trianglein, t8_dtri_t *triangle2, int orientation, int sign,
                        int is_smaller_face);

/** Test if a triangle lies inside of the root triangle, that is the triangle of level 0, anchor node (0,0) and type 0.
 *  \param [in]     t Input triangle.
 *  \return true    If \a t lies inside of the root triangle.
 */
int
t8_dtri_is_inside_root (t8_dtri_t *t);

/** Compute whether a given triangle shares a given face with its root tree.
 * \param [in] t        The input triangle.
 * \param [in] face     A face of \a t.
 * \return              True if \a face is a subface of the triangle's root element.
 */
int
t8_dtri_is_root_boundary (const t8_dtri_t *t, int face);

/** Test if two triangles have the same coordinates, type and level.
 * \return true if \a t1 describes the same triangle as \a t2.
 */
int
t8_dtri_is_equal (const t8_dtri_t *t1, const t8_dtri_t *t2);

/** Test if two triangles are siblings.
 * \param [in] t1 First triangle to be tested.
 * \param [in] t2 Second triangle to be tested.
 * \return true if \a t1 is equal to or a sibling of \a t2. *
 */
int
t8_dtri_is_sibling (const t8_dtri_t *t1, const t8_dtri_t *t2);

/** Test if a triangle is the parent of another triangle.
 * \param [in] t triangle to be tested.
 * \param [in] c Possible child triangle.
 * \return true if \a t is the parent of \a c.
 */
int
t8_dtri_is_parent (const t8_dtri_t *t, const t8_dtri_t *c);

/** Test if a triangle is an ancestor of another triangle.
 * \param [in] t triangle to be tested.
 * \param [in] c Descendent triangle.
 * \return true if \a t is equal to or an ancestor of \a c.
 */
int
t8_dtri_is_ancestor (const t8_dtri_t *t, const t8_dtri_t *c);

/** Computes the linear position of a triangle in a uniform grid.
 * \param [in] t  triangle whose id will be computed.
 * \param [in] level level of uniform grid to be considered.
 * \return Returns the linear position of this triangle on a grid of level \a level.
 * \note This id is not the Morton index.
 */
t8_linearidx_t
t8_dtri_linear_id (const t8_dtri_t *t, int level);

/**
 * Same as init_linear_id, but we only consider the subtree. Used for computing the index of a tetrahedron lying in a 
 * pyramid
 * \param [in, out] t   Existing triangle whose data will be filled
 * \param [in] id            Index to be considered
 * \param [in] start_level   The level of the root of the subtree
 * \param [in] end_level     Level of uniform grid to be considered
 * \param [in] parenttype    The type of the parent.
 */
void
t8_dtri_init_linear_id_with_level (t8_dtri_t *t, t8_linearidx_t id, const int start_level, const int end_level,
                                   t8_dtri_type_t parenttype);

/** Initialize a triangle as the triangle with a given global id in a uniform refinement of a given level. *
 * \param [in,out] t  Existing triangle whose data will be filled.
 * \param [in] id     Index to be considered.
 * \param [in] level  level of uniform grid to be considered.
 */
void
t8_dtri_init_linear_id (t8_dtri_t *t, t8_linearidx_t id, int level);

/** Initialize a triangle as the root triangle (type 0 at level 0)
 * \param [in,out] t Existing triangle whose data will be filled.
 */
void
t8_dtri_init_root (t8_dtri_t *t);

/** Computes the successor of a triangle in a uniform grid of level \a level.
 * \param [in] t  triangle whose id will be computed.
 * \param [in,out] s Existing triangle whose data will be filled with the
 *                data of t's successor on level \a level.
 * \param [in] level level of uniform grid to be considered.
 */
void
t8_dtri_successor (const t8_dtri_t *t, t8_dtri_t *s, int level);

/** Compute the first descendant of a triangle at a given level. This is the descendant of
 * the triangle in a uniform maxlevel refinement that has the smaller id.
 * \param [in] t        Triangle whose descendant is computed.
 * \param [in] level    A given level. Must be grater or equal to \a t's level.
 * \param [out] s       Existing triangle whose data will be filled with the data
 *                      of t's first descendant.
 */
void
t8_dtri_first_descendant (const t8_dtri_t *t, t8_dtri_t *s, int level);

/** Compute the last descendant of a triangle at a given level. This is the descendant of
 * the triangle in a uniform maxlevel refinement that has the biggest id.
 * \param [in] t        Triangle whose descendant is computed.
 * \param [in] level    A given level. Must be grater or equal to \a t's level.
 * \param [out] s       Existing triangle whose data will be filled with the data
 *                      of t's last descendant.
 */
void
t8_dtri_last_descendant (const t8_dtri_t *t, t8_dtri_t *s, int level);

/** Compute the descendant of a triangle in a given corner.
 * \param [in] t        Triangle whose descendant is computed.
 * \param [out] s       Existing triangle whose data will be filled with the data
 *                      of t's descendant in \a corner.
 * \param [in]  corner  The corner in which the descendant should lie.
 * \param [in]  level   The refinement level of the descendant. Must be greater or
 *                      equal to \a t's level.
 */
void
t8_dtri_corner_descendant (const t8_dtri_t *t, t8_dtri_t *s, int corner, int level);

/** Computes the predecessor of a triangle in a uniform grid of level \a level.
 * \param [in] t  triangle whose id will be computed.
 * \param [in,out] s Existing triangle whose data will be filled with the
 *                data of t's predecessor on level \a level.
 * \param [in] level level of uniform grid to be considered.
 */
void
t8_dtri_predecessor (const t8_dtri_t *t, t8_dtri_t *s, int level);

/** Compute the position of the ancestor of this child at level \a level within its siblings.
 * \param [in] t  triangle to be considered.
 * \param [in] level level to be considered.
 * \return Returns its child id in 0..3
 */
int
t8_dtri_ancestor_id (const t8_dtri_t *t, int level);

/** Compute the position of the ancestor of this child at level \a level within its siblings.
 * \param [in] t  triangle to be considered.
 * \return Returns its child id in 0..3
 */
int
t8_dtri_child_id (const t8_dtri_t *t);

/** Return the level of a triangle.
 * \param [in] t  triangle to be considered.
 * \return        The level of \a t.
 */
int
t8_dtri_get_level (const t8_dtri_t *t);

/** Query whether all entries of a triangle are in valid ranges.
 * \param [in] t  triangle to be considered.
 * \return        True, if \a t is a valid triangle and it is safe to call any function on \a t. False otherwise.
 */
int
t8_dtri_is_valid (const t8_dtri_t *t);

/** Print a triangle
 * \param [in] t  triangle to be considered.
 */
void
t8_dtri_debug_print (const t8_dtri_t *t);

#ifdef T8_ENABLE_DEBUG
/** Set sensible default values for a triangle.
 * \param [in,out] t A triangle.
 */
void
t8_dtri_init (t8_dtri_t *t);
#endif

T8_EXTERN_C_END ();

#endif /* T8_DTRI_BITS_H */<|MERGE_RESOLUTION|>--- conflicted
+++ resolved
@@ -97,7 +97,6 @@
  * 		                     will be filled with the reference coordinates
  *                         of the points on the triangle.
  */
-<<<<<<< HEAD
 void                t8_dtri_compute_reference_coords (const t8_dtri_t *elem,
                                                       const double
                                                       *ref_coords,
@@ -105,11 +104,6 @@
                                                       const size_t
                                                       skip_coords,
                                                       double *out_coords);
-=======
-void
-t8_dtri_compute_reference_coords (const t8_dtri_t *elem, const double *ref_coords, const size_t num_coords,
-                                  const size_t skip_coords, double *out_coords);
->>>>>>> de9419f4
 
 /** Compute the coordinates of the four vertices of a triangle.
  * \param [in] elem         Input triangle.
