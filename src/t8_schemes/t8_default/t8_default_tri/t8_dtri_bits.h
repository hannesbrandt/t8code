/*
  This file is part of t8code.
  t8code is a C library to manage a collection (a forest) of multiple
  connected adaptive space-trees of general element classes in parallel.

  Copyright (C) 2015 the developers

  t8code is free software; you can redistribute it and/or modify
  it under the terms of the GNU General Public License as published by
  the Free Software Foundation; either version 2 of the License, or
  (at your option) any later version.

  t8code is distributed in the hope that it will be useful,
  but WITHOUT ANY WARRANTY; without even the implied warranty of
  MERCHANTABILITY or FITNESS FOR A PARTICULAR PURPOSE.  See the
  GNU General Public License for more details.

  You should have received a copy of the GNU General Public License
  along with t8code; if not, write to the Free Software Foundation, Inc.,
  51 Franklin Street, Fifth Floor, Boston, MA 02110-1301, USA.
*/

/** \file t8_dtri_bits.h
 * Definitions of triangle-specific functions.
 */

#ifndef T8_DTRI_BITS_H
#define T8_DTRI_BITS_H

#include <t8_element.h>
#include <t8_schemes/t8_default/t8_default_tri/t8_dtri.h>

T8_EXTERN_C_BEGIN ();

/** Copy the values of one triangle to another.
 * \param [in] t Triangle whose values will be copied.
 * \param [in,out] dest Existing triangle whose data will be
 *                      filled with the data of \a t. *
 */
void
t8_dtri_copy (const t8_dtri_t *t, t8_dtri_t *dest);

/** Compare two triangle in their linear order.
 * \param [in] t1 Triangle one.
 * \param [in] t2 Triangle two.
 * \return        Returns negative if t1 < t2, zero if t1 = t2, positive if t1 > t2
 */
int
t8_dtri_compare (const t8_dtri_t *t1, const t8_dtri_t *t2);

/** Compute the parent of a triangle.
 * \param [in]  elem Input triangle.
 * \param [in,out] parent Existing triangle whose data will be filled with the data of elem's parent.
 * \note \a elem may point to the same triangle as \a parent.
 */
void
t8_dtri_parent (const t8_dtri_t *t, t8_dtri_t *parent);

/** Compute the ancestor of a triangle at a given level.
 * \param [in]  t   Input triangle.
 * \param [in]  level A smaller level than \a t.
 * \param [in,out] ancestor Existing triangle whose data will be filled with the data of \a t's ancestor on level 
 *                 \a level.
 * \note The triangle \a ancestor may point to the same triangle as \a t.
 */
void
t8_dtri_ancestor (const t8_dtri_t *t, int level, t8_dtri_t *ancestor);

/** Compute the coordinates of a vertex of a triangle.
 * \param [in] elem         Input triangle.
 * \param [in] vertex       The number of the vertex.
 * \param [out] coordinates An array of 2 t8_dtri_coord_t that will be filled with the coordinates of the vertex.
 */
void
t8_dtri_compute_coords (const t8_dtri_t *elem, const int vertex, t8_dtri_coord_t coordinates[2]);

/** Compute the reference coordinates of a vertex of a triangle when the 
 * tree (level 0 triangle) is embedded in \f$ [0,1]^2 \f$.
 * \param [in] elem         Input triangle.
 * \param [in] vertex       The number of the vertex.
 * \param [out] coordinates An array of 2 double that will be filled with the reference coordinates of the vertex.
 */
void
t8_dtri_compute_vertex_ref_coords (const t8_dtri_t *elem, const int vertex, double coordinates[2]);

/** Convert points in the reference space of a tri element to points in the
 *  reference space of the tree (level 0) embedded in \f$ [0,1]^2 \f$.
 * \param [in]  elem       Input triangle.
 * \param [in]  ref_coords The reference coordinates in the triangle
 *                         (\a num_coords times \f$ [0,1]^2 \f$)
 * \param [in]  num_coords Number of coordinates to evaluate
 * \param [in]  skip_coords Only used for batch computation of prisms.
 *                          In all other cases 0.
 *                          Skip coordinates in the \a ref_coords and
 *                          \a out_coords array.
 * \param [out] out_coords An array of \a num_coords x 2 x double that
 * 		                     will be filled with the reference coordinates
 *                         of the points on the triangle.
 */
<<<<<<< HEAD
void                t8_dtri_compute_reference_coords (const t8_dtri_t *elem,
                                                      const double
                                                      *ref_coords,
                                                      const size_t num_coords,
                                                      const size_t
                                                      skip_coords,
                                                      double *out_coords);
=======
void
t8_dtri_compute_reference_coords (const t8_dtri_t *elem, const double *ref_coords, double out_coords[2]);
>>>>>>> abf0d26c

/** Compute the coordinates of the four vertices of a triangle.
 * \param [in] elem         Input triangle.
 * \param [out] coordinates An array of 4x3 t8_dtri_coord_t that will be filled with the coordinates of t's vertices.
 */
void
t8_dtri_compute_all_coords (const t8_dtri_t *elem, t8_dtri_coord_t coordinates[3][2]);

/** Compute the childid-th child in Morton order of a triangle.
 * \param [in] t    Input triangle.
 * \param [in,out] childid The id of the child, 0..7 in Morton order.
 * \param [out] child  Existing triangle whose data will be filled with the date of t's childid-th child.
 */
void
t8_dtri_child (const t8_dtri_t *t, int childid, t8_dtri_t *child);

/** Compute the 4 children of a triangle, array version.
 * \param [in]     t  Input triangle.
 * \param [in,out] c  Pointers to the 4 computed children in Morton order. t may point to the same quadrant as c[0].
 */
void
t8_dtri_childrenpv (const t8_dtri_t *t, t8_dtri_t *c[T8_DTRI_CHILDREN]);

/** Check whether a collection of eight triangles is a family in Morton order.
 * \param [in]     f  An array of eight triangles.
 * \return            Nonzero if \a f is a family of triangles.
 */
int
t8_dtri_is_familypv (const t8_dtri_t *f[]);

/** Compute a specific sibling of a triangle.
 * \param [in]     elem  Input triangle.
 * \param [in,out] sibling  Existing triangle whose data will be filled with the data of sibling no. sibling_id of 
 *                          elem.
 * \param [in]     sibid The id of the sibling computed, 0..7 in Bey order.
 */
void
t8_dtri_sibling (const t8_dtri_t *elem, int sibid, t8_dtri_t *sibling);

/** Compute the face neighbor of a triangle.
 * \param [in]     t      Input triangle.
 * \param [in]     face   The face across which to generate the neighbor.
 * \param [in,out] n      Existing triangle whose data will be filled.
 * \note \a t may point to the same triangle as \a n.
 */
int
t8_dtri_face_neighbour (const t8_dtri_t *t, int face, t8_dtri_t *n);

/** Computes the nearest common ancestor of two triangles in the same tree.
 * \param [in]     t1 First input triangle.
 * \param [in]     t2 Second input triangle.
 * \param [in,out] r Existing triangle whose data will be filled.
 * \note \a t1, \a t2, \a r may point to the same quadrant.
 */
void
t8_dtri_nearest_common_ancestor (const t8_dtri_t *t1, const t8_dtri_t *t2, t8_dtri_t *r);

/** Given a triangle and a face of the triangle, compute all children of the triangle that touch the face.
 * \param [in] tri      The triangle.
 * \param [in] face     A face of \a tri.
 * \param [in,out] children Allocated triangles, in which the children of \a tri that share a face with \a face are 
 *                      stored. They will be stored in order of their child_id.
 * \param [in] num_children The number of triangles in \a children. Must match the number of children that touch 
 *                      \a face.
 */
void
t8_dtri_children_at_face (const t8_dtri_t *tri, int face, t8_dtri_t *children[], int num_children, int *child_indices);

/** Given a face of a triangle and a child number of a child of that face, return the face number of the child of the 
 * triangle that matches the child face.
 * \param [in]  triangle The triangle.
 * \param [in]  face    Then number of the face.
 * \param [in]  face_child  The child number of a child of the face triangle.
 * \return              The face number of the face of a child of \a triangle that coincides with \a face_child.
 */
int
t8_dtri_face_child_face (const t8_dtri_t *triangle, int face, int face_child);

/** Given a face of an triangle return the face number of the parent of the triangle that matches the triangle's face. 
 * Or return -1 if no face of the parent matches the face.
 * \param [in]  triangle The triangle.
 * \param [in]  face    Then number of the face.
 * \return              If \a face of \a elem is also a face of \a elem's parent, the face number of this face. 
 *                      Otherwise -1.
 */
int
t8_dtri_face_parent_face (const t8_dtri_t *triangle, int face);

/** Given a triangle and a face of this triangle. If the face lies on the tree boundary, return the face number of the 
 * tree face. If not the return value is arbitrary.
 * \param [in] t        The triangle.
 * \param [in] face     The index of a face of \a t.
 * \return The index of the tree face that \a face is a subface of, if \a face is on a tree boundary. Any arbitrary 
 *         integer if \a t is not at a tree boundary.
 * \note For boundary triangles, this function is the inverse of \ref t8_dtri_root_face_to_face
 */
int
t8_dtri_tree_face (t8_dtri_t *t, int face);

/** Given a triangle and a face of the root triangle. If the triangle lies on the tree boundary, return the 
 * corresponding face number of the triangle. If not the return value is arbitrary.
 * \param [in] t        The triangle.
 * \param [in] face     The index of a face of the root element.
 * \return The index of the face of \a t that is a subface of \a face, if \a t is on the tree boundary.
 *         Any arbitrary integer if \a t is not at a tree boundary.
 * \note For boundary triangles, this function is the inverse of \ref t8_dtri_tree_face
 */
int
t8_dtri_root_face_to_face (t8_dtri_t *t, int root_face);

/** Suppose we have two trees that share a common triangle f. Given a triangle e that is a subface of f in one of the 
 * trees and given the orientation of the tree connection, construct the face triangle of the respective tree neighbor 
 * that logically coincides with e but lies in the coordinate system of the neighbor tree.
 *  \param [in] trianglein     The face triangle.
 *  \param [in,out] triangle2 On return the face triangle \a triangle1 with respective to the coordinate system of the 
 *                            other tree.
 *  \param [in] orientation The orientation of the tree-tree connection. \see t8_cmesh_set_join
 *  \param [in] sign      Depending on the topological orientation of the two tree faces, either 0 
 *                        (both faces have opposite orientation) or 1 (both faces have the same top. orientattion).
 *                        \ref t8_eclass_face_orientation
 *  \param [in] is_smaller_face Flag to declare whether \a triangle1 belongs to the smaller face. A face f of tree T is
 *                        smaller than f' of T' if either the eclass of T is smaller or if the classes are equal and 
 *                        f<f'. The orientation is defined in relation to the smaller face.
 * \note \a trianglein and \a triangle2 may point to the same element.
 */
void
t8_dtri_transform_face (const t8_dtri_t *trianglein, t8_dtri_t *triangle2, int orientation, int sign,
                        int is_smaller_face);

/** Test if a triangle lies inside of the root triangle, that is the triangle of level 0, anchor node (0,0) and type 0.
 *  \param [in]     t Input triangle.
 *  \return true    If \a t lies inside of the root triangle.
 */
int
t8_dtri_is_inside_root (t8_dtri_t *t);

/** Compute whether a given triangle shares a given face with its root tree.
 * \param [in] t        The input triangle.
 * \param [in] face     A face of \a t.
 * \return              True if \a face is a subface of the triangle's root element.
 */
int
t8_dtri_is_root_boundary (const t8_dtri_t *t, int face);

/** Test if two triangles have the same coordinates, type and level.
 * \return true if \a t1 describes the same triangle as \a t2.
 */
int
t8_dtri_is_equal (const t8_dtri_t *t1, const t8_dtri_t *t2);

/** Test if two triangles are siblings.
 * \param [in] t1 First triangle to be tested.
 * \param [in] t2 Second triangle to be tested.
 * \return true if \a t1 is equal to or a sibling of \a t2. *
 */
int
t8_dtri_is_sibling (const t8_dtri_t *t1, const t8_dtri_t *t2);

/** Test if a triangle is the parent of another triangle.
 * \param [in] t triangle to be tested.
 * \param [in] c Possible child triangle.
 * \return true if \a t is the parent of \a c.
 */
int
t8_dtri_is_parent (const t8_dtri_t *t, const t8_dtri_t *c);

/** Test if a triangle is an ancestor of another triangle.
 * \param [in] t triangle to be tested.
 * \param [in] c Descendent triangle.
 * \return true if \a t is equal to or an ancestor of \a c.
 */
int
t8_dtri_is_ancestor (const t8_dtri_t *t, const t8_dtri_t *c);

/** Computes the linear position of a triangle in a uniform grid.
 * \param [in] t  triangle whose id will be computed.
 * \param [in] level level of uniform grid to be considered.
 * \return Returns the linear position of this triangle on a grid of level \a level.
 * \note This id is not the Morton index.
 */
t8_linearidx_t
t8_dtri_linear_id (const t8_dtri_t *t, int level);

/**
 * Same as init_linear_id, but we only consider the subtree. Used for computing the index of a tetrahedron lying in a 
 * pyramid
 * \param [in, out] t   Existing triangle whose data will be filled
 * \param [in] id            Index to be considered
 * \param [in] start_level   The level of the root of the subtree
 * \param [in] end_level     Level of uniform grid to be considered
 * \param [in] parenttype    The type of the parent.
 */
void
t8_dtri_init_linear_id_with_level (t8_dtri_t *t, t8_linearidx_t id, const int start_level, const int end_level,
                                   t8_dtri_type_t parenttype);

/** Initialize a triangle as the triangle with a given global id in a uniform refinement of a given level. *
 * \param [in,out] t  Existing triangle whose data will be filled.
 * \param [in] id     Index to be considered.
 * \param [in] level  level of uniform grid to be considered.
 */
void
t8_dtri_init_linear_id (t8_dtri_t *t, t8_linearidx_t id, int level);

/** Initialize a triangle as the root triangle (type 0 at level 0)
 * \param [in,out] t Existing triangle whose data will be filled.
 */
void
t8_dtri_init_root (t8_dtri_t *t);

/** Computes the successor of a triangle in a uniform grid of level \a level.
 * \param [in] t  triangle whose id will be computed.
 * \param [in,out] s Existing triangle whose data will be filled with the
 *                data of t's successor on level \a level.
 * \param [in] level level of uniform grid to be considered.
 */
void
t8_dtri_successor (const t8_dtri_t *t, t8_dtri_t *s, int level);

/** Compute the first descendant of a triangle at a given level. This is the descendant of
 * the triangle in a uniform maxlevel refinement that has the smaller id.
 * \param [in] t        Triangle whose descendant is computed.
 * \param [in] level    A given level. Must be grater or equal to \a t's level.
 * \param [out] s       Existing triangle whose data will be filled with the data
 *                      of t's first descendant.
 */
void
t8_dtri_first_descendant (const t8_dtri_t *t, t8_dtri_t *s, int level);

/** Compute the last descendant of a triangle at a given level. This is the descendant of
 * the triangle in a uniform maxlevel refinement that has the biggest id.
 * \param [in] t        Triangle whose descendant is computed.
 * \param [in] level    A given level. Must be grater or equal to \a t's level.
 * \param [out] s       Existing triangle whose data will be filled with the data
 *                      of t's last descendant.
 */
void
t8_dtri_last_descendant (const t8_dtri_t *t, t8_dtri_t *s, int level);

/** Compute the descendant of a triangle in a given corner.
 * \param [in] t        Triangle whose descendant is computed.
 * \param [out] s       Existing triangle whose data will be filled with the data
 *                      of t's descendant in \a corner.
 * \param [in]  corner  The corner in which the descendant should lie.
 * \param [in]  level   The refinement level of the descendant. Must be greater or
 *                      equal to \a t's level.
 */
void
t8_dtri_corner_descendant (const t8_dtri_t *t, t8_dtri_t *s, int corner, int level);

/** Computes the predecessor of a triangle in a uniform grid of level \a level.
 * \param [in] t  triangle whose id will be computed.
 * \param [in,out] s Existing triangle whose data will be filled with the
 *                data of t's predecessor on level \a level.
 * \param [in] level level of uniform grid to be considered.
 */
void
t8_dtri_predecessor (const t8_dtri_t *t, t8_dtri_t *s, int level);

/** Compute the position of the ancestor of this child at level \a level within its siblings.
 * \param [in] t  triangle to be considered.
 * \param [in] level level to be considered.
 * \return Returns its child id in 0..3
 */
int
t8_dtri_ancestor_id (const t8_dtri_t *t, int level);

/** Compute the position of the ancestor of this child at level \a level within its siblings.
 * \param [in] t  triangle to be considered.
 * \return Returns its child id in 0..3
 */
int
t8_dtri_child_id (const t8_dtri_t *t);

/** Return the level of a triangle.
 * \param [in] t  triangle to be considered.
 * \return        The level of \a t.
 */
int
t8_dtri_get_level (const t8_dtri_t *t);

/** Query whether all entries of a triangle are in valid ranges.
 * \param [in] t  triangle to be considered.
 * \return        True, if \a t is a valid triangle and it is safe to call any function on \a t. False otherwise.
 */
int
t8_dtri_is_valid (const t8_dtri_t *t);

/** Print a triangle
 * \param [in] t  triangle to be considered.
 */
void
t8_dtri_debug_print (const t8_dtri_t *t);

#ifdef T8_ENABLE_DEBUG
/** Set sensible default values for a triangle.
 * \param [in,out] t A triangle.
 */
void
t8_dtri_init (t8_dtri_t *t);
#endif

T8_EXTERN_C_END ();

#endif /* T8_DTRI_BITS_H */<|MERGE_RESOLUTION|>--- conflicted
+++ resolved
@@ -97,7 +97,6 @@
  * 		                     will be filled with the reference coordinates
  *                         of the points on the triangle.
  */
-<<<<<<< HEAD
 void                t8_dtri_compute_reference_coords (const t8_dtri_t *elem,
                                                       const double
                                                       *ref_coords,
@@ -105,10 +104,6 @@
                                                       const size_t
                                                       skip_coords,
                                                       double *out_coords);
-=======
-void
-t8_dtri_compute_reference_coords (const t8_dtri_t *elem, const double *ref_coords, double out_coords[2]);
->>>>>>> abf0d26c
 
 /** Compute the coordinates of the four vertices of a triangle.
  * \param [in] elem         Input triangle.
