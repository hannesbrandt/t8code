--- conflicted
+++ resolved
@@ -573,32 +573,6 @@
    * However we need to provide an implementation of the destructor
    * and hence this empty function. */
 }
-<<<<<<< HEAD
-
-/* use macro tri functionality */
-void
-t8_default_scheme_tri_c::t8_element_MPI_Pack (t8_element_t **const elements, const int count, void *send_buffer,
-                                              const int buffer_size, int *position, sc_MPI_Comm comm) const
-{
-  t8_dtri_element_pack ((t8_dtri_t **) elements, count, send_buffer, buffer_size, position, comm);
-}
-
-/* use macro tri functionality */
-void
-t8_default_scheme_tri_c::t8_element_MPI_Pack_size (const int count, sc_MPI_Comm comm, int *pack_size) const
-{
-  t8_dtri_element_pack_size (count, comm, pack_size);
-}
-
-/* use macro tri functionality */
-void
-t8_default_scheme_tri_c::t8_element_MPI_Unpack (void *recvbuf, const int buffer_size, int *position,
-                                                t8_element_t **elements, const int count, sc_MPI_Comm comm) const
-{
-  t8_dtri_element_unpack (recvbuf, buffer_size, position, (t8_dtri_t **) elements, count, comm);
-}
-
-=======
 void
 t8_default_scheme_tri_c::t8_element_root (t8_element_t *elem) const
 {
@@ -608,5 +582,27 @@
   tri->y = 0;
   tri->type = 0;
 }
->>>>>>> 8d624861
+/* use macro tri functionality */
+void
+t8_default_scheme_tri_c::t8_element_MPI_Pack (t8_element_t **const elements, const int count, void *send_buffer,
+                                              const int buffer_size, int *position, sc_MPI_Comm comm) const
+{
+  t8_dtri_element_pack ((t8_dtri_t **) elements, count, send_buffer, buffer_size, position, comm);
+}
+
+/* use macro tri functionality */
+void
+t8_default_scheme_tri_c::t8_element_MPI_Pack_size (const int count, sc_MPI_Comm comm, int *pack_size) const
+{
+  t8_dtri_element_pack_size (count, comm, pack_size);
+}
+
+/* use macro tri functionality */
+void
+t8_default_scheme_tri_c::t8_element_MPI_Unpack (void *recvbuf, const int buffer_size, int *position,
+                                                t8_element_t **elements, const int count, sc_MPI_Comm comm) const
+{
+  t8_dtri_element_unpack (recvbuf, buffer_size, position, (t8_dtri_t **) elements, count, comm);
+}
+
 T8_EXTERN_C_END ();