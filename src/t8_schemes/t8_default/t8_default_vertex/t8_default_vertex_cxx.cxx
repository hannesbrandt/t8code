--- conflicted
+++ resolved
@@ -241,23 +241,6 @@
   anchor[2] = 0;
 }
 
-<<<<<<< HEAD
-/** Compute the coordinates of a given element vertex inside a reference tree
-   *  that is embedded into [0,1]^d (d = dimension).
-   *   \param [in] elem    The element.
-   *   \param [in] vertex  The id of the vertex whose coordinates shall be computed.
-   *   \param [out] coords An array of at least as many doubles as the element's dimension
-   *                      whose entries will be filled with the coordinates of \a vertex.
-   */
-=======
-void
-t8_default_scheme_vertex_c::t8_element_vertex_coords (const t8_element_t *elem, int vertex, int coords[]) const
-{
-  T8_ASSERT (t8_element_is_valid (elem));
-  t8_dvertex_vertex_coords ((const t8_dvertex_t *) elem, vertex, coords);
-}
-
->>>>>>> a315a1f1
 void
 t8_default_scheme_vertex_c::t8_element_vertex_reference_coords (const t8_element_t *elem, const int vertex,
                                                                 double coords[]) const
