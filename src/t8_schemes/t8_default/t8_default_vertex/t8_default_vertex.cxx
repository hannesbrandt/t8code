/*
  This file is part of t8code.
  t8code is a C library to manage a collection (a forest) of multiple
  connected adaptive space-trees of general element classes in parallel.

  Copyright (C) 2015 the developers

  t8code is free software; you can redistribute it and/or modify
  it under the terms of the GNU General Public License as published by
  the Free Software Foundation; either version 2 of the License, or
  (at your option) any later version.

  t8code is distributed in the hope that it will be useful,
  but WITHOUT ANY WARRANTY; without even the implied warranty of
  MERCHANTABILITY or FITNESS FOR A PARTICULAR PURPOSE.  See the
  GNU General Public License for more details.

  You should have received a copy of the GNU General Public License
  along with t8code; if not, write to the Free Software Foundation, Inc.,
  51 Franklin Street, Fifth Floor, Boston, MA 02110-1301, USA.
*/

#include <t8_schemes/t8_default/t8_default_common/t8_default_common.hxx>
#include <t8_schemes/t8_default/t8_default_vertex/t8_default_vertex.hxx>

/** Print a vertex (unused static helper function for debugging)
 * \param [in] v  vertex to be considered.
 */
inline static void
t8_dvertex_debug_print (const t8_dvertex_t *v)
{
  t8_debugf ("level: %i\n", v->level);
}

size_t
t8_default_scheme_vertex::get_element_size (void) const
{
  return sizeof (t8_dvertex_t);
}

int
t8_default_scheme_vertex::get_maxlevel (void) const
{
  return T8_DVERTEX_MAXLEVEL;
}

int
t8_default_scheme_vertex::element_get_level (const t8_element_t *elem) const
{
  T8_ASSERT (element_is_valid (elem));
  return ((const t8_dvertex_t *) elem)->level;
}

void
t8_default_scheme_vertex::element_copy (const t8_element_t *source, t8_element_t *dest) const
{
  T8_ASSERT (element_is_valid (source));
  T8_ASSERT (element_is_valid (dest));
  memcpy ((t8_dvertex_t *) dest, (const t8_dvertex_t *) source, sizeof (t8_dvertex_t));
}

int
t8_default_scheme_vertex::element_compare (const t8_element_t *elem1, const t8_element_t *elem2) const
{
  return ((const t8_dvertex_t *) elem1)->level - ((const t8_dvertex_t *) elem2)->level;
}

int
t8_default_scheme_vertex::element_is_equal (const t8_element_t *elem1, const t8_element_t *elem2) const
{
  return ((const t8_dvertex_t *) elem1)->level == ((const t8_dvertex_t *) elem2)->level;
}

void
t8_default_scheme_vertex::element_get_parent (const t8_element_t *elem, t8_element_t *parent) const
{
  const t8_dvertex_t *v = (const t8_dvertex_t *) elem;
  t8_dvertex_t *p = (t8_dvertex_t *) parent;

  T8_ASSERT (element_is_valid (elem));
  T8_ASSERT (element_is_valid (parent));
  T8_ASSERT (v->level > 0);

  /* Set the parent's level */
  p->level = v->level - 1;
}

void
t8_default_scheme_vertex::element_get_sibling (const t8_element_t *elem, [[maybe_unused]] const int sibid,
                                               t8_element_t *sibling) const
{
  T8_ASSERT (element_is_valid (elem));
  T8_ASSERT (element_is_valid (sibling));
  T8_ASSERT (sibid == 0);

  this->element_copy (elem, sibling);
}

int
t8_default_scheme_vertex::element_get_num_faces ([[maybe_unused]] const t8_element_t *elem) const
{
  T8_ASSERT (element_is_valid (elem));
  return T8_DVERTEX_FACES;
}

int
t8_default_scheme_vertex::element_get_max_num_faces ([[maybe_unused]] const t8_element_t *elem) const
{
  return T8_DVERTEX_FACES;
}

int
t8_default_scheme_vertex::element_get_num_children ([[maybe_unused]] const t8_element_t *elem) const
{
  T8_ASSERT (element_is_valid (elem));
  return T8_DVERTEX_CHILDREN;
}

int
t8_default_scheme_vertex::element_get_num_face_children ([[maybe_unused]] const t8_element_t *elem,
                                                         [[maybe_unused]] int face) const
{
  T8_ASSERT (element_is_valid (elem));
  return T8_DVERTEX_FACE_CHILDREN;
}

void
t8_default_scheme_vertex::element_get_child (const t8_element_t *elem, [[maybe_unused]] int childid,
                                             t8_element_t *child) const
{
  const t8_dvertex_t *v = (const t8_dvertex_t *) elem;
  t8_dvertex_t *c = (t8_dvertex_t *) child;
  T8_ASSERT (element_is_valid (elem));
  T8_ASSERT (element_is_valid (child));

  T8_ASSERT (childid == 0);
  T8_ASSERT (v->level < T8_DVERTEX_MAXLEVEL);

  /* The children level */
  c->level = v->level + 1;
}

void
t8_default_scheme_vertex::element_get_children (const t8_element_t *elem, [[maybe_unused]] int length,
                                                t8_element_t *c[]) const
{
  T8_ASSERT (length == T8_DVERTEX_CHILDREN);
  T8_ASSERT (element_is_valid (elem));
#if T8_ENABLE_DEBUG
  for (int i = 0; i < T8_DVERTEX_CHILDREN; i++) {
    T8_ASSERT (element_is_valid (c[i]));
  }
#endif
  const t8_dvertex_t *v = (const t8_dvertex_t *) elem;
  T8_ASSERT (v->level < T8_DVERTEX_MAXLEVEL);

  /* Set the Level, Level increases */
  ((t8_dvertex_t **) c)[0]->level = v->level + 1;
}

int
t8_default_scheme_vertex::element_get_child_id ([[maybe_unused]] const t8_element_t *elem) const
{
  T8_ASSERT (element_is_valid (elem));
  return 0;
}

int
t8_default_scheme_vertex::element_get_ancestor_id ([[maybe_unused]] const t8_element_t *elem,
                                                   [[maybe_unused]] int level) const
{
  return 0;
}

int
t8_default_scheme_vertex::elements_are_family (t8_element_t *const *fam) const
{
#if T8_ENABLE_DEBUG
  for (int i = 0; i < T8_DVERTEX_CHILDREN; i++) {
    T8_ASSERT (element_is_valid (fam[i]));
  }
#endif
  return ((const t8_dvertex_t **) fam)[0]->level > 0;
}

void
t8_default_scheme_vertex::element_get_nca (const t8_element_t *elem1, const t8_element_t *elem2,
                                           t8_element_t *nca) const
{
  const t8_dvertex_t *v1 = (const t8_dvertex_t *) elem1;
  const t8_dvertex_t *v2 = (const t8_dvertex_t *) elem2;
  t8_dvertex_t *c = (t8_dvertex_t *) nca;

  T8_ASSERT (element_is_valid (elem1));
  T8_ASSERT (element_is_valid (elem2));

  /* The nca is the one of the two vertices with smaller level */
  c->level = SC_MIN (v1->level, v2->level);
}

/** Transform the coordinates of a vertex considered as boundary element
 *  in a tree-tree connection. */
void
t8_default_scheme_vertex::element_transform_face (const t8_element_t *elem1, t8_element_t *elem2,
                                                  [[maybe_unused]] int orientation, [[maybe_unused]] int sign,
                                                  [[maybe_unused]] int is_smaller_face) const
{
  T8_ASSERT (element_is_valid (elem1));
  T8_ASSERT (element_is_valid (elem2));

  ((t8_dvertex_t *) elem2)->level = ((const t8_dvertex_t *) elem1)->level;
}

int
t8_default_scheme_vertex::element_is_root_boundary ([[maybe_unused]] const t8_element_t *elem,
                                                    [[maybe_unused]] int face) const
{
  T8_ASSERT (element_is_valid (elem));
  return 1;
}

void
t8_default_scheme_vertex::element_set_linear_id (t8_element_t *elem, const int level,
                                                 [[maybe_unused]] const t8_linearidx_t id)
{
  T8_ASSERT (0 <= level && level <= T8_DVERTEX_MAXLEVEL);
  T8_ASSERT (0 == id);
  T8_ASSERT (element_is_valid (elem));

  /* Set the level */
  ((t8_dvertex_t *) elem)->level = level;
}

t8_linearidx_t
t8_default_scheme_vertex::element_get_linear_id ([[maybe_unused]] const t8_element_t *elem,
                                                 [[maybe_unused]] int level) const
{
  T8_ASSERT (element_is_valid (elem));
  T8_ASSERT (0 <= level && level <= T8_DVERTEX_MAXLEVEL);

  return 0;
}

void
t8_default_scheme_vertex::element_get_first_descendant ([[maybe_unused]] const t8_element_t *elem, t8_element_t *desc,
                                                        int level) const
{
  T8_ASSERT (element_is_valid (elem));
  T8_ASSERT (element_is_valid (desc));
  T8_ASSERT (0 <= level && level <= T8_DVERTEX_MAXLEVEL);
  T8_ASSERT (level >= ((const t8_dvertex_t *) elem)->level);

  ((t8_dvertex_t *) desc)->level = level;
}

void
t8_default_scheme_vertex::element_get_last_descendant ([[maybe_unused]] const t8_element_t *elem, t8_element_t *desc,
                                                       int level) const
{
  T8_ASSERT (element_is_valid (elem));
  T8_ASSERT (element_is_valid (desc));
  T8_ASSERT (0 <= level && level <= T8_DVERTEX_MAXLEVEL);
  T8_ASSERT (level >= ((const t8_dvertex_t *) elem)->level);

  ((t8_dvertex_t *) desc)->level = level;
}

void
t8_default_scheme_vertex::element_get_anchor ([[maybe_unused]] const t8_element_t *elem, int anchor[3]) const
{
  T8_ASSERT (element_is_valid (elem));

  anchor[0] = 0;
  anchor[1] = 0;
  anchor[2] = 0;
}

void
t8_default_scheme_vertex::element_get_vertex_integer_coords ([[maybe_unused]] const t8_element_t *elem,
                                                             [[maybe_unused]] int vertex, int coords[]) const
{
  T8_ASSERT (element_is_valid (elem));
  T8_ASSERT (vertex == 0);

  coords[0] = 0;
}

void
t8_default_scheme_vertex::element_get_vertex_reference_coords ([[maybe_unused]] const t8_element_t *elem,
                                                               [[maybe_unused]] const int vertex, double coords[]) const
{
  T8_ASSERT (element_is_valid (elem));
  T8_ASSERT (vertex == 0);

  coords[0] = 0;
}

void
t8_default_scheme_vertex::element_get_reference_coords ([[maybe_unused]] const t8_element_t *elem,
                                                        [[maybe_unused]] const double *ref_coords,
                                                        const size_t num_coords, double *out_coords) const
{
  T8_ASSERT (element_is_valid (elem));
  T8_ASSERT (fabs (ref_coords[0]) <= T8_PRECISION_EPS);

  for (size_t coord = 0; coord < num_coords; ++coord) {
    out_coords[coord] = 0;
  }
}

#if T8_ENABLE_DEBUG
int
t8_default_scheme_vertex::element_is_valid ([[maybe_unused]] const t8_element_t *elem)

{
  /* A vertex is always valid, since it only saves the level as uint8, 
     which therefore automatically is >= 0 and <= 255 (=MAXLEVEL)*/
  return 1;
}

void
t8_default_scheme_vertex::element_to_string (const t8_element_t *elem, char *debug_string, const int string_size) const
{
  T8_ASSERT (element_is_valid (elem));
  T8_ASSERT (debug_string != NULL);
  t8_dvertex_t *vertex = (t8_dvertex_t *) elem;
  snprintf (debug_string, string_size, "level: %i", vertex->level);
}
#endif

int
t8_default_scheme_vertex::refines_irregular () const
{
  /*vertices refine regularly */
  return false;
}

void
t8_default_scheme_vertex::element_new (int length, t8_element_t **elem) const
{
  /* allocate memory for a vertex */
  t8_default_scheme_common::element_new (length, elem);

  /* in debug mode, set sensible default values. */
#if T8_ENABLE_DEBUG
  {
    for (int i = 0; i < length; i++) {
      set_to_root (elem[i]);
    }
  }
#endif
}

void
t8_default_scheme_vertex::element_init ([[maybe_unused]] int length, [[maybe_unused]] t8_element_t *elem) const
{
<<<<<<< HEAD
#if T8_ENABLE_DEBUG
  t8_dvertex_t *vertexs = (t8_dvertex_t *) elem;
=======
#ifdef T8_ENABLE_DEBUG
  t8_dvertex_t *vertices = (t8_dvertex_t *) elem;
>>>>>>> 2d40088a
  for (int i = 0; i < length; i++) {
    vertices[i].level = 0;
  }
#endif
}

void
t8_default_scheme_vertex::set_to_root (t8_element_t *elem) const
{
  t8_dvertex_t *vertex = (t8_dvertex_t *) elem;
  vertex->level = 0;
}
/* vertices are packed as the level */
void
t8_default_scheme_vertex::element_MPI_Pack (t8_element_t **const elements, const unsigned int count, void *send_buffer,
                                            const int buffer_size, int *position, sc_MPI_Comm comm) const
{
  int mpiret;
  t8_dvertex_t **vertices = (t8_dvertex_t **) elements;
  for (unsigned int ielem = 0; ielem < count; ielem++) {
    mpiret = sc_MPI_Pack (&vertices[ielem]->level, 1, sc_MPI_INT8_T, send_buffer, buffer_size, position, comm);
    SC_CHECK_MPI (mpiret);
  }
}

/* vertices are packed as the level */
void
t8_default_scheme_vertex::element_MPI_Pack_size (const unsigned int count, sc_MPI_Comm comm, int *pack_size) const
{
  int singlesize = 0;
  int datasize = 0;
  int mpiret;

  mpiret = sc_MPI_Pack_size (1, sc_MPI_INT8_T, comm, &datasize);
  SC_CHECK_MPI (mpiret);
  singlesize += datasize;

  *pack_size = count * singlesize;
}

/* vertices are packed as the level */
void
t8_default_scheme_vertex::element_MPI_Unpack (void *recvbuf, const int buffer_size, int *position,
                                              t8_element_t **elements, const unsigned int count, sc_MPI_Comm comm) const
{
  int mpiret;
  t8_dvertex_t **vertices = (t8_dvertex_t **) elements;
  for (unsigned int ielem = 0; ielem < count; ielem++) {
    mpiret = sc_MPI_Unpack (recvbuf, buffer_size, position, &(vertices[ielem]->level), 1, sc_MPI_INT8_T, comm);
    SC_CHECK_MPI (mpiret);
  }
}<|MERGE_RESOLUTION|>--- conflicted
+++ resolved
@@ -354,13 +354,8 @@
 void
 t8_default_scheme_vertex::element_init ([[maybe_unused]] int length, [[maybe_unused]] t8_element_t *elem) const
 {
-<<<<<<< HEAD
-#if T8_ENABLE_DEBUG
-  t8_dvertex_t *vertexs = (t8_dvertex_t *) elem;
-=======
 #ifdef T8_ENABLE_DEBUG
   t8_dvertex_t *vertices = (t8_dvertex_t *) elem;
->>>>>>> 2d40088a
   for (int i = 0; i < length; i++) {
     vertices[i].level = 0;
   }
