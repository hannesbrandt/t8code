--- conflicted
+++ resolved
@@ -1007,14 +1007,9 @@
       /* Map vertices of current quad on to respective trees inside. */
       if (eclass == T8_ECLASS_QUAD) {
         /* No mapping is required. */
-<<<<<<< HEAD
-        const t8_locidx_t tree_id = quad_y_id * quads_x + quad_x_id;
+        const t8_gloidx_t tree_id = quad_y_id * quads_x + quad_x_id;
         t8_cmesh_set_tree_vertices (cmesh, tree_id, vertices,
                                     (use_axis_aligned_geom && eclass == T8_ECLASS_QUAD) ? 2 : 4);
-=======
-        const t8_gloidx_t tree_id = quad_y_id * quads_x + quad_x_id;
-        t8_cmesh_set_tree_vertices (cmesh, tree_id, vertices, 4);
->>>>>>> d5d36a50
       }
       else {
         T8_ASSERT (eclass == T8_ECLASS_TRIANGLE);
