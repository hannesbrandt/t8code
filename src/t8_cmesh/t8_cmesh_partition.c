--- conflicted
+++ resolved
@@ -133,18 +133,11 @@
     /* The new local ghost id is the concurrent id of this ghost plus the
      * number of local trees */
     new_hash->local_id = ghost_it + first_ghost + cmesh->num_local_trees;
-<<<<<<< HEAD
-    ret = sc_hash_insert_unique (cmesh->trees->ghost_globalid_to_local_id,
-                                 new_hash, NULL);
-=======
 #ifdef T8_ENABLE_DEBUG
     ret =
 #endif
       sc_hash_insert_unique (cmesh->trees->ghost_globalid_to_local_id,
                              new_hash, NULL);
-    t8_debugf ("[H] Added global id %li local id %i %p\n", ghost->treeid,
-               new_hash->local_id, cmesh->trees->ghost_globalid_to_local_id);
->>>>>>> b1616bd9
     /* The entry must not have existed before */
     T8_ASSERT (ret);
   }
