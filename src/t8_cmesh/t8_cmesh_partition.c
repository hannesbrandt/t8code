--- conflicted
+++ resolved
@@ -433,10 +433,7 @@
   last_num_att = 0;
   last_size = 0;
   last_offset = attr_info_bytes;
-<<<<<<< HEAD
-  t8_debugf ("------------------\n");
-=======
->>>>>>> 5ad10eb6
+
   /* TODO: The last changes here did not make it better */
   for (itree = send_first; itree <= send_last; itree++) {
     /* Get the current tree */
@@ -454,20 +451,11 @@
     /* new attribute offset for tree */
     tree_cpy->att_offset = temp_offset_att - temp_offset_tree;
     attr_info = T8_TREE_ATTR_INFO (tree_cpy, 0);
-<<<<<<< HEAD
-    t8_debugf ("%i change %zd to %zd\n", itree, attr_info->attribute_offset,
-               last_offset + last_size -
-               last_num_att * sizeof (t8_attribute_info_struct_t));
-=======
->>>>>>> 5ad10eb6
     attr_info->attribute_offset = last_offset + last_size -
       last_num_att * sizeof (t8_attribute_info_struct_t);
     last_offset = attr_info->attribute_offset;
     last_size = attr_info->attribute_size;
-<<<<<<< HEAD
-=======
-
->>>>>>> 5ad10eb6
+
     /* set new attribtue data offsets */
     for (iz = 1; iz < tree_cpy->num_attributes; iz++) {
       attr_info->attribute_offset = last_offset + last_size;
@@ -581,20 +569,12 @@
   *num_request_alloc = *send_last - *send_first + flag;
   /* range_end stores (my rank) local tree_id of last tree on *send_first */
 
-<<<<<<< HEAD
-
   t8_debugf ("Allocating %i requests\n", *num_request_alloc);
   t8_debugf ("Allocating %i buffers\n", *num_request_alloc + !flag);
   *send_buffer = T8_ALLOC (char *, *num_request_alloc + !flag);
   *requests = T8_ALLOC (sc_MPI_Request, *num_request_alloc);
 
   flag = 0;
-=======
-  if (*send_last - *send_first + 1 > 0) {
-    *send_buffer = T8_ALLOC (char *, *send_last - *send_first + 1);
-    *requests = T8_ALLOC (sc_MPI_Request, *send_last - *send_first + 1);
-  }
->>>>>>> 5ad10eb6
 
   for (iproc = *send_first; iproc <= *send_last; iproc++) {
     t8_debugf ("send to %i [%i,%i]\n", iproc, range_start, range_end);
@@ -738,24 +718,12 @@
       /* add number of trees in iproc + 1 to send to range_end */
       /* We have to be careful with locidx overflow when we go out of bounds
        * of our process */
-<<<<<<< HEAD
-      t8_debugf ("Change range_end from %i to %li\n", range_end,
-                 t8_glo_min (range_end + t8_offset_num_trees (iproc + 1,
-                                                              cmesh->
-                                                              tree_offsets)
-                             - (cmesh->tree_offsets[iproc + 1] < 0),
-                             cmesh_from->num_local_trees - 1));
+
       range_end =
         t8_glo_min (range_end +
                     t8_offset_num_trees (iproc + 1, cmesh->tree_offsets)
                     - (cmesh->tree_offsets[iproc + 1] < 0),
                     cmesh_from->num_local_trees - 1);
-=======
-      range_end = t8_glo_min (range_end +
-                              t8_offset_num_trees (iproc + 1,
-                                                   cmesh->tree_offsets),
-                              cmesh_from->num_local_trees - 1);
->>>>>>> 5ad10eb6
     }
   }                             /* sending loop ends here */
   T8_FREE (ghost_flag);
