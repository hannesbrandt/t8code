/*
  This file is part of t8code.
  t8code is a C library to manage a collection (a forest) of multiple
  connected adaptive space-trees of general element classes in parallel.

  Copyright (C) 2015 the developers

  t8code is free software; you can redistribute it and/or modify
  it under the terms of the GNU General Public License as published by
  the Free Software Foundation; either version 2 of the License, or
  (at your option) any later version.

  t8code is distributed in the hope that it will be useful,
  but WITHOUT ANY WARRANTY; without even the implied warranty of
  MERCHANTABILITY or FITNESS FOR A PARTICULAR PURPOSE.  See the
  GNU General Public License for more details.

  You should have received a copy of the GNU General Public License
  along with t8code; if not, write to the Free Software Foundation, Inc.,
  51 Franklin Street, Fifth Floor, Boston, MA 02110-1301, USA.
*/

/** \file t8_cmesh_partition.cxx
 *
 * TODO: document this file
 */

#include <cstring>

#include <t8_data/t8_shmem.h>
#include <t8_cmesh.h>
#include <t8_element.h>
#include <t8_cmesh/t8_cmesh_types.h>
#include <t8_cmesh/t8_cmesh_trees.h>
#include <t8_cmesh/t8_cmesh_partition.h>
#include <t8_cmesh/t8_cmesh_offset.h>
#include <t8_geometry/t8_geometry_handler.hxx>

/* Change the neighbor entry of a tree to match the new partition.
 * Input: A face_neighbor entry in cmesh_from and a process to which the corresponding tree will be send
 * Output: The face neighbor entry is changed to match its new id in cmesh.
 */
static void
t8_cmesh_partition_send_change_neighbor (const t8_cmesh_t cmesh, const t8_cmesh_t cmesh_from, t8_locidx_t *neighbor,
                                         const int to_proc)
{
  t8_gloidx_t temp;
  const t8_gloidx_t *tree_offset = t8_shmem_array_get_gloidx_array (cmesh->tree_offsets);
  if (0 <= *neighbor && *neighbor < cmesh_from->num_local_trees) {
    /* Neighbor is a local tree in cmesh */
    temp = cmesh_from->first_tree - t8_offset_first (to_proc, tree_offset);
    /* Assert for possible overflow du to gloidx computation */
    T8_ASSERT ((t8_locidx_t) (temp + *neighbor) == temp + *neighbor);
    *neighbor = temp + *neighbor;
  }
  else {
    t8_cghost_t ghost;
    /* neighbor is a ghost in cmesh_from */
    T8_ASSERT (*neighbor >= cmesh_from->num_local_trees
               && *neighbor < cmesh_from->num_local_trees + cmesh_from->num_ghosts);
    ghost = t8_cmesh_trees_get_ghost (cmesh_from->trees, *neighbor - cmesh_from->num_local_trees);
    /* We only do something if the neighbor will be a local tree
     * of to_proc in cmesh */
    if (t8_offset_in_range (ghost->treeid, to_proc, tree_offset)) {
      /* The new neighbor id is The global index of ghost - first tree of cmesh
       */
      temp = ghost->treeid - t8_offset_first (to_proc, tree_offset);
      /* assert for gloidx overflow */
      T8_ASSERT ((t8_locidx_t) temp == temp);
      *neighbor = temp;
    }
  }
}

/* After we received all parts from the other processes we have to compute
 * the new local ids of the ghosts and set those in the neighbor fields
 * of all local trees.
 * We also insert their global ids into the hash table of global_id -> local_id
 */
static void
t8_partition_new_ghost_ids (const t8_cmesh_t cmesh, const t8_part_tree_t recv_part, const t8_locidx_t first_ghost,
                            const int proc)
{
  t8_locidx_t ghost_it;
  t8_cghost_t ghost;
  t8_gloidx_t *face_neighbors, tree_id_glo;
  t8_locidx_t *tree_neighbors;
  int8_t *ttf;
  int iface, face_tree;
  t8_trees_glo_lo_hash_t *new_hash;
#ifdef T8_ENABLE_DEBUG
  int ret;
#endif

  for (ghost_it = 0; ghost_it < recv_part->num_ghosts; ghost_it++) {
    /* loop over all ghosts of recv_part */
    cmesh->trees->ghost_to_proc[ghost_it + first_ghost] = proc;
    ghost = t8_cmesh_trees_get_ghost_ext (cmesh->trees, first_ghost + ghost_it, &face_neighbors, &ttf);
    for (iface = 0; iface < t8_eclass_num_faces[ghost->eclass]; iface++) {
      /* loop over all faces of ghost */
      tree_id_glo = face_neighbors[iface];
      if (cmesh->first_tree <= tree_id_glo && tree_id_glo < cmesh->first_tree + cmesh->num_local_trees) {
        /* the face neighbor is a local tree */
        (void) t8_cmesh_trees_get_tree_ext (cmesh->trees, tree_id_glo - cmesh->first_tree, &tree_neighbors, NULL);
        /* Get the number of the face of tree that is connected with ghost
         * and set the new local ghost id */
        face_tree = ttf[iface] % t8_eclass_max_num_faces[cmesh->dimension];
        tree_neighbors[face_tree] = ghost_it + first_ghost + cmesh->num_local_trees;
      }
    }
    /* Insert this ghost's global and local id into the hash table */
    new_hash = (t8_trees_glo_lo_hash_t *) sc_mempool_alloc (cmesh->trees->global_local_mempool);
    new_hash->global_id = ghost->treeid;
    /* The new local ghost id is the concurrent id of this ghost plus the
     * number of local trees */
    new_hash->local_id = ghost_it + first_ghost + cmesh->num_local_trees;
#ifdef T8_ENABLE_DEBUG
    ret =
#endif
      sc_hash_insert_unique (cmesh->trees->ghost_globalid_to_local_id, new_hash, NULL);
    /* The entry must not have existed before */
    T8_ASSERT (ret);
  }
}

/* From num_local_trees_per_eclass compute num_trees_per_eclass.
 * collective function */
void
t8_cmesh_gather_trees_per_eclass (const t8_cmesh_t cmesh, sc_MPI_Comm comm)
{
  t8_gloidx_t temp_trees_per_eclass[T8_ECLASS_COUNT];
  int ieclass;

  T8_ASSERT (t8_cmesh_comm_is_valid (cmesh, comm));

  if (cmesh->set_partition) {
    /* Copy the local values */
    /* We need to do it in a loop since we convert from locidx to gloidx.
     * memcpy is thus not possible */
    for (ieclass = 0; ieclass < T8_ECLASS_COUNT; ieclass++) {
      temp_trees_per_eclass[ieclass] = cmesh->num_local_trees_per_eclass[ieclass];
    }

    if (cmesh->first_tree_shared) {
      t8_eclass_t eclass;
      T8_ASSERT (cmesh->num_local_trees > 0);
      /* If our first tree is shared, we must not count it in the
       * global trees_per_eclass field */
      /* We need to use t8_cmesh_trees_get_tree instead of t8_cmesh_get_tree
       * since the latter performs a is_committed check on cmesh, but we may
       * call t8_cmesh_gather_trees_per_eclass when the cmesh is not
       * yet fully committed.
       * (Since a cmesh only counts as committed if its trees_per_eclass
       * values are set.)
       */
      eclass = t8_cmesh_trees_get_tree (cmesh->trees, 0)->eclass;
      temp_trees_per_eclass[eclass]--;
    }
    sc_MPI_Allreduce (temp_trees_per_eclass, cmesh->num_trees_per_eclass, T8_ECLASS_COUNT, T8_MPI_GLOIDX, sc_MPI_SUM,
                      comm);
  }
  else {
    /* The cmesh is not partitioned, we can just copy local_num_trees_per_eclass */
    for (ieclass = 0; ieclass < T8_ECLASS_COUNT; ieclass++) {
      cmesh->num_trees_per_eclass[ieclass] = cmesh->num_local_trees_per_eclass[ieclass];
    }
  }
#ifdef T8_ENABLE_DEBUG
  /* Count the number of trees and check if it matches cmesh->num_trees */
  {
    t8_gloidx_t num_trees = 0;
    for (ieclass = 0; ieclass < T8_ECLASS_COUNT; ieclass++) {
      num_trees += cmesh->num_trees_per_eclass[ieclass];
    }
    T8_ASSERT (num_trees == cmesh->num_trees);
  }
#endif
}

/* Given a cmesh create its tree_offsets from the local number of
 * trees on each process,
 * additional flag whether we compute the trees per eclass or not
 * additional flag whether to check if cmesh is committed.
 * Warning: use with caution with check_commit = 0 */
static void
t8_cmesh_gather_treecount_ext (const t8_cmesh_t cmesh, sc_MPI_Comm comm, const int check_commit)
{
  t8_gloidx_t tree_offset;
  int is_empty, has_empty;

  if (check_commit) {
    T8_ASSERT (t8_cmesh_is_committed (cmesh));
  }
  T8_ASSERT (t8_cmesh_comm_is_valid (cmesh, comm));

  tree_offset = cmesh->first_tree_shared ? -cmesh->first_tree - 1 : cmesh->first_tree;
  if (cmesh->tree_offsets == NULL) {
    t8_shmem_init (comm);
    t8_shmem_set_type (comm, T8_SHMEM_BEST_TYPE);
    /* Only allocate the shmem array, if it is not already allocated */
    cmesh->tree_offsets = t8_cmesh_alloc_offsets (cmesh->mpisize, comm);
    t8_shmem_array_allgather (&tree_offset, 1, T8_MPI_GLOIDX, cmesh->tree_offsets, 1, T8_MPI_GLOIDX);
    /* Set the last entry to the total number of trees. */
    if (t8_shmem_array_start_writing (cmesh->tree_offsets)) {
      t8_shmem_array_set_gloidx (cmesh->tree_offsets, cmesh->mpisize, cmesh->num_trees);
    }
    t8_shmem_array_end_writing (cmesh->tree_offsets);

    if (cmesh->num_local_trees <= 0) {
      /* This process is empty */
      is_empty = 1;
    }
    else {
      is_empty = 0;
    }
    /* Communicate whether we have empty processes */
    sc_MPI_Allreduce (&is_empty, &has_empty, 1, sc_MPI_INT, sc_MPI_LOR, comm);
    if (has_empty) {
      int next_nonempty;

      const t8_gloidx_t *tree_offset_array = t8_shmem_array_get_gloidx_array (cmesh->tree_offsets);
      /* there exist empty ranks, we have to recalculate the offset.
       * Each empty rank stores the offset of the next nonempty rank */
      if (is_empty) {
        next_nonempty = t8_offset_next_nonempty_rank (cmesh->mpirank, cmesh->mpisize, tree_offset_array);
        /* Set the tree offset to the first nonshared tree of the next rank */
        tree_offset = t8_offset_first (next_nonempty, tree_offset_array);
        if (tree_offset_array[next_nonempty] < 0) {
          tree_offset++;
        }
      }
      /* Communicate the new tree offsets */
      t8_shmem_array_allgather (&tree_offset, 1, T8_MPI_GLOIDX, cmesh->tree_offsets, 1, T8_MPI_GLOIDX);
    }
  }
}

/* Given a cmesh create its tree_offsets from the local number of
 * trees on each process */
void
t8_cmesh_gather_treecount (const t8_cmesh_t cmesh, sc_MPI_Comm comm)
{
  t8_cmesh_gather_treecount_ext (cmesh, comm, 1);
}

/* Given a cmesh create its tree_offsets from the local number of
 * trees on each process */
void
t8_cmesh_gather_treecount_nocommit (const t8_cmesh_t cmesh, sc_MPI_Comm comm)
{
  t8_cmesh_gather_treecount_ext (cmesh, comm, 0);
}

/* A fast way to compute the sendrange */
static t8_locidx_t
t8_cmesh_partition_sendrange (const t8_cmesh_t cmesh, const t8_cmesh_t cmesh_from, int *send_first, int *send_last)
{
  t8_gloidx_t first_tree = t8_cmesh_get_first_treeid (cmesh_from);
  int sendfirst;
  int sendlast = -2;
  int some_owner = -1; /* Passes as argument to first/last owner functions */

  const t8_gloidx_t *offset_to = t8_shmem_array_get_gloidx_array (cmesh->tree_offsets);
  if (!cmesh_from->set_partition) {
    /* If cmesh_from is not partitioned we can send/recv all information
     * to/from ourself */
    *send_first = *send_last = cmesh_from->mpirank;
    offset_to = t8_shmem_array_get_gloidx_array (cmesh->tree_offsets);
    return t8_offset_last (cmesh_from->mpirank, offset_to);
  }

  const t8_gloidx_t *offset_from = t8_shmem_array_get_gloidx_array (cmesh_from->tree_offsets);

  /* TODO: try to work around calling this function, since it has log(P) runtime */
  if (t8_offset_nosend (cmesh->mpirank, cmesh->mpisize, offset_from, offset_to)) {
    /* We do not send at all */
    *send_last = -2;
    *send_first = -1;
    return -1;
  }
  int flag = 0;
  if (cmesh_from->first_tree_shared == 1) {
    /* If the first tree was shared then we only send it, if
     * we own it in the new partition. In this case we send to ourself first. */
    if (t8_offset_in_range (first_tree, cmesh->mpirank, offset_to)) {
      sendfirst = cmesh->mpirank;
      flag = 1; /* We found the process */
    }
    else {
      /* We do not own the first tree in the new partition */
      if (cmesh_from->num_local_trees == 1) {
        /* We do not send at all */
        *send_last = -2;
        *send_first = -1;
        return -1;
      }
      /* The second local tree of cmesh_from is the first that is sent */
      first_tree += 1;
    }
  }
  /* If we have not found the process yet, our first tree is not shared
   * or we consider our the second local tree */
  if (flag != 1) {
    /* search for smallest new owner that did not own this tree before */
    /* Get the smallest owner of first_tree in the new partition */
    sendfirst = t8_offset_first_owner_of_tree (cmesh->mpisize, first_tree, offset_to, &some_owner);
    while (sendfirst >= 0 && flag == 0) {
      if (sendfirst == cmesh->mpirank || t8_offset_empty (sendfirst, offset_from)
          || t8_offset_first (sendfirst, offset_from) != first_tree) {
        /* We found the process if it is either ourself or it did not own first_tree
         * before */
        flag = 1;
      }
      else {
        /* Compute the next bigger process that has first_tree as local tree in
         * the new partition. */
        sendfirst = t8_offset_next_owner_of_tree (cmesh->mpisize, first_tree, offset_to, sendfirst);
      }
    }
    T8_ASSERT (flag == 1); /* We must have found the process by now */
  }
  /* Get the last local tree on cmesh_from */
  t8_gloidx_t last_tree = t8_cmesh_get_first_treeid (cmesh_from) + t8_cmesh_get_num_local_trees (cmesh_from) - 1;
  flag = 0;
  int count = 0;
  if (last_tree == t8_cmesh_get_first_treeid (cmesh_from) && cmesh_from->first_tree_shared) {
    /* If our last tree is the first tree and it is shared then we only send
     * to ourselves */
    sendlast = sendfirst;
    flag = 1;
    T8_ASSERT (sendfirst == cmesh->mpirank);
  }
  else {
    /* Check the last tree and maybe the second last tree.
     * If we do not send our last tree, we have to check the second last one.
     * This while loop is executed once for the last tree and, if unsuccessful
     * once for the second last tree. */
    while (last_tree >= first_tree && count < 2 && flag == 0) {
      count++;
      flag = 0;
      some_owner = -1; /* Reset some_owner, since we do not know an owner of last_tree */
                       /* Parse the new owners from the top and stop at the first process
       * that did not own last_tree */

      sendlast = t8_offset_last_owner_of_tree (cmesh->mpisize, last_tree, offset_to, &some_owner);
      while (sendlast >= 0 && flag == 0) {
        if (sendlast == cmesh->mpirank || t8_offset_empty (sendlast, offset_from)
            || t8_offset_first (sendlast, offset_from) != last_tree) {
          /* sendlast is either this process or it did not have
           * last_tree before */
          flag = 1;
        }
        else {
          /* Compute next smaller process that has last_tree as local tree */
          sendlast = t8_offset_prev_owner_of_tree (cmesh->mpisize, last_tree, offset_to, sendlast);
        }
      }
      /* If we did not found the alternative send here, then all procs
       * owned the last tree before and we have to check the second last tree.
       * Here a success is guaranteed. */
      last_tree--;
      /* If this second last tree is the first tree and the first tree is shared,
       * then we do not send to any other processes than ourselves. */
      if (flag == 0 && last_tree == t8_cmesh_get_first_treeid (cmesh_from) && cmesh_from->first_tree_shared) {
        sendlast = sendfirst;
        T8_ASSERT (sendfirst == cmesh->mpirank);
        flag = 1;
      }
    }
  }
  if (flag == 0) {
    /* This should never happen */
    T8_ASSERT (0 == 1);
  }
  else {
  }
  *send_first = sendfirst;
  *send_last = sendlast;

  /* Calculate the last local tree that we need to send to send_first */
  /* Set it to the last tree on send_first */
  t8_gloidx_t ret = t8_offset_last (*send_first, offset_to) - cmesh_from->first_tree;
  /* If there are actually more trees on send_first than we have, we need to send
   * all our local trees to send_first */
  ret = SC_MIN (ret, cmesh_from->num_local_trees - 1);
  if (cmesh_from->mpirank != *send_first
      && t8_offset_in_range (t8_offset_last (cmesh_from->mpirank, offset_from), *send_first, offset_from)
      && ret == cmesh_from->num_local_trees - 1) {
    /* Subtract one if our last tree already belonged to send_first,
     * and we counted this last tree. */
    ret--;
  }

  t8_debugf ("%s_first = %i, %s_last = %i, last_tree = %li\n", "send", *send_first, "send", *send_last, static_cast<long>(ret));

  T8_ASSERT (*send_first >= 0);
  //TODO:reactivate  T8_ASSERT (*send_last >= 0);
  T8_ASSERT ((ret >= 0 && ret < cmesh_from->num_local_trees));
  T8_ASSERT (ret == (t8_locidx_t) ret);
  return (t8_locidx_t) ret;
}

/* A fast way to compute the receive range */
static void
t8_cmesh_partition_recvrange (const t8_cmesh_t cmesh, const t8_cmesh_t cmesh_from, int *recv_first, int *recv_last)
{
  int recvfirst;
  int recvlast;
  int some_owner = -1; /* Passes as argument to first/last owner functions */

  if (cmesh->num_local_trees == 0) {
    /* This process is empty and therefore does not receive anything */
    *recv_last = -2;
    *recv_first = -1;
    return;
  }
  if (!cmesh_from->set_partition) {
    /* If cmesh_from is not partitioned we can receive all information
     * from ourself */
    *recv_first = cmesh_from->mpirank;
    *recv_last = cmesh_from->mpirank;
    return;
  }
  const t8_gloidx_t *offset_to = t8_shmem_array_get_gloidx_array (cmesh->tree_offsets);
  const t8_gloidx_t *offset_from = t8_shmem_array_get_gloidx_array (cmesh_from->tree_offsets);
  /* Get the new first local tree */
  const t8_gloidx_t first_tree = t8_cmesh_get_first_treeid (cmesh);
  if (t8_offset_in_range (first_tree, cmesh->mpirank, offset_from)) {
    /* It it already was a local tree then we received it from ourselves
     * and are thus the first process we receive from */
    recvfirst = cmesh->mpirank;
  }
  else {
    /* Otherwise the first process we receive from is the smallest process that
     * had our new first tree as a local tree. */
    some_owner = -1;
    recvfirst = t8_offset_first_owner_of_tree (cmesh->mpisize, first_tree, offset_from, &some_owner);
  }
  /* Get the new last local tree */
  const t8_gloidx_t last_tree = t8_offset_last (cmesh->mpirank, offset_to);
  if (t8_offset_in_range (last_tree, cmesh->mpirank, offset_from)) {
    /* We had our last local tree as a local tree before and thus
     * we are the last process that we receive from */
    recvlast = cmesh->mpirank;
  }
  else {
    /* We receive from the smallest process that had our new last local tree
     * as a local tree. */
    if (first_tree != last_tree) {
      /* We can reuse the computed owner if first_tree == last_tree,
       * otherwise we have to reset it */
      some_owner = -1;
    }
    recvlast = t8_offset_first_owner_of_tree (cmesh->mpisize, last_tree, offset_from, &some_owner);
  }
  *recv_first = recvfirst;
  *recv_last = recvlast;
}

/* Compute the number of bytes that need to be allocated in the send buffer
 * for the neighbor entries of ghost */
static size_t
t8_partition_compute_gnb (const t8_cmesh_t cmesh_from, sc_array_t *send_as_ghost)
{
  size_t ghost_neighbor_bytes = 0, ighost;
  t8_locidx_t ghost_id;
  t8_eclass_t eclass;

  for (ighost = 0; ighost < send_as_ghost->elem_count; ighost++) {
    ghost_id = *(t8_locidx_t *) sc_array_index (send_as_ghost, ighost);
    T8_ASSERT (ghost_id >= 0);
    if (ghost_id < cmesh_from->num_local_trees) {
      /* The ghost to send is currently a tree */
      eclass = t8_cmesh_get_tree_class (cmesh_from, ghost_id);
    }
    else {
      /* The ghost to send is currently a ghost */
      T8_ASSERT (ghost_id < cmesh_from->num_local_trees + cmesh_from->num_ghosts);
      eclass = t8_cmesh_get_ghost_class (cmesh_from, ghost_id - cmesh_from->num_local_trees);
    }
    ghost_neighbor_bytes
      += t8_eclass_num_faces[eclass] * (sizeof (t8_gloidx_t) + sizeof (int8_t))                     /* offset */
         + T8_ADD_PADDING (t8_eclass_num_faces[eclass] * (sizeof (t8_gloidx_t) + sizeof (int8_t))); /* padding */
  }
  return ghost_neighbor_bytes;
}

/* Compute the number of bytes that need to be allocated in the send buffer
 * for the attribute entries of all ghosts. */
static size_t
t8_partition_compute_gab (const t8_cmesh_t cmesh_from, sc_array_t *send_as_ghost, size_t *attr_info_bytes)
{
  size_t ghost_attribute_bytes = 0, ighost;
  t8_locidx_t ghost_id, ghost_id_min_offset;
  t8_cghost_t ghost;
  t8_ctree_t tree;

  T8_ASSERT (attr_info_bytes != NULL);
  *attr_info_bytes = 0;
  for (ighost = 0; ighost < send_as_ghost->elem_count; ighost++) {
    ghost_id = *(t8_locidx_t *) sc_array_index (send_as_ghost, ighost);
    T8_ASSERT (ghost_id >= 0);
    if (ghost_id < cmesh_from->num_local_trees) {
      /* This ghost is currently a local tree */
      tree = t8_cmesh_get_tree (cmesh_from, ghost_id);
      ghost_attribute_bytes += t8_cmesh_trees_attribute_size (tree);
      *attr_info_bytes += tree->num_attributes * sizeof (t8_attribute_info_struct_t);
    }
    else {
      /* This ghost is currently a ghost */
      ghost_id_min_offset = ghost_id - t8_cmesh_get_num_local_trees (cmesh_from);
      T8_ASSERT (0 <= ghost_id_min_offset && ghost_id_min_offset < t8_cmesh_get_num_ghosts (cmesh_from));
      ghost = t8_cmesh_trees_get_ghost (cmesh_from->trees, ghost_id_min_offset);
      ghost_attribute_bytes += t8_cmesh_trees_ghost_attribute_size (ghost);
      *attr_info_bytes += ghost->num_attributes * sizeof (t8_attribute_info_struct_t);
    }
  }
  return ghost_attribute_bytes;
}

/* Determine whether a local tree or ghost should be send to process p as a ghost.
 * This is the case if and only if:
 *  - tree will not be a local tree on p
 * and
 *  - If p sends to itself then tree is currently neither
 *    a local tree nor a ghost on p
 * and
 *  - we are the smallest rank under all procs sending a tree to p that
 *    has this tree as ghost or local tree . */
static int
t8_cmesh_send_ghost (const t8_cmesh_t cmesh, const struct t8_cmesh *cmesh_from, const int p, const t8_locidx_t tree)
{
  t8_gloidx_t tree_id, *ghost_neighbors, neighbor;
  const t8_gloidx_t *from_offsets;
  t8_locidx_t *tree_neighbors;
  t8_cghost_t ghost = NULL;
  t8_ctree_t ctree = NULL;
  t8_eclass_t eclass;
  int proc, iface;
  size_t left = 0, right = cmesh->mpirank;
  int found = 0;
  const t8_gloidx_t *offset_to;

  offset_to = t8_shmem_array_get_gloidx_array (cmesh->tree_offsets);

  if (cmesh_from->set_partition) {
    T8_ASSERT (cmesh_from->tree_offsets != NULL);
    from_offsets = t8_shmem_array_get_gloidx_array (cmesh_from->tree_offsets);
  }
  else {
    from_offsets = NULL;
  }
  if (tree < cmesh_from->num_local_trees) {
    /* Given local id belongs to a tree. We compute its global id */
    ctree = t8_cmesh_trees_get_tree_ext (cmesh_from->trees, tree, &tree_neighbors, NULL);
    tree_id = tree + cmesh_from->first_tree;
    eclass = ctree->eclass;
  }
  else {
    /* Given local id belongs to a ghost. We store the ghost and its
     * global id */
    ghost
      = t8_cmesh_trees_get_ghost_ext (cmesh_from->trees, tree - cmesh_from->num_local_trees, &ghost_neighbors, NULL);
    tree_id = ghost->treeid;
    eclass = ghost->eclass;
  }

  if (t8_offset_in_range (tree_id, p, offset_to)) {
    /* The tree/ghost will be a local tree on p */
    return 0;
  }

  /* Parse all processes that own neighbors of tree/ghost and check for each if
   * it sends this neighbor to p. If the current rank is the smallest such rank,
   * then we send the tree/ghost. */
  for (iface = 0; iface < t8_eclass_num_faces[eclass]; iface++) {
    /* Get the global id of the considered neighbor */
    neighbor = ctree != NULL ? t8_cmesh_get_global_id ((t8_cmesh_t) cmesh_from, tree_neighbors[iface])
                             : ghost_neighbors[iface];
    if (neighbor == tree_id) {
      /* There is no neighbor at this face */
      continue;
    }
    if (!t8_offset_in_range (neighbor, p, offset_to)) {
      /* This neighbor will not be send to p */
      continue;
    }
    /* If the receiving rank is the sending rank, we definitely send the ghost */
    if (p == cmesh_from->mpirank) {
      return 1;
    }
    /* If the receiving rank did own neighbor in cmesh_from, then it will
     * send it to itself and thus also this ghost. */
    if (t8_offset_in_range (neighbor, p, from_offsets)) {
      return 0;
    }
    /* We perform a binary search in the offset array to find the
     * process proc that owns the neighbor iface.
     * We start with checking mpirank, since it is most probable.
     */
    found = 0;
    proc = cmesh->mpirank;
    if (!cmesh_from->set_partition) {
      /* If the original cmesh is replicated then we already own
       * all trees */
      found = 1;
    }
    left = 0, right = cmesh->mpisize;
    while (!found) {
      if (t8_offset_first (proc, from_offsets) + (from_offsets[proc] < 0) > neighbor) {
        /* look left */
        right = proc;
        proc = left + (proc - left) / 2;
      }
      else if (t8_offset_last (proc, from_offsets) < neighbor) {
        /* look right */
        left = proc;
        proc++;
        proc += (right - proc) / 2;
      }
      else {
        found = 1;
      }
    }
    if (cmesh_from->set_partition) {
      /* We have to consider the special case where neighbor is owned by more
       * than one process. We find the smallest one of them. */
      while (neighbor == t8_offset_first (proc, from_offsets) && from_offsets[proc] < 0) {
        proc--;
        while (t8_offset_empty (proc, from_offsets)) {
          /* Skip empty processes */
          proc--;
        }
      }
    }
    T8_ASSERT (0 <= proc && proc < cmesh->mpisize);
    T8_ASSERT (t8_offset_in_range (neighbor, proc, from_offsets));
    if (proc < cmesh->mpirank && t8_offset_sendstree (proc, p, neighbor, from_offsets, offset_to)) {
      /* We do not send the ghost */
      return 0;
    }
  }
  /* Under all processes that have our tree/ghost as ghost and send a neighbor
   * of it to p there was none that
   * has smaller rank than myrank and sends a neighbor to p */
  return 1;
}

/* copy all tree/ghost/attribute data to the send buffer */
static void
t8_cmesh_partition_copy_data (char *send_buffer, t8_cmesh_t cmesh, const t8_cmesh *cmesh_from,
                              const t8_locidx_t num_trees, const size_t attr_info_bytes,
                              const size_t ghost_attr_info_bytes, const size_t ghost_neighbor_bytes,
                              const size_t tree_neighbor_bytes, const size_t tree_attribute_bytes,
                              sc_array_t *send_as_ghost, const t8_locidx_t send_first, const t8_locidx_t send_last,
                              const size_t total_alloc, const int to_proc)
{
  t8_ctree_t tree, tree_cpy;
  int num_attributes;
  size_t temp_offset_tree, temp_offset_att, iz, temp_offset, temp_offset_data, last_offset, last_num_att, last_size,
    temp_offset_ghost_att, temp_offset_ghost_data, temp_offset_ghost, ghost_attr_info_bytes_sofar;
  size_t ghost_att_size;
  //ssize_t             last_attribute_diff;
  t8_attribute_info_struct_t *attr_info;
  void *first_attribute;
  t8_locidx_t num_ghost_send = send_as_ghost->elem_count;
  t8_locidx_t ghosts_left;
  t8_locidx_t *face_neighbor, ghost_id, itree;
  t8_gloidx_t *face_neighbor_g, *face_neighbor_gnew, new_neighbor;
  t8_cghost_t ghost, ghost_cpy;
  int iface, iatt;
  int8_t *ttf_ghost, *ttf;

  /* Copy all trees to the send buffer */
  /* TODO: This is currently inefficient since we copy each tree for itself.
   *       Best practice is to copy chunks of trees out of the different part
   *       arrays of cmesh_from */
  if (total_alloc == 0 || send_buffer == NULL) {
    t8_debugf ("No data to store in buffer.\n");
    return;
  }
  /* offset from the last ghost_faces entry to the current tree_faces entry */
  temp_offset = 0;
  /* offset from the last tree_faces entry to the current tree_att_info entry */
  temp_offset_att = 0;
  /* offset from the last tree_att_info entry to the current attribute's data */
  temp_offset_data = 0;
  /* offset from the beginning to the current tree */
  temp_offset_tree = 0;
  for (itree = send_first; itree <= send_last; itree++) {
    tree = t8_cmesh_trees_get_tree_ext (cmesh_from->trees, itree, &face_neighbor, NULL);

    (void) memcpy (send_buffer + temp_offset_tree, tree, sizeof (t8_ctree_struct_t));
    temp_offset_tree += sizeof (t8_ctree_struct_t);
    /* Copy all face neighbor information to send_buffer */
    (void) memcpy (send_buffer + num_trees * sizeof (t8_ctree_struct_t) + num_ghost_send * sizeof (t8_cghost_struct_t)
                     + ghost_neighbor_bytes + temp_offset,
                   face_neighbor, t8_eclass_num_faces[tree->eclass] * (sizeof (t8_locidx_t) + sizeof (int8_t)));
    temp_offset += t8_eclass_num_faces[tree->eclass] * (sizeof (t8_locidx_t) + sizeof (int8_t))
                   + T8_ADD_PADDING (t8_eclass_num_faces[tree->eclass] * (sizeof (t8_locidx_t) + sizeof (int8_t)));
    /* TODO: ??? temp_offset += T8_ADD_PADDING (temp_offset) instead of the last 2 lines? */
    if (tree->num_attributes > 0) {
      /* Copy all attribute infos to send_buffer */
      (void) memcpy (send_buffer + num_trees * sizeof (t8_ctree_struct_t) + num_ghost_send * sizeof (t8_cghost_struct_t)
                       + ghost_neighbor_bytes + tree_neighbor_bytes + temp_offset_att,
                     T8_TREE_ATTR_INFO (tree, 0), tree->num_attributes * sizeof (t8_attribute_info_struct_t));
      temp_offset_att += tree->num_attributes * sizeof (t8_attribute_info_struct_t);
      /* Copy all attribute data to send_buffer */
      (void) memcpy (send_buffer + num_trees * sizeof (t8_ctree_struct_t) + num_ghost_send * sizeof (t8_cghost_struct_t)
                       + ghost_neighbor_bytes + tree_neighbor_bytes + attr_info_bytes + temp_offset_data,
                     T8_TREE_ATTR (tree, T8_TREE_ATTR_INFO (tree, 0)), t8_cmesh_trees_attribute_size (tree));
      temp_offset_data += t8_cmesh_trees_attribute_size (tree);
    }
  }
  T8_ASSERT (tree_attribute_bytes == temp_offset_data);
  /* Set new face_neighbor offsets */
  /* TODO: indent bug? */
  /* Computes the offset of the face neighbors of the new trees */
  temp_offset
    = num_trees * sizeof (t8_ctree_struct_t) + num_ghost_send * sizeof (t8_cghost_struct_t) + ghost_neighbor_bytes;
  /* Compute the offset of the new attribute infos */
  temp_offset_att = temp_offset + tree_neighbor_bytes;
  temp_offset_tree = 0;

  /* Set attribute offsets of trees and attribute data offsets of info objects */
  tree_cpy = NULL;
  last_num_att = 0;
  last_size = 0;
  last_offset = attr_info_bytes;

  for (itree = send_first; itree <= send_last; itree++) {
    /* Get the current tree */
    tree_cpy = (t8_ctree_t) (send_buffer + temp_offset_tree);

    /* new neighbor offset of tree */
    tree_cpy->neigh_offset = temp_offset - temp_offset_tree;

    /* Set new face neighbor entries, since we store local ids we have to adapt
     * to the local ids of the new process */
    face_neighbor = (t8_locidx_t *) T8_TREE_FACE (tree_cpy);
    for (iface = 0; iface < t8_eclass_num_faces[tree_cpy->eclass]; iface++) {
      t8_cmesh_partition_send_change_neighbor (cmesh, (t8_cmesh_t) cmesh_from, face_neighbor + iface, to_proc);
    }

    /* compute neighbor offset for next tree */
    temp_offset += t8_eclass_num_faces[tree_cpy->eclass] * (sizeof (t8_locidx_t) + sizeof (int8_t))
                   + T8_ADD_PADDING (t8_eclass_num_faces[tree_cpy->eclass] * (sizeof (t8_locidx_t) + sizeof (int8_t)));

    /* new attribute offset for tree */
    tree_cpy->att_offset = temp_offset_att - temp_offset_tree;
    if (tree_cpy->num_attributes > 0) {
      attr_info = T8_TREE_ATTR_INFO (tree_cpy, 0);
      attr_info->attribute_offset = last_offset + last_size - last_num_att * sizeof (t8_attribute_info_struct_t);
      last_offset = attr_info->attribute_offset;
      last_size = attr_info->attribute_size;

      /* set new attribute data offsets */
      for (iz = 1; iz < (size_t) tree_cpy->num_attributes; iz++) {
        attr_info++;
        attr_info->attribute_offset = last_offset + last_size;
        last_offset = attr_info->attribute_offset;
        last_size = attr_info->attribute_size;
      }
      temp_offset_att += tree_cpy->num_attributes * sizeof (t8_attribute_info_struct_t);
    }
    temp_offset_tree += sizeof (t8_ctree_struct_t);
    last_num_att = tree_cpy->num_attributes;
  }

  /* Copy all ghosts and set their face entries and offsets */
  /* Offset of ghost face_neighbor from first ghost */
  temp_offset = num_ghost_send * sizeof (t8_cghost_struct_t);
  /* Offset of current ghost from first ghost */
  temp_offset_ghost = 0;
  /* offset from the last tree_attribute entry to the current tree_att_info entry
   * for the ghost */
  temp_offset_ghost_att = 0;
  /* offset from the last tree_att_info entry to the current attribute */
  temp_offset_ghost_data = 0;
  /* number of bytes of attribute_infos that we already counted */
  ghost_attr_info_bytes_sofar = 0;
  for (iz = 0; iz < send_as_ghost->elem_count; iz++) {
    ghost_id = *((t8_locidx_t *) sc_array_index (send_as_ghost, iz));
    ghost_cpy = (t8_cghost_t) (send_buffer + num_trees * sizeof (t8_ctree_struct_t) + iz * sizeof (t8_cghost_struct_t));
    /* Get the correct element class from the ghost_id.
     * For this we have to check whether ghost_id points to a local tree or ghost */
    ghost_cpy->eclass = ghost_id < cmesh_from->num_local_trees
                          ? t8_cmesh_get_tree_class ((t8_cmesh_t) cmesh_from, ghost_id)
                          : t8_cmesh_get_ghost_class ((t8_cmesh_t) cmesh_from, ghost_id - cmesh_from->num_local_trees);
    ghost_cpy->neigh_offset = temp_offset - temp_offset_ghost; /* New face neighbor offset */
    face_neighbor_gnew = (t8_gloidx_t *) T8_GHOST_FACE (ghost_cpy);
    ttf_ghost = T8_GHOST_TTF (ghost_cpy);
    if (ghost_id >= cmesh_from->num_local_trees) {
      /* The ghost that we send was a local ghost */
      ghost = t8_cmesh_trees_get_ghost_ext (cmesh_from->trees, ghost_id - cmesh_from->num_local_trees, &face_neighbor_g,
                                            &ttf);
      tree = NULL;
      /* Set entries of the new ghost */
      ghost_cpy->eclass = ghost->eclass;
      ghost_cpy->treeid = ghost->treeid;
      ghost_cpy->num_attributes = ghost->num_attributes;
      num_attributes = ghost_cpy->num_attributes;
      if (num_attributes > 0) {
        /* get a pointer to the first att_info and the first attribute */
        attr_info = T8_GHOST_ATTR_INFO (ghost, 0);
        first_attribute = T8_GHOST_ATTR (ghost, attr_info);
        ghost_att_size = t8_cmesh_trees_ghost_attribute_size (ghost);
      }
      else {
        attr_info = NULL;
        first_attribute = NULL;
        ghost_att_size = 0;
      }
      /* Copy face_neighbor entries and ttf entries */
      memcpy (face_neighbor_gnew, face_neighbor_g,
              t8_eclass_num_faces[ghost_cpy->eclass] * (sizeof (t8_gloidx_t) + sizeof (int8_t)));
    }
    else {
      /* The ghost we send was a local tree */
      T8_ASSERT (0 <= ghost_id && ghost_id < cmesh_from->num_local_trees);
      tree = t8_cmesh_trees_get_tree_ext (cmesh_from->trees, ghost_id, &face_neighbor, &ttf);
      ghost = NULL;
      T8_ASSERT (ghost_id == tree->treeid);
      /* Set entries of the new ghost */
      ghost_cpy->eclass = tree->eclass;
      ghost_cpy->treeid = ghost_id + cmesh_from->first_tree;
      ghost_cpy->num_attributes = tree->num_attributes;
      num_attributes = ghost_cpy->num_attributes;
      if (num_attributes > 0) {
        /* get a pointer to the first att_info and the first attribute */
        attr_info = T8_TREE_ATTR_INFO (tree, 0);
        first_attribute = T8_TREE_ATTR (tree, attr_info);
        ghost_att_size = t8_cmesh_trees_attribute_size (tree);
      }
      else {
        attr_info = NULL;
        first_attribute = NULL;
        ghost_att_size = 0;
      }
      /* copy face_neighbor entries, since the ones on the tree are local and
       * we need global, we have to compute each one */
      for (iface = 0; iface < t8_eclass_num_faces[ghost_cpy->eclass]; iface++) {
        if (face_neighbor[iface] < 0) {
          /* TODO: think about this */
          new_neighbor = -1; /* boundary indicator */
        }
        else {
          /* Compute global index from local index */
          new_neighbor = t8_cmesh_get_global_id ((t8_cmesh_t) cmesh_from, face_neighbor[iface]);
        }
        face_neighbor_gnew[iface] = new_neighbor;
      }
      /* Copy tree_to_face entries */
      memcpy (ttf_ghost, ttf, t8_eclass_num_faces[ghost_cpy->eclass] * sizeof (int8_t));
    } /* Done distinction between from tree and from ghost */

    /* Compute and store new attribute offset of this ghost */
    ghosts_left = send_as_ghost->elem_count - iz;
    ghost_cpy->att_offset = ghosts_left * sizeof (t8_cghost_struct_t) + ghost_neighbor_bytes + tree_neighbor_bytes
                            + attr_info_bytes + tree_attribute_bytes + temp_offset_ghost_att;
    if (num_attributes > 0) {
      size_t this_ghosts_att_info_size;
      t8_attribute_info_struct_t *first_attr_info;

      /* The byte count of this ghosts attribute info structs */
      this_ghosts_att_info_size = num_attributes * sizeof (t8_attribute_info_struct_t);
      /* Copy all attribute info data of this ghost */
      first_attr_info = (t8_attribute_info_struct_t *) T8_GHOST_FIRST_ATT (ghost_cpy);
      memcpy (first_attr_info, attr_info, this_ghosts_att_info_size);
      temp_offset_ghost_att += this_ghosts_att_info_size;

      /* Compute all new attribute data offsets */
      for (iatt = 0; iatt < num_attributes; iatt++) {
        /* Get the current attribute info */
        attr_info = T8_GHOST_ATTR_INFO (ghost_cpy, iatt);
        /* The new attribute offset is the offset from the first att_info to the data.
         * Thus, the count of the bytes occupied by the att_info (ghosts_attr_info_bytes)
         * plus the count of all attributes before this attribute (this_data_temp_offset).*/
        /* all att info from this ghost and after. + all attributes before this attribute  */
        attr_info->attribute_offset = ghost_attr_info_bytes - ghost_attr_info_bytes_sofar + temp_offset_ghost_data;
        temp_offset_ghost_data += attr_info->attribute_size;
      }
      ghost_attr_info_bytes_sofar += num_attributes * sizeof (t8_attribute_info_struct_t);
      /* Copy all attribute data of this ghost */
      memcpy (T8_GHOST_ATTR (ghost_cpy, first_attr_info), first_attribute, ghost_att_size);
    } /* end num_attributes > 0 */
    /* compute new offsets */
    temp_offset += t8_eclass_num_faces[ghost_cpy->eclass] * (sizeof (t8_gloidx_t) + sizeof (int8_t)) /* offset */
                   + T8_ADD_PADDING (t8_eclass_num_faces[ghost_cpy->eclass]
                                     * (sizeof (t8_gloidx_t) + sizeof (int8_t))); /* padding */
    temp_offset_ghost += sizeof (t8_cghost_struct_t);
  }
  /* Store number of trees and ghosts at the end of send buffer */
  *(t8_locidx_t *) (send_buffer + total_alloc - 2 * sizeof (t8_locidx_t)) = num_trees;
  *(t8_locidx_t *) (send_buffer + total_alloc - sizeof (t8_locidx_t)) = num_ghost_send;
}

/* For each process that we send trees to, we loop over all these trees and
 * determine
 *  - The number of bytes to send for the neighbor entries,
 *  - the attribute entries,
 *  - the attribute info entries.
 *  - The local trees and ghosts that have to be send as a ghost.
 *  - The local trees that we will be a ghost in the new partition and
 *    therefore need to be kept local.
 */
static void
t8_cmesh_partition_sendtreeloop (t8_cmesh_t cmesh, const t8_cmesh *cmesh_from, const t8_locidx_t range_start,
                                 const t8_locidx_t range_end, size_t *tree_neighbor_bytes, size_t *attr_bytes,
                                 size_t *attr_info_bytes, int8_t *ghost_flag_send, const int iproc,
                                 sc_array_t *send_as_ghost)
{
  t8_ctree_t tree;
  t8_locidx_t neighbor, *face_neighbor, itree;
  int8_t *ttf;
  int iface;
#ifdef T8_ENABLE_DEBUG
  const t8_gloidx_t *offset_from, *offset_to;

  if (cmesh_from->set_partition) {
    offset_from = t8_shmem_array_get_gloidx_array (cmesh_from->tree_offsets);
  }
  else {
    offset_from = NULL;
  }
  offset_to = t8_shmem_array_get_gloidx_array (cmesh->tree_offsets);
#endif
  /* loop over all trees that will be send */
  for (itree = range_start; itree <= range_end; itree++) {
    /* test if we really send the tree itree to the process iproc */
    T8_ASSERT (
      (!cmesh_from->set_partition && iproc == cmesh_from->mpirank)
      || t8_offset_sendstree (cmesh_from->mpirank, iproc, itree + cmesh_from->first_tree, offset_from, offset_to));
    tree = t8_cmesh_trees_get_tree_ext (cmesh_from->trees, itree, &face_neighbor, &ttf);
    /* Count the additional memory needed per tree from neighbors */
    *tree_neighbor_bytes += t8_eclass_num_faces[tree->eclass] * (sizeof (*face_neighbor) + sizeof (*ttf));
    /* TODO: change padding to sizeof (void*) */
    *tree_neighbor_bytes += T8_ADD_PADDING (*tree_neighbor_bytes); /* padding to make number of bytes per tree
                                                                           a multiple of 4 */
    /*  Compute number of attribute bytes in this tree range.
     *       Not every tree has an attribute */
    *attr_info_bytes += tree->num_attributes * sizeof (t8_attribute_info_struct_t);
    *attr_bytes += t8_cmesh_trees_attribute_size (tree);

    /* loop over all faces of each tree to determine ghost to send */
    for (iface = 0; iface < t8_eclass_num_faces[tree->eclass]; iface++) {
      neighbor = face_neighbor[iface];
      if (neighbor >= 0 && neighbor != itree) { /* Consider only non-boundary neighbors */
        if ((neighbor < cmesh_from->num_local_trees && (neighbor < range_start || neighbor > range_end))
            || neighbor >= cmesh_from->num_local_trees) {
          /* neighbor is a local tree or local ghost and will be ghost on iproc */
          if (ghost_flag_send[neighbor] == 0 && t8_cmesh_send_ghost (cmesh, cmesh_from, iproc, neighbor)) {
            /* we did not add this neighbor yet and it should be send to iproc */
            ghost_flag_send[neighbor] = 1;
            *((t8_locidx_t *) sc_array_push (send_as_ghost)) = neighbor;
          }
        }
      }
    }
  }
}

/*********************************************/
/*        Send loop                          */
/*********************************************/
/* For each process we have to send to, we fill the send buffers and start
 * the communication */
/* Returns the number of processes we send data to */
static int
t8_cmesh_partition_sendloop (t8_cmesh_t cmesh, t8_cmesh_t cmesh_from, int *num_request_alloc, int *send_first,
                             int *send_last, char ***send_buffer, char **my_buffer, size_t *my_buffer_bytes,
                             sc_MPI_Request **requests, sc_MPI_Comm comm)
{
  size_t attr_bytes = 0, tree_neighbor_bytes, ghost_neighbor_bytes, attr_info_bytes, ghost_attribute_bytes,
         ghost_attr_info_bytes;
  size_t total_alloc;
  int iproc, flag;
  int mpiret, num_send_mpi = 0;
  char *buffer;
  t8_locidx_t num_trees, num_ghost_send, range_start, range_end;
  sc_array_t send_as_ghost; /* Stores local id's of trees and ghosts that will be send as ghosts */
  int8_t *ghost_flag_send;  /* For each local tree and ghost set to 1 if it is in send_as_ghost */
  const t8_gloidx_t *offset_from, *offset_to;

  T8_ASSERT (t8_cmesh_comm_is_valid (cmesh, comm));
  /* We use two different flag arrays here, since ghost_flag_send needs to
   * be reset for each process we send to, while ghost_flag_keep keeps is entries.
   * Otherwise we could have set bitflags and only use one array */
  ghost_flag_send = T8_ALLOC (int8_t, cmesh_from->num_local_trees + cmesh_from->num_ghosts);

  sc_array_init (&send_as_ghost, sizeof (t8_locidx_t));

  range_end = t8_cmesh_partition_sendrange (cmesh, (t8_cmesh_t) cmesh_from, send_first, send_last);

  offset_to = t8_shmem_array_get_gloidx_array (cmesh->tree_offsets);
  if (cmesh_from->set_partition) {
    range_start = cmesh_from->first_tree_shared; /* Stores the first local tree that was not send yet */
    /* We do not send the first tree if it is shared, so we start with the second tree then */
    if (t8_offset_in_range (cmesh_from->first_tree, cmesh->mpirank, offset_to)) {
      /* In the special case that we send our first tree to ourselves, we
       * set it as start even if it is shared */
      range_start = 0;
    }
    offset_from = t8_shmem_array_get_gloidx_array (cmesh_from->tree_offsets);
  }
  else {
    offset_from = NULL;
    range_start = t8_offset_first (cmesh_from->mpirank, offset_to);
  }

  /* Determine the number of request for MPI communication.
   * If the current process is included in the sendrange we do not allocate
   * a request and buffer for it. */
  flag = cmesh->mpirank < *send_first || cmesh->mpirank > *send_last ? 1 : 0;
  *num_request_alloc = *send_last - *send_first + flag;
  /* range_end stores (my rank) local tree_id of last tree on *send_first */

  *send_buffer = T8_ALLOC (char *, *num_request_alloc);
  *requests = T8_ALLOC (sc_MPI_Request, *num_request_alloc);

  flag = 0;

  /* iproc is incremented below such that we skip those processes we do not
   * send to */
  for (iproc = *send_first; iproc <= *send_last;) {
    /* Since we do not allocate a request and buffer for my rank if it is included in
     * the sendrange, we have to offset the index into these array by -1 when the
     * current irpoc is bigger than my rank */
    if (*send_first <= cmesh->mpirank && iproc > cmesh->mpirank) {
      flag = 1;
    }
    while (cmesh_from->set_partition
           && !t8_offset_sendstree (cmesh_from->mpirank, iproc, range_start + cmesh_from->first_tree, offset_from,
                                    offset_to)) {
      /* We skip trees that we do not send */
      range_start++;
    }

    t8_debugf ("send to %i [%i,%i]\n", iproc, range_start, range_end);
    t8_debugf ("Start send loop\n");
    attr_bytes = 0;
    tree_neighbor_bytes = 0;
    attr_info_bytes = 0;
    ghost_neighbor_bytes = 0;
    ghost_attribute_bytes = 0;
    ghost_attr_info_bytes = 0;

    memset (ghost_flag_send, 0,
            (cmesh_from->num_local_trees + cmesh_from->num_ghosts)
              * sizeof (int8_t)); /* Yes, i know that sizeof(int8_t) is always 1, so what?! */
    sc_array_truncate (&send_as_ghost);
    /* loop over trees to calculate buffersize and which trees and ghosts to send */
    t8_cmesh_partition_sendtreeloop (cmesh, cmesh_from, range_start, range_end, &tree_neighbor_bytes, &attr_bytes,
                                     &attr_info_bytes, ghost_flag_send, iproc, &send_as_ghost);
    /* loop over trees ends here */
    /* Calculate and allocate memory for send buffer */
    /**********************************************************/
    /*
     *      The data that we send has the layout
     *
     * | tree 0,1...| ghost 0,1...| face_neighbors0, tree_to_face0,...| ghost_neighbors 0,1,...| Attinfo00,01,...,Attinfoend | attdata00,01,... |
     *
     */
    num_trees = SC_MAX (range_end - range_start + 1, 0);

    num_ghost_send = send_as_ghost.elem_count;
    /* parse through send_as_ghost to compute ghost_neighbor_bytes */
    ghost_neighbor_bytes = t8_partition_compute_gnb (cmesh_from, &send_as_ghost);
    /* parse through send_as_ghost to compute ghost_attribute_bytes and attr_info_bytes */
    ghost_attribute_bytes = t8_partition_compute_gab (cmesh_from, &send_as_ghost, &ghost_attr_info_bytes);
    /* Total number of bytes that we send to the other process */
    total_alloc = num_trees * sizeof (t8_ctree_struct_t) + num_ghost_send * sizeof (t8_cghost_struct_t)
                  + ghost_neighbor_bytes + tree_neighbor_bytes + attr_info_bytes + attr_bytes + ghost_attribute_bytes
                  + ghost_attr_info_bytes;
    /* Extra space to store the number of trees and ghosts in the send buffer */
    total_alloc += 2 * sizeof (t8_locidx_t);

    /* Debugging output about shipped trees and ghosts. */
    t8_debugf ("NT %i -- each %zdB\n", num_trees, sizeof (t8_ctree_struct_t));
    t8_debugf ("NGS %i - each %zdB\n", num_ghost_send, sizeof (t8_cghost_struct_t));
    t8_debugf ("GNB %zd\n", ghost_neighbor_bytes);
    t8_debugf ("TNB %zd\n", tree_neighbor_bytes);
    t8_debugf ("AIB %zd\n", attr_info_bytes);
    t8_debugf ("AB %zd\n", attr_bytes);
    t8_debugf ("GAIB %zd\n", ghost_attr_info_bytes);
    t8_debugf ("GAB %zd\n", ghost_attribute_bytes);
    t8_debugf ("Ta %zd\n", total_alloc);
    /* If profiling is enabled, we count the number of shipped trees/ghosts
     * and processes we ship to. */
    if (cmesh->profile) {
      if (iproc != cmesh->mpirank) {
        /* We do not count if we send to ourself. */
        cmesh->profile->partition_ghosts_shipped += num_ghost_send;
        cmesh->profile->partition_trees_shipped += num_trees;
        cmesh->profile->partition_procs_sent++;
        cmesh->profile->partition_bytes_sent += total_alloc;
      }
    }
    if (iproc != cmesh->mpirank) {
      buffer = (*send_buffer)[iproc - *send_first - flag] = T8_ALLOC (char, total_alloc);
    }
    else if (num_trees > 0 || num_ghost_send > 0) {
      *my_buffer = buffer = T8_ALLOC (char, total_alloc);
      *my_buffer_bytes = total_alloc;
    }
    else {
      my_buffer = NULL;
      buffer = NULL;
    }
    T8_ASSERT (num_trees + num_ghost_send == 0 || (!cmesh_from->set_partition && iproc == cmesh_from->mpirank)
               || t8_offset_sendsto (cmesh->mpirank, iproc, offset_from, offset_to));

    /* Copy all data to the send buffer */
    t8_cmesh_partition_copy_data (buffer, cmesh, cmesh_from, num_trees, attr_info_bytes, ghost_attr_info_bytes,
                                  ghost_neighbor_bytes, tree_neighbor_bytes, attr_bytes, &send_as_ghost, range_start,
                                  range_end, total_alloc, iproc);

    /* If we send to a remote process we post the MPI_Isend here */
    if (iproc != cmesh->mpirank) {
      if (num_trees + num_ghost_send > 0) {
        /* send buffer to remote process */
        t8_debugf ("Post send of %i trees/%zd bytes to %i\n",
                   *(t8_locidx_t *) (buffer + total_alloc - 2 * sizeof (t8_locidx_t)), total_alloc, iproc - flag);
        mpiret = sc_MPI_Isend (buffer, total_alloc, sc_MPI_BYTE, iproc, T8_MPI_PARTITION_CMESH, comm,
                               *requests + iproc - flag - *send_first);
        SC_CHECK_MPI (mpiret);
        num_send_mpi++;
      }
      else {
        /* If num_trees + num_ghost_send = 0 we do not post an MPI_Send
         * and we set the associated request to NULL in order for it to
         * be ignored in the MPI_Waitall call later */
        t8_debugf ("Set request %i to NULL\n", iproc - flag - *send_first);
        *(*requests + iproc - flag - *send_first) = sc_MPI_REQUEST_NULL;
      }
    }
    /* Calculate the next process we send to */
    iproc++;
    while (iproc < *send_last && !t8_offset_sendsto (cmesh_from->mpirank, iproc, offset_from, offset_to)) {
      /* Skip processes we do not send to and set their requests to NULL */

      if (*send_first <= cmesh->mpirank && iproc > cmesh->mpirank) {
        flag = 1;
      }
      t8_debugf ("Set request %i to NULL\n", iproc - flag - *send_first);
      *(*requests + iproc - flag - *send_first) = sc_MPI_REQUEST_NULL;
      (*send_buffer)[iproc - flag - *send_first] = NULL;
      iproc++;
    }
    if (iproc <= *send_last) {
      /* compute new ranges here */
      /* If tree_offset of iproc is < 0 the last tree is shared and has to
       * be send to the next process as well, except when this process already
       * has the last tree */
      /* Set range_start to the first tree that iproc needs */
      t8_gloidx_t first_send;

      first_send = t8_offset_first (iproc, offset_to);
      while (first_send < t8_cmesh_get_num_local_trees (cmesh_from)
             && !t8_offset_sendstree (cmesh_from->mpirank, iproc, first_send, offset_from, offset_to)) {

        first_send++;
      }
      range_start = first_send - cmesh_from->first_tree;
      t8_debugf ("RS: %i\n", range_start);

      /* add number of trees in iproc to send to range_end */
      /* We have to be careful with locidx overflow when we go out of bounds
       * of our process */

      /* Set range end to the last tree of the receiver or to our last tree,
       * whichever is smaller */
      range_end = SC_MIN (t8_offset_last (iproc, offset_to) - cmesh_from->first_tree, cmesh_from->num_local_trees - 1);
      t8_debugf ("RE: %i\n", range_end);
      /* If the last tree was already present on the receiving process
       * we exclude it from sending */
      if (cmesh_from->mpirank != iproc && range_end == cmesh_from->num_local_trees - 1
          && !t8_offset_empty (iproc, offset_from)
          && t8_offset_first (iproc, offset_from) == cmesh_from->first_tree + cmesh_from->num_local_trees - 1) {
        range_end--;
        t8_debugf ("RE: %i\n", range_end);
      }
      if (range_end < range_start || range_start >= t8_cmesh_get_num_local_trees (cmesh_from)) {
        /* We do not send to this process and are finished */
        iproc = *send_last + 1;
        *send_last = -2;
      }
    }
  } /* sending loop ends here */
  T8_FREE (ghost_flag_send);
  sc_array_reset (&send_as_ghost);
  t8_debugf ("End send loop\n");
  return num_send_mpi;
}

void
t8_cmesh_partition_receive_message (t8_cmesh_t cmesh, sc_MPI_Comm comm, const int proc_recv, sc_MPI_Status *status,
                                    const int *local_procid, const int recv_first, t8_locidx_t *num_ghosts)
{
  int mpiret;
  int recv_bytes;
  t8_part_tree_t recv_part;

  T8_ASSERT (proc_recv == status->MPI_SOURCE);
  T8_ASSERT (status->MPI_TAG == T8_MPI_PARTITION_CMESH);

  mpiret = sc_MPI_Get_count (status, sc_MPI_BYTE, &recv_bytes);
  SC_CHECK_MPI (mpiret);
  /* Allocate receive buffer */
  recv_part = t8_cmesh_trees_get_part (cmesh->trees, local_procid[proc_recv - recv_first]);
  /* take first tree of part and allocate recv_bytes */
  recv_part->first_tree = T8_ALLOC (char, recv_bytes);
  /* Receive message */
  mpiret = sc_MPI_Recv (recv_part->first_tree, recv_bytes, sc_MPI_BYTE, proc_recv, T8_MPI_PARTITION_CMESH, comm,
                        sc_MPI_STATUS_IGNORE);
  SC_CHECK_MPI (mpiret);
  /* Read num trees and num ghosts */
  recv_part->num_trees = *((t8_locidx_t *) (recv_part->first_tree + recv_bytes - 2 * sizeof (t8_locidx_t)));
  recv_part->num_ghosts = *((t8_locidx_t *) (recv_part->first_tree + recv_bytes - sizeof (t8_locidx_t)));
  *num_ghosts += recv_part->num_ghosts;

  t8_debugf ("Received %i trees/%i ghosts/%i bytes from %i to %i\n", recv_part->num_trees, recv_part->num_ghosts,
             recv_bytes, proc_recv, local_procid[proc_recv - recv_first]);
  /* If we are profiling, we count the number of trees and ghosts that
   * we received. */
  if (cmesh->profile != NULL && proc_recv != cmesh->mpirank) {
    cmesh->profile->partition_ghosts_recv += recv_part->num_ghosts;
    cmesh->profile->partition_trees_recv += recv_part->num_trees;
  }
}

/* Loop over all the processes that we receive trees from and get the
 * MPI messages. */
/* stores the number of received ghosts in num_ghosts */
/* fr and lr are only for debugging, see t8_cmesh_partition_debug_listprocs */
/* TODO: Remove the const qualifier at the cmesh_from parameter */
static void
t8_cmesh_partition_recvloop (t8_cmesh_t cmesh, const t8_cmesh *cmesh_from, const t8_gloidx_t *tree_offset,
                             char *my_buffer, size_t my_buffer_bytes, sc_MPI_Comm comm, int fr, int lr)
{
  int num_receive, *local_procid; /* ranks of the processor from which we will receive */
  int mpiret, proc_recv, iproc;
  int recv_first, recv_last; /* ranks of the processor from which we will receive */
  int num_parts, myrank_part;
  t8_locidx_t num_trees, num_ghosts;
  const t8_gloidx_t *from_offsets;
  t8_part_tree_t recv_part;
  sc_MPI_Status status;

  num_trees = t8_offset_num_trees (cmesh->mpirank, tree_offset);
  /* Receive from other processes */
  if (cmesh_from->set_partition) {
    T8_ASSERT (cmesh_from->tree_offsets != NULL);
    from_offsets = t8_shmem_array_get_gloidx_array (cmesh_from->tree_offsets);
    t8_cmesh_partition_recvrange (cmesh, (t8_cmesh_t) cmesh_from, &recv_first, &recv_last);
#if T8_ENABLE_DEBUG
    if (recv_first <= recv_last) {
      T8_ASSERT (fr == recv_first);
      T8_ASSERT (lr == recv_last);
    }
#endif

    num_parts = t8_offset_range_send (recv_first, recv_last, cmesh->mpirank, from_offsets, tree_offset);
  }
  else {
    recv_first = cmesh->mpirank;
    recv_last = cmesh->mpirank;
    num_parts = my_buffer != NULL ? 1 : 0;
    from_offsets = NULL;
  }
  /* Initialize trees structure with yet unknown number of ghosts */
  t8_cmesh_trees_init (&cmesh->trees, num_parts, num_trees, 0);
  num_ghosts = 0;

  /* Total number of processors from which we receive a MPI message is one
   * less if we counted our own rank. */
  if (cmesh_from->set_partition) {
    if (t8_offset_sendsto (cmesh->mpirank, cmesh->mpirank, from_offsets, tree_offset)) {
      num_receive = num_parts - 1;
    }
    else {
      num_receive = num_parts;
    }
  }
  else {
    num_receive = 0;
  }

  num_receive = SC_MAX (num_receive, 0); /* num_receive could get negative, so we set it
                                                   to 0 in that case, since we need to pass it to
                                                   malloc */
  if (recv_first < 0 || recv_last < recv_first) {
    recv_last = -2;
    recv_first = -1;
  }
  /* stores at i-th position the new local proc id of the respective process.
   * This is important to account for empty processes */
  local_procid = T8_ALLOC_ZERO (int, recv_last - recv_first + 1);
  /* Allocate memory */
  for (iproc = 1; iproc < recv_last - recv_first + 1; iproc++) {
    local_procid[iproc] = !t8_offset_sendsto (iproc + recv_first, cmesh->mpirank, from_offsets, tree_offset)
                            ? local_procid[iproc - 1]
                            : local_procid[iproc - 1] + 1;
  }
  if (cmesh_from->set_partition) {
    if (recv_first <= cmesh->mpirank && cmesh->mpirank <= recv_last
        && t8_offset_sendsto (cmesh->mpirank, cmesh->mpirank, from_offsets, tree_offset)) {
      myrank_part = local_procid[cmesh->mpirank - recv_first];
    }
    else {
      myrank_part = -1;
    }
  }
  else {
    /* cmesh_from is replicated */
    myrank_part = my_buffer != NULL ? 0 : -1;
  }
  T8_ASSERT (my_buffer == NULL || myrank_part >= 0);

  T8_ASSERT (recv_first == -1 || !cmesh_from->set_partition || !t8_offset_empty (recv_first, from_offsets));

  /**************************************************/
  /*            Receive MPI messages                */
  /**************************************************/

  /****     Setup     ****/

  if (num_receive > 0) {

    /****     Actual communication    ****/

    /* Until there is only one sender left we iprobe for an message for each
     * sender and if there is one we receive it and remove the sender from
     * the list.
     * The last message can be received via probe */
    while (num_receive > 0) {
      t8_debugf ("Probing for %i messages.\n", num_receive);
      mpiret = sc_MPI_Probe (sc_MPI_ANY_SOURCE, T8_MPI_PARTITION_CMESH, comm, &status);
      SC_CHECK_MPI (mpiret);
      num_receive--;
      /* There is a message to receive */
      proc_recv = status.MPI_SOURCE;
      /* TODO: assert that proc_recv is still contained in the list of receivers. */
      T8_ASSERT (status.MPI_TAG == T8_MPI_PARTITION_CMESH);
      T8_ASSERT (recv_first <= proc_recv && proc_recv <= recv_last
                 && t8_offset_sendsto (proc_recv, cmesh->mpirank, from_offsets, tree_offset));
      t8_cmesh_partition_receive_message (cmesh, comm, proc_recv, &status, local_procid, recv_first, &num_ghosts);
    }
  }

  t8_debugf ("End receive\n");

  /**************************************************/
  /*            End receiving MPI messages          */
  /**************************************************/

  /* Got trees and ghosts from myself */
  if (my_buffer != NULL) {
    T8_ASSERT (myrank_part >= 0);
    /* TODO: Get ghosts from myself! */
    recv_part = t8_cmesh_trees_get_part (cmesh->trees, myrank_part);
    recv_part->first_tree = my_buffer;
    /* Read num trees and num ghosts */
    recv_part->num_trees = *(t8_locidx_t *) (recv_part->first_tree + my_buffer_bytes - 2 * sizeof (t8_locidx_t));
    recv_part->num_ghosts = *(t8_locidx_t *) (recv_part->first_tree + my_buffer_bytes - sizeof (t8_locidx_t));
    num_ghosts += recv_part->num_ghosts;

    t8_debugf ("Received %i trees/%i ghosts from myself to %i\n", recv_part->num_trees, recv_part->num_ghosts,
               myrank_part);
  }
  else if (myrank_part >= 0) {
    /* We did not receive trees from ourself, however we allocated the part,
     * so we set everything to 0 there */
    recv_part = t8_cmesh_trees_get_part (cmesh->trees, myrank_part);
    recv_part->num_ghosts = recv_part->num_trees = 0;
    recv_part->first_tree = NULL;
    /* TODO: This case should not happen, eventually remove */
    SC_ABORT_NOT_REACHED ();
  }
  t8_debugf ("Total number of ghosts in new partition: %i\n", num_ghosts);
  cmesh->trees->ghost_to_proc = T8_ALLOC (int, num_ghosts);
  cmesh->num_ghosts = num_ghosts;
  T8_FREE (local_procid);
}

static void
t8_cmesh_partition_debug_listprocs (const t8_cmesh_t cmesh, const t8_cmesh_t cmesh_from, sc_MPI_Comm comm, int *fs,
                                    int *ls, int *fr, int *lr)
{
  int mpiret, mpisize, mpirank, p;
  char out[BUFSIZ] = "";
  const t8_gloidx_t *from, *to;

  if (cmesh_from->set_partition) {
    from = t8_shmem_array_get_gloidx_array (cmesh_from->tree_offsets);
  }
  else {
    from = NULL;
  }
  to = t8_shmem_array_get_gloidx_array (cmesh->tree_offsets);
  mpiret = sc_MPI_Comm_rank (comm, &mpirank);
  SC_CHECK_MPI (mpiret);
  mpiret = sc_MPI_Comm_size (comm, &mpisize);
  SC_CHECK_MPI (mpiret);
  *fs = *fr = mpisize;
  *ls = *lr = 0;
  for (p = 0; p < mpisize; p++) {
    if (t8_offset_sendsto (mpirank, p, from, to)) {
      snprintf (out + strlen (out), BUFSIZ - strlen (out), "%i%c ", p, p == mpisize - 1 ? '!' : ',');
      *fs = SC_MIN (*fs, p);
      *ls = SC_MAX (*ls, p);
    }
  }
  t8_debugf ("I send to: %s\n", out);
  std::strcpy(out, " ");
  if (cmesh_from->set_partition) {
    for (p = 0; p < mpisize; p++) {
      if (t8_offset_sendsto (p, mpirank, from, to)) {
        snprintf (out + strlen (out), BUFSIZ - strlen (out), "%i%c ", p, p == mpisize - 1 ? '!' : ',');
        *fr = SC_MIN (*fr, p);
        *lr = SC_MAX (*lr, p);
      }
    }
  }
  else {
    *fr = *lr = cmesh_from->mpirank;
    snprintf (out, BUFSIZ, "%i", cmesh_from->mpirank);
  }
  t8_debugf ("I receive from: %s\n", out);
}

/* Given an initial cmesh (cmesh_from) and a new partition table (tree_offset)
 * create the new partition on the destination cmesh (cmesh) */
/* TODO: remove offset argument and use cmesh_from.tree_offsets */
/* TODO: remove const */
static void
t8_cmesh_partition_given (const t8_cmesh_t cmesh, const t8_cmesh_t cmesh_from, const t8_gloidx_t *tree_offset,
                          sc_MPI_Comm comm)
{
  int send_first, send_last, num_request_alloc; /* ranks of the processor to which we will send */
  int iproc, num_send_mpi, mpiret;
  size_t my_buffer_bytes = -1;
  char **send_buffer = NULL, *my_buffer = NULL;

  int fs, ls;
<<<<<<< HEAD
  int fr = 0; // is it a good default though?
  int lr = 0; // to discuss before merging
=======
  int fr = 0;
  int lr = 0;
>>>>>>> f06fb507

  sc_MPI_Request *requests = NULL;
  t8_locidx_t num_ghosts, itree, num_trees;
  t8_part_tree_t recv_part;
  t8_ctree_t tree;

  /* TODO: computing recv information needs the shared array of the old partition in cmesh_from,
   *       thus, two of those huge arrays need to exist at the same time.
   *       Using MPI-2.1 One-sided communication we could resolve this, since
   *       pi \in pj_recv if and only if pj \in pi_send. The latter can be computed
   *       using only the new partition array w/o communication and then via one-sided
   *       communication we can compute the number of receiving processes on each process, which
   *       should be enough to receive all messages in a while loop. */

  T8_ASSERT (cmesh != NULL);
  T8_ASSERT (!cmesh->committed);
  T8_ASSERT (cmesh->set_partition);
  T8_ASSERT (cmesh_from != NULL);
  T8_ASSERT (cmesh_from->committed);

  /* determine send and receive range. temp_tree is last local tree of send_first in new partition */
  cmesh->first_tree = t8_offset_first (cmesh->mpirank, tree_offset);
  cmesh->num_local_trees = t8_offset_num_trees (cmesh->mpirank, tree_offset);

  if (cmesh_from->set_partition) {
    t8_cmesh_partition_debug_listprocs (cmesh, (t8_cmesh_t) cmesh_from, comm, &fs, &ls, &fr, &lr);
  }

  /*********************************************/
  /*        Done with setup                    */
  /*********************************************/

  /* Send all trees and ghosts */
  num_send_mpi = t8_cmesh_partition_sendloop (cmesh, (t8_cmesh_t) cmesh_from, &num_request_alloc, &send_first,
                                              &send_last, &send_buffer, &my_buffer, &my_buffer_bytes, &requests, comm);
  T8_ASSERT (!cmesh_from->set_partition || send_first == -1 || send_first == fs);
  T8_ASSERT (!cmesh_from->set_partition || send_last == -2 || send_last == ls);

  /* receive all trees and ghosts */
  t8_cmesh_partition_recvloop (cmesh, cmesh_from, tree_offset, my_buffer, my_buffer_bytes, comm, fr, lr);
  if (num_send_mpi > 0) {
    mpiret = sc_MPI_Waitall (num_request_alloc, requests, sc_MPI_STATUSES_IGNORE);
    SC_CHECK_MPI (mpiret);
  }

  /* Clean-up */
  for (iproc = 0; iproc < send_last - send_first + !(cmesh->mpirank >= send_first && cmesh->mpirank <= send_last);
       iproc++) {
    T8_FREE (send_buffer[iproc]);
  }
  T8_FREE (send_buffer);
  T8_FREE (requests);
  /* Done with Clean-up */

  /* set recv_part->first_tree_id/first_ghost_id */
  /* Use as temporary variables to store the first tree_id/ghost_id of the new parts */
  num_trees = 0;
  num_ghosts = 0;
  for (iproc = 0; iproc < (int) cmesh->trees->from_proc->elem_count; iproc++) {
    recv_part = t8_cmesh_trees_get_part (cmesh->trees, iproc);
    /* Set first ids */
    recv_part->first_tree_id = num_trees;
    recv_part->first_ghost_id = num_ghosts;
    /* count trees_per_eclass */
    for (itree = recv_part->first_tree_id; itree < recv_part->first_tree_id + recv_part->num_trees; itree++) {
      cmesh->trees->tree_to_proc[itree] = iproc;
      tree = t8_cmesh_trees_get_tree (cmesh->trees, itree);
      tree->treeid = itree;
      cmesh->num_local_trees_per_eclass[tree->eclass]++;
    }
    /* Calculate num_trees and num_ghosts for next part */
    num_trees += recv_part->num_trees;
    num_ghosts += recv_part->num_ghosts;
  }
  num_ghosts = 0;
  for (iproc = 0; iproc < (int) cmesh->trees->from_proc->elem_count; iproc++) {
    recv_part = t8_cmesh_trees_get_part (cmesh->trees, iproc);
    /* Assign new local ids to the ghosts of this part, also set ghost_to_proc */
    t8_partition_new_ghost_ids (cmesh, recv_part, num_ghosts, iproc);
    /* We need to do this in a second loop, since all the tree_to_proc entries have
     * to be set before. This is because we may be accessing any tree in the new cmesh.  */
    num_ghosts += recv_part->num_ghosts;
  }
  T8_ASSERT (cmesh->num_local_trees == num_trees);
  cmesh->num_ghosts = num_ghosts;
}

/* Given a cmesh which is to be partitioned, execute the partition task.
 * This includes partitioning by uniform level and partitioning from a second cmesh */
/* TODO: Check whether the input data is consistent.
 *       If tree_offset is set on one process it has to be set on each process.
 *       If first_tree is set   "       "         "
 *       what else? */
void
t8_cmesh_partition (t8_cmesh_t cmesh, sc_MPI_Comm comm)
{
  t8_cmesh_t cmesh_from;
  t8_gloidx_t last_tree;
  const t8_gloidx_t *tree_offsets;
  t8_scheme_cxx_t *ts;

  T8_ASSERT (t8_cmesh_is_committed (cmesh->set_from));
  T8_ASSERT (t8_cmesh_is_initialized (cmesh));
  T8_ASSERT (!cmesh->committed);
  T8_ASSERT (cmesh->set_partition);

  t8_global_productionf ("Enter cmesh partition\n");
  /* If profiling is enabled, we measure the runtime of this routine. */
  if (cmesh->profile != NULL) {
    cmesh->profile->partition_runtime = sc_MPI_Wtime ();
  }
  cmesh_from = (t8_cmesh_t) cmesh->set_from;
  cmesh->num_trees = cmesh_from->num_trees;

  /**********************************************/
  /*      Compute local number of trees         */
  /*         and trees per proc array           */
  /**********************************************/
  if (cmesh->set_partition_level >= 0) {
    /* Compute first and last tree index */
    T8_ASSERT (cmesh->tree_offsets == NULL);
    ts = cmesh->set_partition_scheme; /* The refinement scheme */
    T8_ASSERT (ts != NULL);
    t8_cmesh_uniform_bounds (cmesh_from, cmesh->set_partition_level, ts, &cmesh->first_tree, NULL, &last_tree, NULL,
                             &cmesh->first_tree_shared);
    cmesh->num_local_trees = last_tree - cmesh->first_tree + 1;
    /* Compute the tree offset */
    t8_cmesh_gather_treecount_nocommit (cmesh, comm);
    /* Set the tree offsets to the cmesh's offset array */
    tree_offsets = t8_shmem_array_get_gloidx_array (cmesh->tree_offsets);
  }
  else {
    /* We compute the partition after a given partition table in cmesh->tree_offsets */
    T8_ASSERT (cmesh->tree_offsets != NULL);
    tree_offsets = t8_shmem_array_get_gloidx_array (cmesh->tree_offsets);
    /* Check whether the offset at mpirank is smaller 0, if so then the
     * first local tree is also the last local tree of the next smaller nonempty process. */
    cmesh->first_tree_shared = tree_offsets[cmesh->mpirank] < 0;
    /* compute local first tree */
    cmesh->first_tree = t8_offset_first (cmesh->mpirank, tree_offsets);
    /* compute local num trees */
    cmesh->num_local_trees = t8_offset_num_trees (cmesh->mpirank, tree_offsets);
  }
  if (cmesh->set_from->set_partition && cmesh->set_from->tree_offsets == NULL) {
    /* Create the partition table for cmesh_from */
    t8_cmesh_gather_treecount (cmesh->set_from, comm);
  }
  t8_debugf ("Partition from:\n");
  t8_cmesh_offset_print (cmesh->set_from, comm);
  t8_debugf ("To:\n");
  t8_cmesh_offset_print (cmesh, comm);
  /***************************************************/
  /*        Done with local num and tree_offset      */
  /***************************************************/
  t8_cmesh_partition_given (cmesh, cmesh->set_from, tree_offsets, comm);
  /* Deactivate the active tree. Tree related data (such as vertices) might have been moved by the new partition and 
   * has to be loaded again if needed. */
  if (cmesh->geometry_handler != NULL) {
    cmesh->geometry_handler->deactivate_tree ();
  }
  /* If profiling is enabled, we measure the runtime of this routine. */
  if (cmesh->profile) {
    /* Runtime = current_time - start_time */
    cmesh->profile->partition_runtime = sc_MPI_Wtime () - cmesh->profile->partition_runtime;
  }

  t8_global_productionf ("Done cmesh partition\n");
}

void
t8_cmesh_offset_print (const t8_cmesh_t cmesh, sc_MPI_Comm comm)
{
#if T8_ENABLE_DEBUG
  int offset_isnew = 0;

  if (cmesh->set_partition) {
    if (cmesh->tree_offsets == NULL) {
      t8_cmesh_gather_treecount (cmesh, comm);
      offset_isnew = 1;
    }
    t8_offset_print (cmesh->tree_offsets, comm);
    T8_ASSERT (t8_offset_consistent (cmesh->mpisize, cmesh->tree_offsets, cmesh->num_trees));
    if (offset_isnew == 1) {
      t8_shmem_array_destroy (&cmesh->tree_offsets);
      T8_ASSERT (cmesh->tree_offsets == NULL);
    }
    else {
      t8_debugf ("Replicated cmesh with %lli trees.\n", (long long) cmesh->num_trees);
    }
  }
#endif
}

/* Create a partition that concentrates everything at a given proc */
t8_shmem_array_t
t8_cmesh_offset_concentrate (const int proc, sc_MPI_Comm comm, const t8_gloidx_t num_trees)
{
  int mpirank, mpiret, mpisize, iproc;
  t8_shmem_array_t shmem_array;
  t8_gloidx_t *offsets;
#ifdef T8_ENABLE_DEBUG
  char out[BUFSIZ] = "";
#endif

  mpiret = sc_MPI_Comm_rank (comm, &mpirank);
  SC_CHECK_MPI (mpiret);
  mpiret = sc_MPI_Comm_size (comm, &mpisize);
  SC_CHECK_MPI (mpiret);

  shmem_array = t8_cmesh_alloc_offsets (mpisize, comm);
  if (t8_shmem_array_start_writing (shmem_array)) {
    offsets = t8_shmem_array_get_gloidx_array_for_writing (shmem_array);
    offsets[0] = 0;
    for (iproc = 1; iproc <= mpisize; iproc++) {
      if (iproc == proc + 1) {
        offsets[iproc] = num_trees;
      }
      else {
        offsets[iproc] = offsets[iproc - 1];
      }
#ifdef T8_ENABLE_DEBUG
      snprintf (out + strlen (out), BUFSIZ - strlen (out), "%li,", offsets[iproc]);
#endif
    }
#ifdef T8_ENABLE_DEBUG
    t8_debugf ("Partition with offsets:0,%s\n", out);
#endif
  }
  t8_shmem_array_end_writing (shmem_array);

  T8_ASSERT (t8_offset_consistent (mpisize, shmem_array, num_trees));
  return shmem_array;
}

/* Create a random partition */
/* if shared is nonzero than first trees can be shared */
t8_shmem_array_t
t8_cmesh_offset_random (sc_MPI_Comm comm, const t8_gloidx_t num_trees, const int shared, const unsigned seed)
{
  int iproc, mpisize, mpiret, random_number, mpirank;
  int first_shared;
  unsigned u_seed;
  t8_gloidx_t *offsets;
  t8_shmem_array_t shmem_array;
  t8_gloidx_t new_first;

  mpiret = sc_MPI_Comm_size (comm, &mpisize);
  SC_CHECK_MPI (mpiret);

  mpiret = sc_MPI_Comm_rank (comm, &mpirank);
  SC_CHECK_MPI (mpiret);

  shmem_array = t8_cmesh_alloc_offsets (mpisize, comm);

  if (seed == 0) {
    u_seed = sc_MPI_Wtime () * 10000;
  }
  else {
    u_seed = seed;
  }

  if (mpirank == 0) {
    t8_debugf ("Random number seed = %u\n", u_seed);
  }
  mpiret = sc_MPI_Bcast (&u_seed, 1, sc_MPI_INT, 0, comm);
  SC_CHECK_MPI (mpiret);
  srand (u_seed);

  if (t8_shmem_array_start_writing (shmem_array)) {
    offsets = t8_shmem_array_get_gloidx_array_for_writing (shmem_array);

    offsets[0] = 0;
    first_shared = 0;
    for (iproc = 1; iproc < mpisize; iproc++) {
      offsets[iproc] = 0;
      /* Create a random number between 0 and 200% of an ideal partition */
      /* This is the number of trees on process iproc-1. */
      if ((int) (num_trees * 2. / mpisize) == 0) {
        /* This case prevents division by 0 */
        random_number = 1;
      }
      else {
        random_number = rand () % (int) (num_trees * 2. / mpisize);
      }

      if (random_number == 0 && first_shared) {
        /* The previous proc is empty but set its first tree to be shared. */
        /* We have to manually reset the shared flag. */
        offsets[iproc - 1] = -offsets[iproc - 1] - 1;
        first_shared = 0;
      }
      random_number += first_shared;
      /* If we would exceed the number of trees we cut the random number */
      new_first = t8_offset_first (iproc - 1, offsets) + random_number;
      if (new_first > num_trees) {
        random_number = num_trees - t8_offset_first (iproc - 1, offsets);
        new_first = num_trees;
      }
      if (shared && new_first < num_trees) { /* new first is num_trees, this process must be empty */
        first_shared = rand () % 2;
      }
      else {
        first_shared = 0;
      }

      offsets[iproc] = random_number + t8_offset_first (iproc - 1, offsets);
      if (first_shared && offsets[iproc] != num_trees) {
        offsets[iproc] = -offsets[iproc] - 1;
      }
    }
    offsets[mpisize] = num_trees;
  }
  t8_shmem_array_end_writing (shmem_array);

  T8_ASSERT (t8_offset_consistent (mpisize, shmem_array, num_trees));
  return shmem_array;
}

t8_shmem_array_t
t8_cmesh_offset_percent (const t8_cmesh_t cmesh, sc_MPI_Comm comm, const int percent)
{
  t8_gloidx_t new_first_tree, old_first_tree;
  t8_locidx_t old_num_trees_pm1;
  t8_shmem_array_t partition_array;
  const t8_gloidx_t *old_partition;
  int mpirank, mpisize, mpiret;
  int created = 0;
#if T8_ENABLE_DEBUG
  int total = 0;
  int proc_perc = percent;
  sc_MPI_Allreduce (&proc_perc, &total, 1, sc_MPI_INT, sc_MPI_SUM, comm);
  T8_ASSERT (total == 100);
#endif

  T8_ASSERT (t8_cmesh_is_committed (cmesh));
  T8_ASSERT (t8_cmesh_comm_is_valid (cmesh, comm));

  mpiret = sc_MPI_Comm_rank (comm, &mpirank);
  SC_CHECK_MPI (mpiret);
  mpiret = sc_MPI_Comm_size (comm, &mpisize);
  SC_CHECK_MPI (mpiret);

  /* Get old partition table and check for existence. */
  /* TODO: If it does not exists (NULL is returned), we could compute
   * the number of trees and first tree of the next smaller rank by hand. */
  if (cmesh->tree_offsets == NULL) {
    /* We need to create the old partition array. */
    t8_cmesh_gather_treecount (cmesh, comm);
    created = 1;
  }
  old_partition = t8_shmem_array_get_gloidx_array (cmesh->tree_offsets);
  T8_ASSERT (old_partition != NULL);

  /* Allocate new partition array. */
  partition_array = t8_cmesh_alloc_offsets (mpisize, comm);
  /* get the first local tree from the current cmesh */
  old_first_tree = t8_cmesh_get_first_treeid (cmesh);
  /* Get the number of local trees of next smaller process, or
   * 0 if we are rank 0. */
  old_num_trees_pm1 = t8_offset_num_trees (mpirank > 0 ? mpirank - 1 : 0, old_partition);
  /* Compute the new first local tree */
  new_first_tree = old_first_tree - old_num_trees_pm1 * percent / 100;
  /* Compute the new entry in the offset array.
   * If the old first tree was shared, then the new one will be as well
   * and if not it will not be shared. */
  if (mpirank != 0) {
    new_first_tree = t8_offset_first_tree_to_entry (new_first_tree, cmesh->first_tree_shared);
  }
  else {
    new_first_tree = 0;
  }
  t8_shmem_array_allgather (&new_first_tree, 1, T8_MPI_GLOIDX, partition_array, 1, T8_MPI_GLOIDX);
  if (t8_shmem_array_start_writing (partition_array)) {
    t8_shmem_array_set_gloidx (partition_array, mpisize, t8_cmesh_get_num_trees (cmesh));
  }
  t8_shmem_array_end_writing (partition_array);

  if (created) {
    /* We needed to create the old partition array and thus we clean it up
     * again. */
    t8_shmem_array_destroy (&cmesh->tree_offsets);
  }
  T8_ASSERT (t8_offset_consistent (mpisize, partition_array, t8_cmesh_get_num_trees (cmesh)));
  return partition_array;
}

/* Create a repartition array, where each process sends half of its
 * trees to the next process. The last process does not send any trees. */
/* TODO: This function was not tested with shared trees yet. */
t8_shmem_array_t
t8_cmesh_offset_half (const t8_cmesh_t cmesh, sc_MPI_Comm comm)
{
  return t8_cmesh_offset_percent (cmesh, comm, 50);
}<|MERGE_RESOLUTION|>--- conflicted
+++ resolved
@@ -1443,13 +1443,8 @@
   char **send_buffer = NULL, *my_buffer = NULL;
 
   int fs, ls;
-<<<<<<< HEAD
-  int fr = 0; // is it a good default though?
-  int lr = 0; // to discuss before merging
-=======
   int fr = 0;
   int lr = 0;
->>>>>>> f06fb507
 
   sc_MPI_Request *requests = NULL;
   t8_locidx_t num_ghosts, itree, num_trees;
