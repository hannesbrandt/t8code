/*
  This file is part of t8code.
  t8code is a C library to manage a collection (a forest) of multiple
  connected adaptive space-trees of general element classes in parallel.

  Copyright (C) 2015 the developers

  t8code is free software; you can redistribute it and/or modify
  it under the terms of the GNU General Public License as published by
  the Free Software Foundation; either version 2 of the License, or
  (at your option) any later version.

  t8code is distributed in the hope that it will be useful,
  but WITHOUT ANY WARRANTY; without even the implied warranty of
  MERCHANTABILITY or FITNESS FOR A PARTICULAR PURPOSE.  See the
  GNU General Public License for more details.

  You should have received a copy of the GNU General Public License
  along with t8code; if not, write to the Free Software Foundation, Inc.,
  51 Franklin Street, Fifth Floor, Boston, MA 02110-1301, USA.
*/

/*
Description:
These functions write a file in the netCDF-format which represents the given 2D- or 3D-cmesh
*/

#include <t8.h>
<<<<<<< HEAD
#if T8_ENABLE_NETCDF
=======
>>>>>>> 274614e4
#include <netcdf.h>
/* Standard netcdf error function */
#define ERRCODE 2
#define ERR(e) \
  { \
    t8_global_productionf ("Error: %s\n", nc_strerror (e)); \
    exit (ERRCODE); \
  }
<<<<<<< HEAD
#endif
#if T8_ENABLE_NETCDF_PAR
=======
#if T8_WITH_NETCDF_PAR
>>>>>>> 274614e4
#include <netcdf_par.h>
#endif
#include <t8_element_shape.h>
#include <t8_cmesh_netcdf.h>
#include <t8_cmesh.h>
#include <t8_cmesh/t8_cmesh_types.h>
#include <t8_schemes/t8_scheme.h>

/* Contains all Variables used in order to work with the NetCDF-File */
typedef struct
{
  char *filename;
  const char *filetitle;
  int dim;
  t8_gloidx_t nMesh_elem;
  t8_gloidx_t nMesh_node;
  int nMaxMesh_elem_nodes;
  t8_gloidx_t nMesh_local_node;
  /* Declaring NetCDF-dimension ids */
  int nMesh_elem_dimid;
  int nMaxMesh_elem_nodes_dimid;
  int nMesh_node_dimid;
  /* Declaring NetCDF-variables ids */
  int ncid;
  int var_elem_tree_id;
  int var_elem_types_id;
  int var_elem_nodes_id;
  int var_mesh_id;
  int var_node_x_id;
  int var_node_y_id;
  int var_node_z_id;
  int dimids[2]; /* contains two NetCDF-dimensions in order to declare two-dimensional NetCDF-variables */
  /* Variables used for default NetCDF purposes */
  t8_nc_int32_t fillvalue32;
  t8_nc_int64_t fillvalue64;
  t8_nc_int32_t start_index;
  const char *convention;
  int netcdf_var_storage_mode;
  int netcdf_mpi_access;
  /* Stores the old NetCDF-FillMode if it gets changed */
  int old_fill_mode;

} t8_cmesh_netcdf_context_t;

/* Contains the Definitions for the NetCDF-dimensions/-variables/-attributes (vary whether a 2D or 3D Mesh will be outputted) */
typedef struct
{
  const char *mesh;
  const char *dim_nMesh_node;
  const char *dim_nMesh_elem;
  const char *dim_nMaxMesh_elem_nodes;
  const char *var_Mesh_node_x;
  const char *var_Mesh_node_y;
  const char *var_Mesh_node_z;
  const char *var_Mesh_elem_types;
  const char *var_Mesh_elem_tree_id;
  const char *var_Mesh_elem_node;
  const char *att_elem_shape_type;
  const char *att_elem_node_connectivity;
  const char *att_elem_tree_id;
  const char *att_elem_node;
} t8_cmesh_netcdf_ugrid_namespace_t;

/* The UGRID conventions are applied for dimension and variable descriptions */
static void
t8_cmesh_init_ugrid_namespace_context (t8_cmesh_netcdf_ugrid_namespace_t *namespace_conv, const int dim)
{
  if (dim == 2) {
    namespace_conv->mesh = "Mesh2";
    namespace_conv->dim_nMesh_node = "nMesh2_node";
    namespace_conv->dim_nMesh_elem = "nMesh2_face";
    namespace_conv->dim_nMaxMesh_elem_nodes = "nMaxMesh2_face_nodes";
    namespace_conv->var_Mesh_node_x = "Mesh2_node_x";
    namespace_conv->var_Mesh_node_y = "Mesh2_node_y";
    namespace_conv->var_Mesh_node_z = "Mesh2_node_z";
    namespace_conv->var_Mesh_elem_types = "Mesh2_face_types";
    namespace_conv->var_Mesh_elem_tree_id = "Mesh2_face_tree_id";
    namespace_conv->var_Mesh_elem_node = "Mesh2_face_nodes";
    namespace_conv->att_elem_shape_type = "face_shape_type";
    namespace_conv->att_elem_node_connectivity = "face_node_connectivity";
    namespace_conv->att_elem_tree_id = "face_tree_id";
    namespace_conv->att_elem_node = "Mesh2_node_x Mesh2_node_y Mesh2_node_z";
  }
  else if (dim == 3) {
    namespace_conv->mesh = "Mesh3D";
    namespace_conv->dim_nMesh_node = "nMesh3D_node";
    namespace_conv->dim_nMesh_elem = "nMesh3D_vol";
    namespace_conv->dim_nMaxMesh_elem_nodes = "nMaxMesh3D_vol_nodes";
    namespace_conv->var_Mesh_node_x = "Mesh3D_node_x";
    namespace_conv->var_Mesh_node_y = "Mesh3D_node_y";
    namespace_conv->var_Mesh_node_z = "Mesh3D_node_z";
    namespace_conv->var_Mesh_elem_types = "Mesh3D_vol_types";
    namespace_conv->var_Mesh_elem_tree_id = "Mesh3D_vol_tree_id";
    namespace_conv->var_Mesh_elem_node = "Mesh3D_vol_nodes";
    namespace_conv->att_elem_shape_type = "volume_shape_type";
    namespace_conv->att_elem_node_connectivity = "volume_node_connectivity";
    namespace_conv->att_elem_tree_id = "volume_tree_id";
    namespace_conv->att_elem_node = "Mesh3D_node_x Mesh3D_node_y Mesh3D_node_z";
  }
}

/* Define  NetCDF-coordinate-dimension */
static void
t8_cmesh_write_netcdf_coordinate_dimension (t8_cmesh_netcdf_context_t *context,
                                            t8_cmesh_netcdf_ugrid_namespace_t *namespace_context)
{
<<<<<<< HEAD
#if T8_ENABLE_NETCDF
=======
>>>>>>> 274614e4
  /* Define dimension: number of nodes */
  int retval;
  if ((retval = nc_def_dim (context->ncid, namespace_context->dim_nMesh_node, context->nMesh_node,
                            &context->nMesh_node_dimid))) {
    ERR (retval);
  }
}

/* Define NetCDF-coordinate-variables */
static void
t8_cmesh_write_netcdf_coordinate_variables (t8_cmesh_netcdf_context_t *context,
                                            t8_cmesh_netcdf_ugrid_namespace_t *namespace_context)
{
<<<<<<< HEAD
#if T8_ENABLE_NETCDF
=======
>>>>>>> 274614e4
  /* Define the Mesh_node_x variable. */
  int retval;
  if ((retval = nc_def_var (context->ncid, namespace_context->var_Mesh_node_x, NC_DOUBLE, 1, &context->nMesh_node_dimid,
                            &context->var_node_x_id))) {
    ERR (retval);
  }
  /* Define whether contiguous or chunked storage is used for the variable */
  if ((retval = nc_def_var_chunking (context->ncid, context->var_node_x_id, context->netcdf_var_storage_mode, NULL))) {
    ERR (retval);
  }
  /* Define whether an independent or collective variable access is used */
#if T8_ENABLE_NETCDF_PAR
  if ((retval = nc_var_par_access (context->ncid, context->var_node_x_id, context->netcdf_mpi_access))) {
    ERR (retval);
  }
#endif
  /* Define standard_name attribute. */
  const char *standard_node_x = "Longitude";
  if ((retval = nc_put_att_text (context->ncid, context->var_node_x_id, "standard_name", strlen (standard_node_x),
                                 standard_node_x))) {
    ERR (retval);
  }
  /* Define long_name attribute. */
  const char *long_node_x = "Longitude of mesh nodes";
  if ((retval
       = nc_put_att_text (context->ncid, context->var_node_x_id, "long_name", strlen (long_node_x), long_node_x))) {
    ERR (retval);
  }
  /* Define units attribute. */
  const char *units_node_x = "degrees_east";
  if ((retval
       = nc_put_att_text (context->ncid, context->var_node_x_id, "units", strlen (units_node_x), units_node_x))) {
    ERR (retval);
  }

  /*********************************************/

  /* Define the Mesh_node_y variable. */
  if ((retval = nc_def_var (context->ncid, namespace_context->var_Mesh_node_y, NC_DOUBLE, 1, &context->nMesh_node_dimid,
                            &context->var_node_y_id))) {
    ERR (retval);
  }
  /* Define whether contiguous or chunked storage is used for the variable */
  if ((retval = nc_def_var_chunking (context->ncid, context->var_node_y_id, context->netcdf_var_storage_mode, NULL))) {
    ERR (retval);
  }
  /* Define whether an independent or collective variable access is used */
#if T8_ENABLE_NETCDF_PAR
  if ((retval = nc_var_par_access (context->ncid, context->var_node_y_id, context->netcdf_mpi_access))) {
    ERR (retval);
  }
#endif
  /* Define standard_name attribute. */
  const char *standard_node_y = "Latitude";
  if ((retval = nc_put_att_text (context->ncid, context->var_node_y_id, "standard_name", strlen (standard_node_y),
                                 standard_node_y))) {
    ERR (retval);
  }
  /* Define long_name attribute. */
  const char *long_node_y = "Latitude of mesh nodes";
  if ((retval
       = nc_put_att_text (context->ncid, context->var_node_y_id, "long_name", strlen (long_node_y), long_node_y))) {
    ERR (retval);
  }
  /* Define units attribute. */
  const char *units_node_y = "degrees_north";
  if ((retval
       = nc_put_att_text (context->ncid, context->var_node_y_id, "units", strlen (units_node_y), units_node_y))) {
    ERR (retval);
  }

  /*********************************************/

  /* Define the Mesh_node_z variable. */
  if ((retval = nc_def_var (context->ncid, namespace_context->var_Mesh_node_z, NC_DOUBLE, 1, &context->nMesh_node_dimid,
                            &context->var_node_z_id))) {
    ERR (retval);
  }
  /* Define whether contiguous or chunked storage is used for the variable */
  if ((retval = nc_def_var_chunking (context->ncid, context->var_node_z_id, context->netcdf_var_storage_mode, NULL))) {
    ERR (retval);
  }
  /* Define whether an independent or collective variable access is used */
#if T8_ENABLE_NETCDF_PAR
  if ((retval = nc_var_par_access (context->ncid, context->var_node_z_id, context->netcdf_mpi_access))) {
    ERR (retval);
  }
#endif
  /* Define standard_name attribute. */
  const char *standard_node_z = "Height";
  if ((retval = nc_put_att_text (context->ncid, context->var_node_z_id, "standard_name", strlen (standard_node_z),
                                 standard_node_z))) {
    ERR (retval);
  }
  /* Define long_name attribute. */
  const char *long_node_z = "Elevation of mesh nodes";
  if ((retval
       = nc_put_att_text (context->ncid, context->var_node_z_id, "long_name", strlen (long_node_z), long_node_z))) {
    ERR (retval);
  }
  /* Define units attribute. */
  const char *units_node_z = "m";
  if ((retval
       = nc_put_att_text (context->ncid, context->var_node_z_id, "units", strlen (units_node_z), units_node_z))) {
    ERR (retval);
  }
}

/* Define NetCDF-dimensions */
static void
t8_cmesh_write_netcdf_dimensions (t8_cmesh_netcdf_context_t *context,
                                  t8_cmesh_netcdf_ugrid_namespace_t *namespace_context)
{
<<<<<<< HEAD
#if T8_ENABLE_NETCDF
=======
>>>>>>> 274614e4
  /* *Define dimensions in the NetCDF file.* */

  /* Return value in order to check NetCDF commands */
  int retval;
  /* Define dimension: number of elements */
  if ((retval = nc_def_dim (context->ncid, namespace_context->dim_nMesh_elem, context->nMesh_elem,
                            &context->nMesh_elem_dimid))) {
    ERR (retval);
  }

  /* Define dimension: maximum node number per element */
  if ((retval = nc_def_dim (context->ncid, namespace_context->dim_nMaxMesh_elem_nodes, context->nMaxMesh_elem_nodes,
                            &context->nMaxMesh_elem_nodes_dimid))) {
    ERR (retval);
  }

  /* Store the ID of the dimensions. */
  context->dimids[0] = context->nMesh_elem_dimid;
  context->dimids[1] = context->nMaxMesh_elem_nodes_dimid;

  t8_debugf ("First NetCDF-dimensions were defined.\n");
}

/* Define NetCDF-variables */
static void
t8_cmesh_write_netcdf_variables (t8_cmesh_netcdf_context_t *context,
                                 t8_cmesh_netcdf_ugrid_namespace_t *namespace_context)
{
<<<<<<< HEAD
#if T8_ENABLE_NETCDF
=======
>>>>>>> 274614e4
  /* *Define variables in the NetCDF file.* */

  /* Return value in order to check NetCDF commands */
  int retval;

  /* Define a general describing Mesh-variable */
  if ((retval = nc_def_var (context->ncid, namespace_context->mesh, NC_INT, 0, 0, &context->var_mesh_id))) {
    ERR (retval);
  }

  /* Define cf_role attribute */
  const char *role_mesh = "mesh_topology";
  if ((retval = nc_put_att_text (context->ncid, context->var_mesh_id, "cf_role", strlen (role_mesh), role_mesh))) {
    ERR (retval);
  }

  /* Define long_name attribute. */
  const char *long_mesh = "Topology data of unstructured tree-based mesh";
  if ((retval = nc_put_att_text (context->ncid, context->var_mesh_id, "long_name", strlen (long_mesh), long_mesh))) {
    ERR (retval);
  }

  /* Define topology_dimension attribute */
  if ((retval = nc_put_att_int (context->ncid, context->var_mesh_id, "topology_dimension", NC_INT, 1, &context->dim))) {
    ERR (retval);
  }

  /* Define node_coordinates attribute */
  if ((retval = nc_put_att_text (context->ncid, context->var_mesh_id, "node_coordinates",
                                 strlen (namespace_context->att_elem_node), namespace_context->att_elem_node))) {
    ERR (retval);
  }
  /* Define elem_shape_type attribute */
  if ((retval
       = nc_put_att_text (context->ncid, context->var_mesh_id, namespace_context->att_elem_shape_type,
                          strlen (namespace_context->var_Mesh_elem_types), namespace_context->var_Mesh_elem_types))) {
    ERR (retval);
  }
  /* Define elem_node_connectivity attribute */
  if ((retval
       = nc_put_att_text (context->ncid, context->var_mesh_id, namespace_context->att_elem_node_connectivity,
                          strlen (namespace_context->var_Mesh_elem_node), namespace_context->var_Mesh_elem_node))) {
    ERR (retval);
  }
  /* Define elem_tree_id attribute */
  if ((retval = nc_put_att_text (context->ncid, context->var_mesh_id, namespace_context->att_elem_tree_id,
                                 strlen (namespace_context->var_Mesh_elem_tree_id),
                                 namespace_context->var_Mesh_elem_tree_id))) {
    ERR (retval);
  }
  /*************************************************************************/

  /* Define the element-type variable in the NetCDF-file. */
  if ((retval = nc_def_var (context->ncid, namespace_context->var_Mesh_elem_types, NC_INT, 1,
                            &context->nMesh_elem_dimid, &context->var_elem_types_id))) {
    ERR (retval);
  }
  /* Define whether contiguous or chunked storage is used for the variable */
  if ((retval
       = nc_def_var_chunking (context->ncid, context->var_elem_types_id, context->netcdf_var_storage_mode, NULL))) {
    ERR (retval);
  }
  /* Define whether an independent or collective variable access is used */
#if T8_ENABLE_NETCDF_PAR
  if ((retval = nc_var_par_access (context->ncid, context->var_elem_types_id, context->netcdf_mpi_access))) {
    ERR (retval);
  }
#endif
  /* Define cf_role attribute */
  if ((retval
       = nc_put_att_text (context->ncid, context->var_elem_types_id, "cf_role",
                          strlen (namespace_context->att_elem_shape_type), namespace_context->att_elem_shape_type))) {
    ERR (retval);
  }
  /* Define long_name attribute. */
  const char *long_elem_types = "Specifies the shape of the elements";
  if ((retval = nc_put_att_text (context->ncid, context->var_elem_types_id, "long_name", strlen (long_elem_types),
                                 long_elem_types))) {
    ERR (retval);
  }
  /* Define _FillValue attribute */
  if ((retval
       = nc_put_att_int (context->ncid, context->var_elem_types_id, "_FillValue", NC_INT, 1, &context->fillvalue32))) {
    ERR (retval);
  }
  /* Define start_index attribute. */
  if ((retval
       = nc_put_att_int (context->ncid, context->var_elem_types_id, "start_index", NC_INT, 1, &context->start_index))) {
    ERR (retval);
  }

  /*************************************************************************/

  /* Define the element-tree_id variable. */
  if ((retval = nc_def_var (context->ncid, namespace_context->var_Mesh_elem_tree_id, NC_INT64, 1,
                            &context->nMesh_elem_dimid, &context->var_elem_tree_id))) {
    ERR (retval);
  }
  /* Define whether contiguous or chunked storage is used for the variable */
  if ((retval
       = nc_def_var_chunking (context->ncid, context->var_elem_tree_id, context->netcdf_var_storage_mode, NULL))) {
    ERR (retval);
  }
  /* Define whether an independent or collective variable access is used */
#if T8_ENABLE_NETCDF_PAR
  if ((retval = nc_var_par_access (context->ncid, context->var_elem_tree_id, context->netcdf_mpi_access))) {
    ERR (retval);
  }
#endif
  /* Define cf_role attribute */
  if ((retval = nc_put_att_text (context->ncid, context->var_elem_tree_id, "cf_role",
                                 strlen (namespace_context->att_elem_tree_id), namespace_context->att_elem_tree_id))) {
    ERR (retval);
  }
  /* Define long_name attribute. */
  const char *long_elem_prop = "Lists each elements tree_id";
  if ((retval = nc_put_att_text (context->ncid, context->var_elem_tree_id, "long_name", strlen (long_elem_prop),
                                 long_elem_prop))) {
    ERR (retval);
  }
  /* Define _FillValue attribute */
  if ((retval = nc_put_att_long (context->ncid, context->var_elem_tree_id, "_FillValue", NC_INT64, 1,
                                 &context->fillvalue64))) {
    ERR (retval);
  }
  /* Define start_index attribute. */
  if ((retval
       = nc_put_att_int (context->ncid, context->var_elem_tree_id, "start_index", NC_INT, 1, &context->start_index))) {
    ERR (retval);
  }

  /*************************************************************************/

  /* Define the element-nodes variable. */
  if ((retval = nc_def_var (context->ncid, namespace_context->var_Mesh_elem_node, NC_INT64, 2, context->dimids,
                            &context->var_elem_nodes_id))) {
    ERR (retval);
  }
  /* Define whether contiguous or chunked storage is used for the variable */
  if ((retval
       = nc_def_var_chunking (context->ncid, context->var_elem_nodes_id, context->netcdf_var_storage_mode, NULL))) {
    ERR (retval);
  }
  /* Define whether an independent or collective variable access is used */
#if T8_ENABLE_NETCDF_PAR
  if ((retval = nc_var_par_access (context->ncid, context->var_elem_nodes_id, context->netcdf_mpi_access))) {
    ERR (retval);
  }
#endif
  /* Define cf_role attribute */
  if ((retval = nc_put_att_text (context->ncid, context->var_elem_nodes_id, "cf_role",
                                 strlen (namespace_context->att_elem_node_connectivity),
                                 namespace_context->att_elem_node_connectivity))) {
    ERR (retval);
  }
  /* Define long_name attribute. */
  const char *long_elem_nodes = "Lists the corresponding nodes to each element";
  if ((retval = nc_put_att_text (context->ncid, context->var_elem_nodes_id, "long_name", strlen (long_elem_nodes),
                                 long_elem_nodes))) {
    ERR (retval);
  }
  /* Define _FillValue attribute */
  if ((retval = nc_put_att_long (context->ncid, context->var_elem_nodes_id, "_FillValue", NC_INT64, 1,
                                 &context->fillvalue64))) {
    ERR (retval);
  }
  /* Define start_index attribute. */
  if ((retval
       = nc_put_att_int (context->ncid, context->var_elem_nodes_id, "start_index", NC_INT, 1, &context->start_index))) {
    ERR (retval);
  }
}

/* Declare the user-defined elementwise NetCDF-variables which were passed to function. */
static void
t8_cmesh_write_user_netcdf_vars (t8_cmesh_netcdf_context_t *context,
                                 t8_cmesh_netcdf_ugrid_namespace_t *namespace_context, int num_extern_netcdf_vars,
                                 t8_netcdf_variable_t *ext_variables[], sc_MPI_Comm comm)
{
<<<<<<< HEAD
#if T8_ENABLE_NETCDF
=======
>>>>>>> 274614e4
  /* Check whether user-defined variables should be written */
  if (num_extern_netcdf_vars > 0 && ext_variables != NULL) {
    int retval, i;
    int mpirank, mpisize;

    retval = sc_MPI_Comm_size (comm, &mpisize);
    SC_CHECK_MPI (retval);
    retval = sc_MPI_Comm_rank (comm, &mpirank);
    SC_CHECK_MPI (retval);

    /* Iterate over the amount of user-defined variables */
    for (i = 0; i < num_extern_netcdf_vars; ++i) {
      /* Check the variable data type */
      switch (ext_variables[i]->datatype) {
      case T8_NETCDF_INT:
        /* A netCDF 32bit integer variable will be declared */
        if ((retval = nc_def_var (context->ncid, ext_variables[i]->variable_name, NC_INT, 1, &context->nMesh_elem_dimid,
                                  &(ext_variables[i]->var_user_dimid)))) {
          ERR (retval);
        }
        break;
      case T8_NETCDF_INT64:
        /* A netCDF 64bit integer variable will be declared */
        if ((retval = nc_def_var (context->ncid, ext_variables[i]->variable_name, NC_INT64, 1,
                                  &context->nMesh_elem_dimid, &(ext_variables[i]->var_user_dimid)))) {
          ERR (retval);
        }
        break;
      case T8_NETCDF_DOUBLE:
        /* A netCDF Double-Variable will be declared */
        if ((retval = nc_def_var (context->ncid, ext_variables[i]->variable_name, NC_DOUBLE, 1,
                                  &context->nMesh_elem_dimid, &(ext_variables[i]->var_user_dimid)))) {
          ERR (retval);
          break;
        }

        /* Define whether contiguous or chunked storage is used for the variable */
        if ((retval = nc_def_var_chunking (context->ncid, ext_variables[i]->var_user_dimid,
                                           context->netcdf_var_storage_mode, NULL))) {
          ERR (retval);
        }
        /* Define whether an independent or collective variable access is used */
#if T8_ENABLE_NETCDF_PAR
        if ((retval
             = nc_var_par_access (context->ncid, ext_variables[i]->var_user_dimid, context->netcdf_mpi_access))) {
          ERR (retval);
        }
#endif
      }

      /* Attach the user-defined 'long_name' attribute to the variable */
      if ((retval
           = nc_put_att_text (context->ncid, (ext_variables[i]->var_user_dimid), "long_name",
                              strlen (ext_variables[i]->variable_long_name), ext_variables[i]->variable_long_name))) {
        ERR (retval);
      }
      /* Attach the user-defined 'units' attribute to the variable */
      if ((retval = nc_put_att_text (context->ncid, (ext_variables[i]->var_user_dimid), "units",
                                     strlen (ext_variables[i]->variable_units), ext_variables[i]->variable_units))) {
        ERR (retval);
      }
    }
  }
}

/* Write NetCDF-coordinate data */
static void
t8_cmesh_write_netcdf_coordinate_data (t8_cmesh_t cmesh, t8_cmesh_netcdf_context_t *context, sc_MPI_Comm comm)
{
<<<<<<< HEAD
#if T8_ENABLE_NETCDF
=======
>>>>>>> 274614e4
  double *vertices;
  t8_eclass_t tree_class;
  t8_locidx_t num_local_trees;
  t8_locidx_t ltree_id = 0;
  t8_gloidx_t local_tree_offset;
  t8_gloidx_t num_it = 0;
  int retval;
  int mpirank, mpisize;
  size_t num_elements;
  size_t num_max_nodes_per_elem;
  size_t num_nodes;
  t8_nc_int64_t *Mesh_elem_nodes;
  double *Mesh_node_x;
  double *Mesh_node_y;
  double *Mesh_node_z;
  size_t start_ptr;
  size_t count_ptr;
  int i, j;

  retval = sc_MPI_Comm_size (comm, &mpisize);
  SC_CHECK_MPI (retval);
  retval = sc_MPI_Comm_rank (comm, &mpirank);
  SC_CHECK_MPI (retval);

  /* Get number of local trees. */
  num_local_trees = t8_cmesh_get_num_local_trees (cmesh);

  /* Allocate the Variable-data that will be put out in the NetCDF variables */
  num_elements = (size_t) num_local_trees;
  num_max_nodes_per_elem = (size_t) (context->nMaxMesh_elem_nodes);
  num_nodes = (size_t) (context->nMesh_local_node);
  Mesh_elem_nodes = T8_ALLOC (t8_nc_int64_t, num_elements * num_max_nodes_per_elem);
  Mesh_node_x = T8_ALLOC (double, num_nodes);
  Mesh_node_y = T8_ALLOC (double, num_nodes);
  Mesh_node_z = T8_ALLOC (double, num_nodes);

  /* Check if pointers are not NULL. */
  T8_ASSERT (Mesh_node_x != NULL && Mesh_node_y != NULL && Mesh_node_z != NULL && Mesh_elem_nodes != NULL);

  /* Iterate over all local trees. */
  /* Corners should be stored in the same order as in a vtk-file (read that somewehere on a netcdf page). */
  local_tree_offset = t8_cmesh_get_first_treeid (cmesh);
  for (ltree_id = 0; ltree_id < num_local_trees; ++ltree_id) {
    tree_class = t8_cmesh_get_tree_class (cmesh, ltree_id);
    vertices = t8_cmesh_get_tree_vertices (cmesh, ltree_id);
    i = 0;
    for (; i < t8_eclass_num_vertices[tree_class]; i++) {
      /* Stores the x-, y- and z- coordinate of the nodes */
      Mesh_node_x[num_it] = vertices[3 * (t8_eclass_t8_to_vtk_corner_number[tree_class][i])];
      Mesh_node_y[num_it] = vertices[3 * (t8_eclass_t8_to_vtk_corner_number[tree_class][i]) + 1];
      Mesh_node_z[num_it] = vertices[3 * (t8_eclass_t8_to_vtk_corner_number[tree_class][i]) + 2];
      /* Stores the the nodes which correspond to this element. */
      Mesh_elem_nodes[(ltree_id) *context->nMaxMesh_elem_nodes + i] = local_tree_offset + num_it;
      num_it++;
    }
    for (; i < context->nMaxMesh_elem_nodes; i++) {
      /* Pre-fills the the elements corresponding nodes, if it is an element having less than nMaxMesh_elem_nodes. */
      Mesh_elem_nodes[(ltree_id) * (context->nMaxMesh_elem_nodes) + i] = -1;
    }
  }

  /* Write the data into the NetCDF coordinate variables. */
  /* Fill the 'Mesh_elem_node'-variable. */

  /* Allocate memory for node offsets */
  t8_gloidx_t *node_offset[mpisize];

  retval = sc_MPI_Allgather (&context->nMesh_local_node, 1, T8_MPI_GLOIDX, node_offset, 1, T8_MPI_GLOIDX, comm);
  SC_CHECK_MPI (retval);

  /* Define a (2D) NetCDF-Hyperslab for filling the variable */
  const size_t start_ptr_var[2] = { local_tree_offset, 0 };
  const size_t count_ptr_var[2] = { num_local_trees, context->nMaxMesh_elem_nodes };
  if ((retval = nc_put_vara_long (context->ncid, context->var_elem_nodes_id, start_ptr_var, count_ptr_var,
                                  &Mesh_elem_nodes[0]))) {
    ERR (retval);
  }

  /* Counters which imply the position in the NetCDF-variable where the data will be written, */
  start_ptr = 0;
  for (j = 0; j < mpirank; ++j) {
    start_ptr += (size_t) node_offset[j];
  }
  count_ptr = (size_t) context->nMesh_local_node;
  /* Write the x-coordinate data */
  if ((retval = nc_put_vara_double (context->ncid, context->var_node_x_id, &start_ptr, &count_ptr, &Mesh_node_x[0]))) {
    ERR (retval);
  }
  /* Write the y-coordinate data */
  if ((retval = nc_put_vara_double (context->ncid, context->var_node_y_id, &start_ptr, &count_ptr, &Mesh_node_y[0]))) {
    ERR (retval);
  }
  /* Write the z-coordinate data */
  if ((retval = nc_put_vara_double (context->ncid, context->var_node_z_id, &start_ptr, &count_ptr, &Mesh_node_z[0]))) {
    ERR (retval);
  }

  /* Free the allocated memory */
  T8_FREE (Mesh_node_x);
  T8_FREE (Mesh_node_y);
  T8_FREE (Mesh_node_z);
  T8_FREE (Mesh_elem_nodes);
}

static void
t8_cmesh_write_netcdf_data (t8_cmesh_t cmesh, t8_cmesh_netcdf_context_t *context, sc_MPI_Comm comm)
{
<<<<<<< HEAD
#if T8_ENABLE_NETCDF
=======
>>>>>>> 274614e4
  t8_eclass_t tree_class;
  t8_gloidx_t gtree_id;
  t8_locidx_t num_local_trees;
  t8_locidx_t ltree_id = 0;
  t8_nc_int64_t *Mesh_elem_tree_id;
  t8_nc_int32_t *Mesh_elem_types;
  t8_gloidx_t num;
  t8_gloidx_t num_nodes;
  size_t start_ptr;
  size_t count_ptr;
  int retval;

  /* Get number of local trees. */
  num_local_trees = t8_cmesh_get_num_local_trees (cmesh);

  /* Declare variables with their proper dimensions. */
  Mesh_elem_types = T8_ALLOC (t8_nc_int32_t, num_local_trees);
  Mesh_elem_tree_id = T8_ALLOC (t8_nc_int64_t, num_local_trees);

  /* Check if pointers are not NULL. */
  T8_ASSERT (Mesh_elem_types != NULL && Mesh_elem_tree_id != NULL);

  /* Determine the number of nodes. */
  num = 0;
  for (ltree_id = 0; ltree_id < num_local_trees; ++ltree_id) {
    tree_class = t8_cmesh_get_tree_class (cmesh, ltree_id);
    num += t8_eclass_num_vertices[tree_class];
    /* Store the element class of the cmesh-element at the global_id position. */
    gtree_id = t8_cmesh_get_global_id (cmesh, ltree_id);
    /* Getting the integer element class (in vtk_type), might not be conform with UGRID? */
    Mesh_elem_types[ltree_id] = t8_eclass_vtk_type[tree_class];
    /* The number trees equals the number of elements in the cmesh. */
    Mesh_elem_tree_id[ltree_id] = gtree_id;
  }

  /* Write the data in the corresponding NetCDF-variable. */
  /* Fill the 'Mesh_elem_types'-variable. */
  /* Define the pointer where to write the data an how much entries */
  start_ptr = (size_t) t8_cmesh_get_first_treeid (cmesh);
  count_ptr = (size_t) num_local_trees;
  if ((retval
       = nc_put_vara_int (context->ncid, context->var_elem_types_id, &start_ptr, &count_ptr, &Mesh_elem_types[0]))) {
    ERR (retval);
  }
  if ((retval
       = nc_put_vara_long (context->ncid, context->var_elem_tree_id, &start_ptr, &count_ptr, &Mesh_elem_tree_id[0]))) {
    ERR (retval);
  }

  /* Free the allocated memory */
  T8_FREE (Mesh_elem_types);
  T8_FREE (Mesh_elem_tree_id);

  /* After counting the number of nodes, the  NetCDF-dimension 'nMesh_node' can be created => Store the 'nMesh_node' dimension */
  context->nMesh_local_node = num;
  retval = sc_MPI_Allreduce (&num, &num_nodes, 1, T8_MPI_GLOIDX, sc_MPI_SUM, comm);
  SC_CHECK_MPI (retval);
  context->nMesh_node = num_nodes;
}

/* Function that writes user-defined data to user-defined variables, if some were passed */
/* It is only possible to write exactly one value per element per variable */
static void
t8_cmesh_write_user_netcdf_data (t8_cmesh_t cmesh, t8_cmesh_netcdf_context_t *context, int num_extern_netcdf_vars,
                                 t8_netcdf_variable_t *ext_variables[], sc_MPI_Comm comm)
{
<<<<<<< HEAD
#if T8_ENABLE_NETCDF
=======
>>>>>>> 274614e4
  if (num_extern_netcdf_vars > 0 && ext_variables != NULL) {
    int retval, i;
    size_t start_ptr;
    size_t count_ptr;

    /* Counters which imply the position in the NetCDF-variable where the data will be written, */
    start_ptr = (size_t) t8_cmesh_get_first_treeid (cmesh);
    count_ptr = (size_t) t8_cmesh_get_num_local_trees (cmesh);
    /* Iterate over the amount of user-defined variables */
    for (i = 0; i < num_extern_netcdf_vars; ++i) {
      /* Check if exactly one value per element is given */
      T8_ASSERT (count_ptr == ext_variables[i]->var_user_data->elem_count);
      /* Check the variable data type */
      switch (ext_variables[i]->datatype) {
      case T8_NETCDF_INT:
        /* NetCDF 32bit integer data will be written */
        if ((retval = nc_put_vara_int (context->ncid, ext_variables[i]->var_user_dimid, &start_ptr, &count_ptr,
                                       (t8_nc_int32_t *) sc_array_index (ext_variables[i]->var_user_data, 0)))) {
          ERR (retval);
        }
        break;
      case T8_NETCDF_INT64:
        /* NetCDF 64bit integer data will be written */
        if ((retval = nc_put_vara_long (context->ncid, ext_variables[i]->var_user_dimid, &start_ptr, &count_ptr,
                                        (t8_nc_int64_t *) sc_array_index (ext_variables[i]->var_user_data, 0)))) {
          ERR (retval);
        }
        break;
      case T8_NETCDF_DOUBLE:
        /* NetCDF double data will be written */
        if ((retval = nc_put_vara_double (context->ncid, ext_variables[i]->var_user_dimid, &start_ptr, &count_ptr,
                                          (double *) sc_array_index (ext_variables[i]->var_user_data, 0)))) {
          ERR (retval);
        }
        break;
      }
    }
  }
}

/* Function that creates the NetCDF-File and fills it  */
static void
t8_cmesh_write_netcdf_file (t8_cmesh_t cmesh, t8_cmesh_netcdf_context_t *context,
                            t8_cmesh_netcdf_ugrid_namespace_t *namespace_context, int num_extern_netcdf_vars,
                            t8_netcdf_variable_t *ext_variables[], sc_MPI_Comm comm)
{
<<<<<<< HEAD
#if T8_ENABLE_NETCDF
=======
>>>>>>> 274614e4
  int retval;
  t8_gloidx_t num_global_trees;

  /* Check if the cmesh was committed. */
  T8_ASSERT (t8_cmesh_is_committed (cmesh));

  /* Global number of trees - equals the number of elements in a cmesh. */
  num_global_trees = t8_cmesh_get_num_trees (cmesh);

  /* Store the number of elements in the NetCDF-Context */
  context->nMesh_elem = num_global_trees;

  /* Create the NetCDF file, the NC_CLOBBER parameter tells netCDF to overwrite this file, if it already exists. Leaves the file in 'define-mode'. */
  /* Since NetCDF version 4.6.2 NC_MPIIO seems to be redundant/not necessary */
#if T8_ENABLE_NETCDF_PAR
  if ((retval = nc_create_par (context->filename, NC_CLOBBER | NC_NETCDF4 | NC_MPIIO, comm, sc_MPI_INFO_NULL,
                               &context->ncid))) {
    ERR (retval);
  }
<<<<<<< HEAD
#elif T8_ENABLE_NETCDF
=======
#else
>>>>>>> 274614e4
  if ((retval = nc_create (context->filename, NC_CLOBBER | NC_NETCDF4, &context->ncid))) {
    ERR (retval);
  }
#endif
  t8_debugf ("NetCDf-file has been created.\n");

  /* Define the first NetCDF-dimensions (nMesh_node is not known yet) */
  t8_cmesh_write_netcdf_dimensions (context, namespace_context);

  /* Define NetCDF-variables */
  t8_cmesh_write_netcdf_variables (context, namespace_context);

  /* Disable the default fill-value-mode. */
<<<<<<< HEAD
#if T8_ENABLE_NETCDF
=======
>>>>>>> 274614e4
  if ((retval = nc_set_fill (context->ncid, NC_NOFILL, &context->old_fill_mode))) {
    ERR (retval);
  }

  /* *Define global attributes* */

  /* Define title attribute */
  if ((retval = nc_put_att_text (context->ncid, NC_GLOBAL, "title", strlen (context->filetitle), context->filetitle))) {
    ERR (retval);
  }
  /* Define convention attribute */
  if ((retval
       = nc_put_att_text (context->ncid, NC_GLOBAL, "convention", strlen (context->convention), context->convention))) {
    ERR (retval);
  }

  /* End define-mode. NetCDF-file enters data-mode. */
  if ((retval = nc_enddef (context->ncid))) {
    ERR (retval);
  }

  /* Fill the already defined NetCDF-variables and calculate the 'nMesh_node' (global number of nodes) -dimension */
  t8_cmesh_write_netcdf_data (cmesh, context, comm);

  /* Leave the NetCDF-data-mode and re-enter the define-mode. */
<<<<<<< HEAD
#if T8_ENABLE_NETCDF
=======
>>>>>>> 274614e4
  if ((retval = nc_redef (context->ncid))) {
    ERR (retval);
  }

  /* Define the NetCDF-dimension 'nMesh_node' */
  t8_cmesh_write_netcdf_coordinate_dimension (context, namespace_context);

  /* Define the NetCDF-coordinate variables */
  t8_cmesh_write_netcdf_coordinate_variables (context, namespace_context);

  /* Eventuallay declare user-defined elementwise NetCDF-variables, if some were passed */
  t8_cmesh_write_user_netcdf_vars (context, namespace_context, num_extern_netcdf_vars, ext_variables, comm);

<<<<<<< HEAD
#if T8_ENABLE_NETCDF
=======
>>>>>>> 274614e4
  /* Disable the default fill-value-mode. */
  if ((retval = nc_set_fill (context->ncid, NC_NOFILL, &context->old_fill_mode))) {
    ERR (retval);
  }

  /* End define-mode. NetCDF-file enters data-mode. */
  if ((retval = nc_enddef (context->ncid))) {
    ERR (retval);
  }
  /* Write the NetCDF-coordinate variable data */
  t8_cmesh_write_netcdf_coordinate_data (cmesh, context, comm);

  /* Eventually write user-defined variable data */
  t8_cmesh_write_user_netcdf_data (cmesh, context, num_extern_netcdf_vars, ext_variables, comm);

  /* All data has been written to the NetCDF-file, therefore, close the file. */
<<<<<<< HEAD
#if T8_ENABLE_NETCDF
=======
>>>>>>> 274614e4
  if ((retval = nc_close (context->ncid))) {
    ERR (retval);
  }
  t8_debugf ("The NetCDF-File has been written and closed.\n");
}

/* Function that gets called if a cmesh should be written in NetCDF-Format */
void
t8_cmesh_write_netcdf (t8_cmesh_t cmesh, const char *file_prefix, const char *file_title, int dim,
                       int num_extern_netcdf_vars, t8_netcdf_variable_t *ext_variables[], sc_MPI_Comm comm)
{
  t8_cmesh_netcdf_context_t context;
  /* Check whether pointers are not NULL */
  T8_ASSERT (file_title != NULL);
  T8_ASSERT (file_prefix != NULL);
  char file_name[BUFSIZ];
  int retval;
  int mpirank, mpisize;

  /* Size of the communicator */
  retval = sc_MPI_Comm_size (comm, &mpisize);
  SC_CHECK_MPI (retval);
  /* Get the rank of the process */
  retval = sc_MPI_Comm_rank (comm, &mpirank);
  SC_CHECK_MPI (retval);

  /* Prevent the single file to be overwritten if more processes are involved */
  if (mpisize > 1) {
    /* Create the NetCDF-Filename for each process */
    snprintf (file_name, BUFSIZ, "%s_rank_%d.nc", file_prefix, mpirank);
  }
  else {
    /* Create the NetCDF-Filename */
    snprintf (file_name, BUFSIZ, "%s.nc", file_prefix);
  }

  /* Initialize first variables for NetCDF purposes. */
  context.filename = file_name;
  context.filetitle = file_title;
  context.dim = dim;
  context.fillvalue32 = -1;
  context.fillvalue64 = -1;
  context.start_index = 0;
  context.convention = "UGRID v1.0";
  /* Set the netCDF per variable storage and mpi-access patterns (only if parallel netCDF routines are accessible) */
#if T8_ENABLE_NETCDF_PAR
  context.netcdf_var_storage_mode = NC_CONTIGUOUS;
  context.netcdf_mpi_access = NC_INDEPENDENT;
#endif
  /* Get the max number of corners for elements in a specific dimension */
  context.nMaxMesh_elem_nodes = t8_element_shape_max_num_corner[dim];
  t8_cmesh_netcdf_ugrid_namespace_t namespace_context;
  t8_cmesh_init_ugrid_namespace_context (&namespace_context, dim);
  /* Check the dimension of the cmesh (only 2D and 3D are supported) */
  if (dim < 2 || dim > 3) {
    t8_global_errorf ("Only writing 2D and 3D netCDF cmesh data is supported.\n");
  }
  else {
    t8_debugf ("Writing a %dD cmesh to netCDF.\n", dim);
    /* Actually writing the NetCDF dimensions, variables and data */
    t8_cmesh_write_netcdf_file (cmesh, &context, &namespace_context, num_extern_netcdf_vars, ext_variables, comm);
  }
}<|MERGE_RESOLUTION|>--- conflicted
+++ resolved
@@ -26,10 +26,6 @@
 */
 
 #include <t8.h>
-<<<<<<< HEAD
-#if T8_ENABLE_NETCDF
-=======
->>>>>>> 274614e4
 #include <netcdf.h>
 /* Standard netcdf error function */
 #define ERRCODE 2
@@ -38,12 +34,7 @@
     t8_global_productionf ("Error: %s\n", nc_strerror (e)); \
     exit (ERRCODE); \
   }
-<<<<<<< HEAD
-#endif
-#if T8_ENABLE_NETCDF_PAR
-=======
 #if T8_WITH_NETCDF_PAR
->>>>>>> 274614e4
 #include <netcdf_par.h>
 #endif
 #include <t8_element_shape.h>
@@ -150,10 +141,6 @@
 t8_cmesh_write_netcdf_coordinate_dimension (t8_cmesh_netcdf_context_t *context,
                                             t8_cmesh_netcdf_ugrid_namespace_t *namespace_context)
 {
-<<<<<<< HEAD
-#if T8_ENABLE_NETCDF
-=======
->>>>>>> 274614e4
   /* Define dimension: number of nodes */
   int retval;
   if ((retval = nc_def_dim (context->ncid, namespace_context->dim_nMesh_node, context->nMesh_node,
@@ -167,10 +154,6 @@
 t8_cmesh_write_netcdf_coordinate_variables (t8_cmesh_netcdf_context_t *context,
                                             t8_cmesh_netcdf_ugrid_namespace_t *namespace_context)
 {
-<<<<<<< HEAD
-#if T8_ENABLE_NETCDF
-=======
->>>>>>> 274614e4
   /* Define the Mesh_node_x variable. */
   int retval;
   if ((retval = nc_def_var (context->ncid, namespace_context->var_Mesh_node_x, NC_DOUBLE, 1, &context->nMesh_node_dimid,
@@ -284,10 +267,6 @@
 t8_cmesh_write_netcdf_dimensions (t8_cmesh_netcdf_context_t *context,
                                   t8_cmesh_netcdf_ugrid_namespace_t *namespace_context)
 {
-<<<<<<< HEAD
-#if T8_ENABLE_NETCDF
-=======
->>>>>>> 274614e4
   /* *Define dimensions in the NetCDF file.* */
 
   /* Return value in order to check NetCDF commands */
@@ -316,10 +295,6 @@
 t8_cmesh_write_netcdf_variables (t8_cmesh_netcdf_context_t *context,
                                  t8_cmesh_netcdf_ugrid_namespace_t *namespace_context)
 {
-<<<<<<< HEAD
-#if T8_ENABLE_NETCDF
-=======
->>>>>>> 274614e4
   /* *Define variables in the NetCDF file.* */
 
   /* Return value in order to check NetCDF commands */
@@ -499,10 +474,6 @@
                                  t8_cmesh_netcdf_ugrid_namespace_t *namespace_context, int num_extern_netcdf_vars,
                                  t8_netcdf_variable_t *ext_variables[], sc_MPI_Comm comm)
 {
-<<<<<<< HEAD
-#if T8_ENABLE_NETCDF
-=======
->>>>>>> 274614e4
   /* Check whether user-defined variables should be written */
   if (num_extern_netcdf_vars > 0 && ext_variables != NULL) {
     int retval, i;
@@ -572,10 +543,6 @@
 static void
 t8_cmesh_write_netcdf_coordinate_data (t8_cmesh_t cmesh, t8_cmesh_netcdf_context_t *context, sc_MPI_Comm comm)
 {
-<<<<<<< HEAD
-#if T8_ENABLE_NETCDF
-=======
->>>>>>> 274614e4
   double *vertices;
   t8_eclass_t tree_class;
   t8_locidx_t num_local_trees;
@@ -683,10 +650,6 @@
 static void
 t8_cmesh_write_netcdf_data (t8_cmesh_t cmesh, t8_cmesh_netcdf_context_t *context, sc_MPI_Comm comm)
 {
-<<<<<<< HEAD
-#if T8_ENABLE_NETCDF
-=======
->>>>>>> 274614e4
   t8_eclass_t tree_class;
   t8_gloidx_t gtree_id;
   t8_locidx_t num_local_trees;
@@ -753,10 +716,6 @@
 t8_cmesh_write_user_netcdf_data (t8_cmesh_t cmesh, t8_cmesh_netcdf_context_t *context, int num_extern_netcdf_vars,
                                  t8_netcdf_variable_t *ext_variables[], sc_MPI_Comm comm)
 {
-<<<<<<< HEAD
-#if T8_ENABLE_NETCDF
-=======
->>>>>>> 274614e4
   if (num_extern_netcdf_vars > 0 && ext_variables != NULL) {
     int retval, i;
     size_t start_ptr;
@@ -803,10 +762,6 @@
                             t8_cmesh_netcdf_ugrid_namespace_t *namespace_context, int num_extern_netcdf_vars,
                             t8_netcdf_variable_t *ext_variables[], sc_MPI_Comm comm)
 {
-<<<<<<< HEAD
-#if T8_ENABLE_NETCDF
-=======
->>>>>>> 274614e4
   int retval;
   t8_gloidx_t num_global_trees;
 
@@ -826,11 +781,7 @@
                                &context->ncid))) {
     ERR (retval);
   }
-<<<<<<< HEAD
-#elif T8_ENABLE_NETCDF
-=======
 #else
->>>>>>> 274614e4
   if ((retval = nc_create (context->filename, NC_CLOBBER | NC_NETCDF4, &context->ncid))) {
     ERR (retval);
   }
@@ -844,10 +795,6 @@
   t8_cmesh_write_netcdf_variables (context, namespace_context);
 
   /* Disable the default fill-value-mode. */
-<<<<<<< HEAD
-#if T8_ENABLE_NETCDF
-=======
->>>>>>> 274614e4
   if ((retval = nc_set_fill (context->ncid, NC_NOFILL, &context->old_fill_mode))) {
     ERR (retval);
   }
@@ -873,10 +820,6 @@
   t8_cmesh_write_netcdf_data (cmesh, context, comm);
 
   /* Leave the NetCDF-data-mode and re-enter the define-mode. */
-<<<<<<< HEAD
-#if T8_ENABLE_NETCDF
-=======
->>>>>>> 274614e4
   if ((retval = nc_redef (context->ncid))) {
     ERR (retval);
   }
@@ -890,10 +833,6 @@
   /* Eventuallay declare user-defined elementwise NetCDF-variables, if some were passed */
   t8_cmesh_write_user_netcdf_vars (context, namespace_context, num_extern_netcdf_vars, ext_variables, comm);
 
-<<<<<<< HEAD
-#if T8_ENABLE_NETCDF
-=======
->>>>>>> 274614e4
   /* Disable the default fill-value-mode. */
   if ((retval = nc_set_fill (context->ncid, NC_NOFILL, &context->old_fill_mode))) {
     ERR (retval);
@@ -910,10 +849,6 @@
   t8_cmesh_write_user_netcdf_data (cmesh, context, num_extern_netcdf_vars, ext_variables, comm);
 
   /* All data has been written to the NetCDF-file, therefore, close the file. */
-<<<<<<< HEAD
-#if T8_ENABLE_NETCDF
-=======
->>>>>>> 274614e4
   if ((retval = nc_close (context->ncid))) {
     ERR (retval);
   }
