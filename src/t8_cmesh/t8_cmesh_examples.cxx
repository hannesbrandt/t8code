/*
  This file is part of t8code.
  t8code is a C library to manage a collection (a forest) of multiple
  connected adaptive space-trees of general element classes in parallel.

  Copyright (C) 2015 the developers

  t8code is free software; you can redistribute it and/or modify
  it under the terms of the GNU General Public License as published by
  the Free Software Foundation; either version 2 of the License, or
  (at your option) any later version.

  t8code is distributed in the hope that it will be useful,
  but WITHOUT ANY WARRANTY; without even the implied warranty of
  MERCHANTABILITY or FITNESS FOR A PARTICULAR PURPOSE.  See the
  GNU General Public License for more details.

  You should have received a copy of the GNU General Public License
  along with t8code; if not, write to the Free Software Foundation, Inc.,
  51 Franklin Street, Fifth Floor, Boston, MA 02110-1301, USA.
*/

#include <cmath>
#include <t8_cmesh.hxx>
#include <t8_cmesh/t8_cmesh_examples.h>
#include <t8_cmesh/t8_cmesh_helpers.h>
#include <t8_cmesh/t8_cmesh_geometry.h>
#include <t8_geometry/t8_geometry_base.h>
#include <t8_geometry/t8_geometry_implementations/t8_geometry_linear.hxx>
#include <t8_geometry/t8_geometry_implementations/t8_geometry_linear_axis_aligned.hxx>
#include <t8_geometry/t8_geometry_implementations/t8_geometry_examples.hxx>
#include <t8_geometry/t8_geometry_implementations/t8_geometry_zero.hxx>
#include <t8_vec.h>
#include <t8_mat.h>
#include <t8_eclass.h>
#include <t8_forest/t8_forest_general.h>
#include <t8_forest/t8_forest_geometrical.h>
#include <t8_schemes/t8_default/t8_default_c_interface.h> /* default refinement scheme. */

/**
 * \brief This function calculates an 'equal' partition for the cmesh based on the \var number of trees supplied
 *  and stores the computed partition range within the \var cmesh.
 * 
 * \param [in,out] cmesh The cmesh for which the partition will be calculated
 * \param [in] num_trees The number of trees the cmesh consists of
 * \param [in] set_face_knowledge Set how much information is required on face connections (\see t8_cmesh_set_partition_range)
 * \param [in] comm The MPi communicator to use for the partition
 */
static void
t8_cmesh_examples_compute_and_set_partition_range (t8_cmesh_t cmesh, const t8_gloidx_t num_trees,
                                                   const int set_face_knowledge, sc_MPI_Comm comm)
{
  int mpirank, mpisize, mpiret;

  /* Obtain the rank of this process */
  mpiret = sc_MPI_Comm_rank (comm, &mpirank);
  SC_CHECK_MPI (mpiret);

  /* Obtain the size of the communicator */
  mpiret = sc_MPI_Comm_size (comm, &mpisize);
  SC_CHECK_MPI (mpiret);

  /* Calculate the first process-local tree-id of an equal partition */
  const t8_gloidx_t first_tree = (mpirank * num_trees) / mpisize;

  /* Calculate the last process-local tree-id of an equal partition */
  const t8_gloidx_t last_tree = ((mpirank + 1) * num_trees) / mpisize - 1;

  /* Set the calculated partition */
  t8_cmesh_set_partition_range (cmesh, set_face_knowledge, first_tree, last_tree);
}

/* TODO: In p4est a tree edge is joined with itself to denote a domain boundary.
 *       Will we do it the same in t8code? This is not yet decided, however the
 *       function below stores these neighbourhood information in the cmesh. */
/* TODO: Eventually we may directly partition the mesh here */
/* Offset-1 is added to each tree_id.
 * If offset is nonzero, then set_partition must be true and the cmesh is
 * partitioned and has all trees in conn as local trees.
 * The offsets on the different processes must add up! */
static t8_cmesh_t
t8_cmesh_new_from_p4est_ext (void *conn, int dim, sc_MPI_Comm comm, int set_partition, t8_gloidx_t offset)
{
#define _T8_CMESH_P48_CONN(_ENTRY) \
  (dim == 2 ? ((p4est_connectivity_t *) conn)->_ENTRY : ((p8est_connectivity_t *) conn)->_ENTRY)
  t8_cmesh_t cmesh;
  t8_gloidx_t ltree;
  p4est_topidx_t treevertex;
  double vertices[24]; /* Only 4 * 3 = 12 used in 2d */
  int num_tvertices;
  int num_faces;
  int ivertex, iface;
  int use_offset;
  int8_t ttf;
  p4est_topidx_t ttt;

  /* Make sure that p4est is properly initialized. If not, do it here
   * and raise a warning. */
  if (!sc_package_is_registered (p4est_package_id)) {
    t8_global_errorf ("WARNING: p4est is not yet initialized. Doing it now for you.\n");
    p4est_init (NULL, SC_LP_ESSENTIAL);
  }

  T8_ASSERT (dim == 2 || dim == 3);
  T8_ASSERT (dim == 3 || p4est_connectivity_is_valid ((p4est_connectivity_t *) (conn)));
  T8_ASSERT (dim == 2 || p8est_connectivity_is_valid ((p8est_connectivity_t *) (conn)));
  T8_ASSERT (offset == 0 || set_partition);
  if (offset) {
    offset--;
    use_offset = 1;
  }
  else {
    use_offset = 0;
  }
  T8_ASSERT (offset >= 0);
  /* TODO: Check offsets for consistency */
  num_tvertices = 1 << dim; /*vertices per tree. 4 if dim = 2 and 8 if dim = 3. */
  num_faces = dim == 2 ? 4 : 6;
  /* basic setup */
  t8_cmesh_init (&cmesh);
  /* We use the linear geometry */
  t8_cmesh_register_geometry<t8_geometry_linear> (cmesh);
  /* Add each tree to cmesh and get vertex information for each tree */
  for (ltree = 0; ltree < _T8_CMESH_P48_CONN (num_trees); ltree++) { /* loop over each tree */
    t8_cmesh_set_tree_class (cmesh, ltree + offset, dim == 2 ? T8_ECLASS_QUAD : T8_ECLASS_HEX);
    for (ivertex = 0; ivertex < num_tvertices; ivertex++) { /* loop over each tree corner */
      treevertex = _T8_CMESH_P48_CONN (tree_to_vertex[num_tvertices * ltree + ivertex]);
      vertices[3 * ivertex] = _T8_CMESH_P48_CONN (vertices[3 * treevertex]);
      vertices[3 * ivertex + 1] = _T8_CMESH_P48_CONN (vertices[3 * treevertex + 1]);
      vertices[3 * ivertex + 2] = _T8_CMESH_P48_CONN (vertices[3 * treevertex + 2]);
    }
    t8_cmesh_set_tree_vertices (cmesh, ltree + offset, vertices, num_tvertices);
  }
  /* get face neighbor information from conn and join faces in cmesh */
  for (ltree = 0; ltree < _T8_CMESH_P48_CONN (num_trees); ltree++) { /* loop over each tree */
    for (iface = 0; iface < num_faces; iface++) {                    /* loop over each face */
      ttf = _T8_CMESH_P48_CONN (tree_to_face[num_faces * ltree + iface]);
      ttt = _T8_CMESH_P48_CONN (tree_to_tree[num_faces * ltree + iface]);
      /* insert the face only if we did not insert it before */
      if (ltree < ttt || (ltree == ttt && iface < ttf % num_faces)) {
        t8_cmesh_set_join (cmesh, ltree + offset, ttt + offset, iface, ttf % num_faces, ttf / num_faces);
      }
    }
  }

  /* Check whether the cmesh will be partitioned */
  if (set_partition) {
    if (use_offset == 0) {
      /* Set the partition (without offsets) */
      t8_cmesh_examples_compute_and_set_partition_range (cmesh, _T8_CMESH_P48_CONN (num_trees), 3, comm);
    }
    else {
      int mpirank, mpisize, mpiret;

      /* Get the rank */
      mpiret = sc_MPI_Comm_rank (comm, &mpirank);
      SC_CHECK_MPI (mpiret);

      /* Get the size of the communicator in which the cmesh will be partitioned */
      mpiret = sc_MPI_Comm_size (comm, &mpisize);
      SC_CHECK_MPI (mpiret);

      /* First_tree and last_tree are the first and last trees of conn plus the offset */
      t8_gloidx_t num_local_trees = _T8_CMESH_P48_CONN (num_trees);

      /* First process-local tree-id */
      const t8_gloidx_t first_tree = offset;

      /* Last process-local tree-id */
      const t8_gloidx_t last_tree = offset + num_local_trees - 1;

      /* Set the partition (with offsets) */
      t8_cmesh_set_partition_range (cmesh, 3, first_tree, last_tree);

#ifdef T8_ENABLE_DEBUG
      t8_gloidx_t num_global_trees;
      /* The global number of trees is the sum over all numbers of trees in conn on each process */
      mpiret = sc_MPI_Allreduce (&num_local_trees, &num_global_trees, 1, T8_MPI_GLOIDX, sc_MPI_SUM, comm);
      SC_CHECK_MPI (mpiret);

      t8_debugf ("Generating partitioned cmesh from connectivity\n"
                 "Has %li global and %li local trees.\n",
                 num_global_trees, num_local_trees);
#endif
    }
  }

  /* Commit the constructed cmesh */
  t8_cmesh_commit (cmesh, comm);

  return cmesh;
#undef _T8_CMESH_P48_CONN
}

t8_cmesh_t
t8_cmesh_new_from_p4est (p4est_connectivity_t *conn, sc_MPI_Comm comm, int do_partition)
{
  return t8_cmesh_new_from_p4est_ext (conn, 2, comm, do_partition, 0);
}

t8_cmesh_t
t8_cmesh_new_from_p8est (p8est_connectivity_t *conn, sc_MPI_Comm comm, int do_partition)
{
  return t8_cmesh_new_from_p4est_ext (conn, 3, comm, do_partition, 0);
}

static t8_cmesh_t
t8_cmesh_new_vertex (sc_MPI_Comm comm)
{
  t8_cmesh_t cmesh;
  double vertices[3] = { 0, 0, 0 };

  t8_cmesh_init (&cmesh);
  /* Use linear geometry */
  t8_cmesh_register_geometry<t8_geometry_linear> (cmesh);
  t8_cmesh_set_tree_class (cmesh, 0, T8_ECLASS_VERTEX);
  t8_cmesh_set_tree_vertices (cmesh, 0, vertices, 1);
  t8_cmesh_commit (cmesh, comm);
  return cmesh;
}

static t8_cmesh_t
t8_cmesh_new_line (sc_MPI_Comm comm)
{
  t8_cmesh_t cmesh;
  /* clang-format off */
  double vertices[6] = { 
    0, 0, 0, 
    1, 0, 0 
  };
  /* clang-format on */

  t8_cmesh_init (&cmesh);
  /* Use linear geometry */
  t8_cmesh_register_geometry<t8_geometry_linear> (cmesh);
  t8_cmesh_set_tree_class (cmesh, 0, T8_ECLASS_LINE);
  t8_cmesh_set_tree_vertices (cmesh, 0, vertices, 2);
  t8_cmesh_commit (cmesh, comm);
  return cmesh;
}

static t8_cmesh_t
t8_cmesh_new_tri (sc_MPI_Comm comm)
{
  t8_cmesh_t cmesh;
  /* clang-format off */
  double vertices[9] = { 
    0, 0, 0, 
    1, 0, 0, 
    1, 1, 0 
  };
  /* clang-format on */

  t8_cmesh_init (&cmesh);
  /* Use linear geometry */
  t8_cmesh_register_geometry<t8_geometry_linear> (cmesh);
  t8_cmesh_set_tree_class (cmesh, 0, T8_ECLASS_TRIANGLE);
  t8_cmesh_set_tree_vertices (cmesh, 0, vertices, 3);
  t8_cmesh_commit (cmesh, comm);
  return cmesh;
}

static t8_cmesh_t
t8_cmesh_new_tet (sc_MPI_Comm comm)
{
  t8_cmesh_t cmesh;
  /* clang-format off */
  double vertices[12] = { 
    1, 1, 1, 
    1, -1, -1, 
    -1, 1, -1, 
    -1, -1, 1 
  };
  /* clang-format on */

  t8_cmesh_init (&cmesh);
  /* Use linear geometry */
  t8_cmesh_register_geometry<t8_geometry_linear> (cmesh);
  t8_cmesh_set_tree_class (cmesh, 0, T8_ECLASS_TET);
  t8_cmesh_set_tree_vertices (cmesh, 0, vertices, 4);
  t8_cmesh_commit (cmesh, comm);
  return cmesh;
}

static t8_cmesh_t
t8_cmesh_new_quad (sc_MPI_Comm comm)
{
  t8_cmesh_t cmesh;
  /* clang-format off */
  double vertices[12] = {
    0, 0, 0, 
    1, 0, 0, 
    0, 1, 0, 
    1, 1, 0,
  };
  /* clang-format on */

  t8_cmesh_init (&cmesh);
  /* Use linear geometry */
  t8_cmesh_register_geometry<t8_geometry_linear> (cmesh);
  t8_cmesh_set_tree_class (cmesh, 0, T8_ECLASS_QUAD);
  t8_cmesh_set_tree_vertices (cmesh, 0, vertices, 4);
  t8_cmesh_commit (cmesh, comm);
  return cmesh;
}

static t8_cmesh_t
t8_cmesh_new_hex (sc_MPI_Comm comm)
{
  t8_cmesh_t cmesh;
  /* clang-format off */
  double vertices[24] = { 
    0, 0, 0, 
    1, 0, 0, 
    0, 1, 0, 
    1, 1, 0, 
    0, 0, 1, 
    1, 0, 1, 
    0, 1, 1, 
    1, 1, 1 
  };
  /* clang-format on */

  t8_cmesh_init (&cmesh);
  /* Use linear geometry */
  t8_cmesh_register_geometry<t8_geometry_linear> (cmesh);
  t8_cmesh_set_tree_class (cmesh, 0, T8_ECLASS_HEX);
  t8_cmesh_set_tree_vertices (cmesh, 0, vertices, 8);
  t8_cmesh_commit (cmesh, comm);
  return cmesh;
}

t8_cmesh_t
t8_cmesh_new_pyramid_deformed (sc_MPI_Comm comm)
{
  t8_cmesh_t cmesh;
  /* clang-format off */
  double vertices[15] = { 
    -1, -2, 0.5, 
    2, -1, 0, 
    -1, 2, -0.5, 
    2, 2, 0, 
    3, 3, sqrt (3) 
  };
  /* clang-format on */

  t8_cmesh_init (&cmesh);
  /* Use linear geometry */
  t8_cmesh_register_geometry<t8_geometry_linear> (cmesh);
  t8_cmesh_set_tree_class (cmesh, 0, T8_ECLASS_PYRAMID);
  t8_cmesh_set_tree_vertices (cmesh, 0, vertices, 5);
  t8_cmesh_commit (cmesh, comm);
  return cmesh;
}

static t8_cmesh_t
t8_cmesh_new_pyramid (sc_MPI_Comm comm)
{
  t8_cmesh_t cmesh;
  /* clang-format off */
  double vertices[15] = { 
    -1, -1, 0, 
    1, -1, 0, 
    -1, 1, 0, 
    1, 1, 0, 
    0, 0, sqrt (2) 
  };
  /* clang-format on */

  t8_cmesh_init (&cmesh);
  /* Use linear geometry */
  t8_cmesh_register_geometry<t8_geometry_linear> (cmesh);
  t8_cmesh_set_tree_class (cmesh, 0, T8_ECLASS_PYRAMID);
  t8_cmesh_set_tree_vertices (cmesh, 0, vertices, 5);
  t8_cmesh_commit (cmesh, comm);
  return cmesh;
}

static t8_cmesh_t
t8_cmesh_new_prism (sc_MPI_Comm comm)
{
  t8_cmesh_t cmesh;
  /* clang-format off */
  double vertices[18] = { 
    0, 0, 0, 
    1, 0, 0, 
    1, 1, 0, 
    0, 0, 1, 
    1, 0, 1, 
    1, 1, 1 
  };
  /* clang-format on */

  t8_cmesh_init (&cmesh);
  /* Use linear geometry */
  t8_cmesh_register_geometry<t8_geometry_linear> (cmesh);
  t8_cmesh_set_tree_class (cmesh, 0, T8_ECLASS_PRISM);
  t8_cmesh_set_tree_vertices (cmesh, 0, vertices, 6);
  t8_cmesh_commit (cmesh, comm);
  return cmesh;
}

t8_cmesh_t
t8_cmesh_new_from_class (const t8_eclass_t eclass, const sc_MPI_Comm comm)
{
  switch (eclass) {
  case T8_ECLASS_VERTEX:
    return t8_cmesh_new_vertex (comm);
    break;
  case T8_ECLASS_LINE:
    return t8_cmesh_new_line (comm);
    break;
  case T8_ECLASS_TRIANGLE:
    return t8_cmesh_new_tri (comm);
    break;
  case T8_ECLASS_QUAD:
    return t8_cmesh_new_quad (comm);
    break;
  case T8_ECLASS_TET:
    return t8_cmesh_new_tet (comm);
    break;
  case T8_ECLASS_HEX:
    return t8_cmesh_new_hex (comm);
    break;
  case T8_ECLASS_PYRAMID:
    return t8_cmesh_new_pyramid (comm);
    break;
  case T8_ECLASS_PRISM:
    return t8_cmesh_new_prism (comm);
    break;
  default:
    SC_ABORT ("Invalid eclass\n");
    return NULL;
  }
}

t8_cmesh_t
t8_cmesh_new_empty (sc_MPI_Comm comm, const int do_partition, const int dimension)
{
  t8_cmesh_t cmesh;

  t8_cmesh_init (&cmesh);
  t8_cmesh_set_dimension (cmesh, dimension);
  t8_cmesh_commit (cmesh, comm);
  T8_ASSERT (t8_cmesh_is_empty (cmesh));
  return cmesh;
}

t8_cmesh_t
t8_cmesh_new_hypercube_hybrid (sc_MPI_Comm comm, int do_partition, int periodic)
{
  int i;
  t8_cmesh_t cmesh;
  t8_locidx_t vertices[8];
  double vertices_coords_temp[24];
  double attr_vertices[24];
  /* clang-format off */
  double null_vec[3] = { 0, 0, 0 };
  double shift[7][3] = { 
    { 0.5, 0, 0 },   
    { 0, 0.5, 0 },     
    { 0, 0, 0.5 },  
    { 0.5, 0.5 },
    { 0.5, 0, 0.5 }, 
    { 0.5, 0.5, 0.5 }, 
    { 0, 0.5, 0.5 } 
  };
  double vertices_coords[24] = { 
    0, 0, 0, 
    1, 0, 0, 
    0, 1, 0, 
    1, 1, 0,
    0, 0, 1, 
    1, 0, 1,
    0, 1, 1, 
    1, 1, 1 
  };
  /* clang-format on */

  t8_cmesh_init (&cmesh);
  /* This cmesh consists of 6 tets, 6 prisms and 3 hexes */
  for (i = 0; i < 6; i++) {
    t8_cmesh_set_tree_class (cmesh, i, T8_ECLASS_TET);
  }
  for (i = 6; i < 12; i++) {
    t8_cmesh_set_tree_class (cmesh, i, T8_ECLASS_PRISM);
  }
  for (i = 12; i < 16; i++) {
    t8_cmesh_set_tree_class (cmesh, i, T8_ECLASS_HEX);
  }

  /* We use standard linear geometry */
  t8_cmesh_register_geometry<t8_geometry_linear> (cmesh);

  /************************************/
  /*  The tetrahedra                  */
  /************************************/
  /* We place the tetrahedra at the origin of the unit cube.
   * They are essentially the tetrahedral hypercube scaled by 0.5 */
  t8_cmesh_coords_axb (vertices_coords, vertices_coords_temp, 8, 0.5, null_vec);
  t8_cmesh_set_join (cmesh, 0, 1, 2, 1, 0);
  t8_cmesh_set_join (cmesh, 1, 2, 2, 1, 0);
  t8_cmesh_set_join (cmesh, 2, 3, 2, 1, 0);
  t8_cmesh_set_join (cmesh, 3, 4, 2, 1, 0);
  t8_cmesh_set_join (cmesh, 4, 5, 2, 1, 0);
  t8_cmesh_set_join (cmesh, 5, 0, 2, 1, 0);
  vertices[0] = 0;
  vertices[1] = 1;
  vertices[2] = 5;
  vertices[3] = 7;
  t8_cmesh_new_translate_vertices_to_attributes (vertices, vertices_coords_temp, attr_vertices, 4);
  t8_cmesh_set_tree_vertices (cmesh, 0, attr_vertices, 4);
  vertices[1] = 3;
  vertices[2] = 1;
  t8_cmesh_new_translate_vertices_to_attributes (vertices, vertices_coords_temp, attr_vertices, 4);
  t8_cmesh_set_tree_vertices (cmesh, 1, attr_vertices, 4);
  vertices[1] = 2;
  vertices[2] = 3;
  t8_cmesh_new_translate_vertices_to_attributes (vertices, vertices_coords_temp, attr_vertices, 4);
  t8_cmesh_set_tree_vertices (cmesh, 2, attr_vertices, 4);
  vertices[1] = 6;
  vertices[2] = 2;
  t8_cmesh_new_translate_vertices_to_attributes (vertices, vertices_coords_temp, attr_vertices, 4);
  t8_cmesh_set_tree_vertices (cmesh, 3, attr_vertices, 4);
  vertices[1] = 4;
  vertices[2] = 6;
  t8_cmesh_new_translate_vertices_to_attributes (vertices, vertices_coords_temp, attr_vertices, 4);
  t8_cmesh_set_tree_vertices (cmesh, 4, attr_vertices, 4);
  vertices[1] = 5;
  vertices[2] = 4;
  t8_cmesh_new_translate_vertices_to_attributes (vertices, vertices_coords_temp, attr_vertices, 4);
  t8_cmesh_set_tree_vertices (cmesh, 5, attr_vertices, 4);

  /************************************/
  /*     The prisms                   */
  /************************************/
  /* We place the prism to the left, right, and top of the tetrahedra.
   * They are essentially the prism hypercube scaled by 0.5 and
   * shifted in 3 different direction. */
  /* trees 6 and 7 */
  t8_cmesh_coords_axb (vertices_coords, vertices_coords_temp, 8, 0.5, shift[0]);
  vertices[0] = 0;
  vertices[1] = 6;
  vertices[2] = 4;
  vertices[3] = 1;
  vertices[4] = 7;
  vertices[5] = 5;
  t8_cmesh_new_translate_vertices_to_attributes (vertices, vertices_coords_temp, attr_vertices, 6);
  t8_cmesh_set_tree_vertices (cmesh, 6, attr_vertices, 6);
  vertices[1] = 2;
  vertices[2] = 6;
  vertices[4] = 3;
  vertices[5] = 7;
  t8_cmesh_new_translate_vertices_to_attributes (vertices, vertices_coords_temp, attr_vertices, 6);
  t8_cmesh_set_tree_vertices (cmesh, 7, attr_vertices, 6);

  t8_cmesh_set_join (cmesh, 6, 7, 2, 1, 0);
  /* trees 8 and 9 */
  t8_cmesh_coords_axb (vertices_coords, vertices_coords_temp, 8, 0.5, shift[1]);
  vertices[0] = 0;
  vertices[1] = 5;
  vertices[2] = 1;
  vertices[3] = 2;
  vertices[4] = 7;
  vertices[5] = 3;
  t8_cmesh_new_translate_vertices_to_attributes (vertices, vertices_coords_temp, attr_vertices, 6);
  t8_cmesh_set_tree_vertices (cmesh, 8, attr_vertices, 6);
  vertices[1] = 4;
  vertices[2] = 5;
  vertices[4] = 6;
  vertices[5] = 7;
  t8_cmesh_new_translate_vertices_to_attributes (vertices, vertices_coords_temp, attr_vertices, 6);
  t8_cmesh_set_tree_vertices (cmesh, 9, attr_vertices, 6);
  t8_cmesh_set_join (cmesh, 8, 9, 2, 1, 0);
  /* trees 10 an 11 */
  t8_cmesh_coords_axb (vertices_coords, vertices_coords_temp, 8, 0.5, shift[2]);
  vertices[0] = 0;
  vertices[1] = 1;
  vertices[2] = 3;
  vertices[3] = 4;
  vertices[4] = 5;
  vertices[5] = 7;
  t8_cmesh_new_translate_vertices_to_attributes (vertices, vertices_coords_temp, attr_vertices, 6);
  t8_cmesh_set_tree_vertices (cmesh, 10, attr_vertices, 6);
  vertices[1] = 3;
  vertices[2] = 2;
  vertices[4] = 7;
  vertices[5] = 6;
  t8_cmesh_new_translate_vertices_to_attributes (vertices, vertices_coords_temp, attr_vertices, 6);
  t8_cmesh_set_tree_vertices (cmesh, 11, attr_vertices, 6);
  t8_cmesh_set_join (cmesh, 10, 11, 1, 2, 0);

  /* Connect prisms and tets */
  t8_cmesh_set_join (cmesh, 0, 6, 0, 3, 0);
  t8_cmesh_set_join (cmesh, 1, 7, 0, 3, 1);
  t8_cmesh_set_join (cmesh, 2, 8, 0, 3, 0);
  t8_cmesh_set_join (cmesh, 3, 9, 0, 3, 1);
  t8_cmesh_set_join (cmesh, 4, 11, 0, 3, 0);
  t8_cmesh_set_join (cmesh, 5, 10, 0, 3, 1);

  /************************************/
  /*  The hexahedra                   */
  /************************************/

  for (i = 0; i < 8; i++) {
    vertices[i] = i;
  }

  for (i = 0; i < 4; i++) {
    t8_cmesh_coords_axb (vertices_coords, vertices_coords_temp, 8, 0.5, shift[3 + i]);
    t8_cmesh_new_translate_vertices_to_attributes (vertices, vertices_coords_temp, attr_vertices, 8);
    t8_cmesh_set_tree_vertices (cmesh, 12 + i, attr_vertices, 8);
  }
  /* Join the hexes */
  t8_cmesh_set_join (cmesh, 12, 14, 5, 4, 0);
  t8_cmesh_set_join (cmesh, 13, 14, 3, 2, 0);
  t8_cmesh_set_join (cmesh, 14, 15, 0, 1, 0);

  /* Join the prisms and hexes */
  t8_cmesh_set_join (cmesh, 6, 13, 0, 4, 1);
  t8_cmesh_set_join (cmesh, 7, 12, 0, 2, 0);
  t8_cmesh_set_join (cmesh, 8, 12, 0, 0, 1);
  t8_cmesh_set_join (cmesh, 9, 15, 0, 4, 0);
  t8_cmesh_set_join (cmesh, 10, 13, 0, 0, 0);
  t8_cmesh_set_join (cmesh, 11, 15, 0, 2, 1);

  if (periodic) {
    /* Connect the sides of the cube to make it periodic */
    /* tets to prisms */
    t8_cmesh_set_join (cmesh, 0, 8, 3, 4, 0);
    t8_cmesh_set_join (cmesh, 5, 9, 3, 4, 0);
    t8_cmesh_set_join (cmesh, 3, 7, 3, 4, 0);
    t8_cmesh_set_join (cmesh, 4, 6, 3, 4, 0);
    t8_cmesh_set_join (cmesh, 1, 10, 3, 4, 0);
    t8_cmesh_set_join (cmesh, 2, 11, 3, 4, 0);
    /* prism to hex */
    t8_cmesh_set_join (cmesh, 6, 12, 1, 3, 0);
    t8_cmesh_set_join (cmesh, 9, 12, 2, 1, 0);
    t8_cmesh_set_join (cmesh, 7, 13, 2, 5, 0);
    t8_cmesh_set_join (cmesh, 11, 13, 1, 1, 0);
    t8_cmesh_set_join (cmesh, 8, 15, 1, 5, 0);
    t8_cmesh_set_join (cmesh, 10, 15, 2, 3, 0);
    /* hex to hex */
    t8_cmesh_set_join (cmesh, 12, 14, 4, 5, 0);
    t8_cmesh_set_join (cmesh, 13, 14, 2, 3, 0);
    t8_cmesh_set_join (cmesh, 14, 15, 1, 0, 0);
  }

  t8_cmesh_commit (cmesh, comm);
  return cmesh;
}

/* The unit cube is constructed from trees of the same eclass.
 * For triangles the square is divided along the (0,0) -- (1,1) diagonal.
 * For prisms the front (y=0) and back (y=1) face are divided into triangles
 * as above.
 */
/* TODO: upgrade with int x,y,z for periodic faces */
t8_cmesh_t
t8_cmesh_new_hypercube (t8_eclass_t eclass, sc_MPI_Comm comm, int do_bcast, int do_partition, int periodic)
{
  t8_cmesh_t cmesh;
  int num_trees_for_hypercube[T8_ECLASS_COUNT] = { 1, 1, 1, 2, 1, 6, 2, 3 };
  int i;
  t8_locidx_t vertices[8];
  double attr_vertices[24];
  int mpirank, mpiret;
  /* clang-format off */
  const double vertices_coords[24] = { 
    0, 0, 0, 
    1, 0, 0, 
    0, 1, 0, 
    1, 1, 0, 
    0, 0, 1, 
    1, 0, 1, 
    0, 1, 1,
    1, 1, 1 
  };
  /* clang-format on */

  SC_CHECK_ABORT (eclass != T8_ECLASS_PYRAMID || !periodic, "The pyramid cube mesh cannot be periodic.\n");

  if (do_partition) {
    t8_global_errorf (
      "WARNING: Partitioning the hypercube cmesh is currently not supported.\n"
      "Using this cmesh will crash when vertices are used. See also https://github.com/DLR-AMR/t8code/issues/79\n");
  }

  mpiret = sc_MPI_Comm_rank (comm, &mpirank);
  SC_CHECK_MPI (mpiret);
  if (!do_bcast || mpirank == 0) {
    t8_cmesh_init (&cmesh);
    for (i = 0; i < num_trees_for_hypercube[eclass]; i++) {
      t8_cmesh_set_tree_class (cmesh, i, eclass);
    }
    switch (eclass) {
    case T8_ECLASS_HEX:
      vertices[4] = 4;
      vertices[5] = 5;
      vertices[6] = 6;
      vertices[7] = 7;
      if (periodic) {
        t8_cmesh_set_join (cmesh, 0, 0, 4, 5, 0);
      }
    case T8_ECLASS_QUAD:
      vertices[3] = 3;
      vertices[2] = 2;
      if (periodic) {
        t8_cmesh_set_join (cmesh, 0, 0, 2, 3, 0);
      }
    case T8_ECLASS_LINE:
      vertices[1] = 1;
      if (periodic) {
        t8_cmesh_set_join (cmesh, 0, 0, 0, 1, 0);
      }
    case T8_ECLASS_VERTEX:
      vertices[0] = 0;
      t8_cmesh_new_translate_vertices_to_attributes (vertices, vertices_coords, attr_vertices,
                                                     t8_eclass_num_vertices[eclass]);
      t8_cmesh_set_tree_vertices (cmesh, 0, attr_vertices, t8_eclass_num_vertices[eclass]);
      break;
    case T8_ECLASS_PRISM:
      t8_cmesh_set_join (cmesh, 0, 1, 1, 2, 0);
      vertices[0] = 0;
      vertices[1] = 1;
      vertices[2] = 3;
      vertices[3] = 4;
      vertices[4] = 5;
      vertices[5] = 7;
      t8_cmesh_new_translate_vertices_to_attributes (vertices, vertices_coords, attr_vertices, 6);
      t8_cmesh_set_tree_vertices (cmesh, 0, attr_vertices, 6);
      vertices[1] = 3;
      vertices[2] = 2;
      vertices[4] = 7;
      vertices[5] = 6;
      t8_cmesh_new_translate_vertices_to_attributes (vertices, vertices_coords, attr_vertices, 6);
      t8_cmesh_set_tree_vertices (cmesh, 1, attr_vertices, 6);
      if (periodic) {
        t8_cmesh_set_join (cmesh, 0, 1, 0, 1, 0);
        t8_cmesh_set_join (cmesh, 0, 1, 2, 0, 0);
        t8_cmesh_set_join (cmesh, 0, 0, 3, 4, 0);
        t8_cmesh_set_join (cmesh, 1, 1, 3, 4, 0);
      }
      break;
    case T8_ECLASS_TRIANGLE:
      t8_cmesh_set_join (cmesh, 0, 1, 1, 2, 0);
      vertices[0] = 0;
      vertices[1] = 1;
      vertices[2] = 3;
      t8_cmesh_new_translate_vertices_to_attributes (vertices, vertices_coords, attr_vertices, 3);
      t8_cmesh_set_tree_vertices (cmesh, 0, attr_vertices, 3);
      vertices[1] = 3;
      vertices[2] = 2;
      t8_cmesh_new_translate_vertices_to_attributes (vertices, vertices_coords, attr_vertices, 3);
      t8_cmesh_set_tree_vertices (cmesh, 1, attr_vertices, 3);
      if (periodic) {
        t8_cmesh_set_join (cmesh, 0, 1, 0, 1, 0);
        t8_cmesh_set_join (cmesh, 0, 1, 2, 0, 0);
      }
      break;
    case T8_ECLASS_TET:
      t8_cmesh_set_join (cmesh, 0, 1, 2, 1, 0);
      t8_cmesh_set_join (cmesh, 1, 2, 2, 1, 0);
      t8_cmesh_set_join (cmesh, 2, 3, 2, 1, 0);
      t8_cmesh_set_join (cmesh, 3, 4, 2, 1, 0);
      t8_cmesh_set_join (cmesh, 4, 5, 2, 1, 0);
      t8_cmesh_set_join (cmesh, 5, 0, 2, 1, 0);
      vertices[0] = 0;
      vertices[1] = 1;
      vertices[2] = 5;
      vertices[3] = 7;
      t8_cmesh_new_translate_vertices_to_attributes (vertices, vertices_coords, attr_vertices, 4);
      t8_cmesh_set_tree_vertices (cmesh, 0, attr_vertices, 4);
      vertices[1] = 3;
      vertices[2] = 1;
      t8_cmesh_new_translate_vertices_to_attributes (vertices, vertices_coords, attr_vertices, 4);
      t8_cmesh_set_tree_vertices (cmesh, 1, attr_vertices, 4);
      vertices[1] = 2;
      vertices[2] = 3;
      t8_cmesh_new_translate_vertices_to_attributes (vertices, vertices_coords, attr_vertices, 4);
      t8_cmesh_set_tree_vertices (cmesh, 2, attr_vertices, 4);
      vertices[1] = 6;
      vertices[2] = 2;
      t8_cmesh_new_translate_vertices_to_attributes (vertices, vertices_coords, attr_vertices, 4);
      t8_cmesh_set_tree_vertices (cmesh, 3, attr_vertices, 4);
      vertices[1] = 4;
      vertices[2] = 6;
      t8_cmesh_new_translate_vertices_to_attributes (vertices, vertices_coords, attr_vertices, 4);
      t8_cmesh_set_tree_vertices (cmesh, 4, attr_vertices, 4);
      vertices[1] = 5;
      vertices[2] = 4;
      t8_cmesh_new_translate_vertices_to_attributes (vertices, vertices_coords, attr_vertices, 4);
      t8_cmesh_set_tree_vertices (cmesh, 5, attr_vertices, 4);
      if (periodic) {
        t8_cmesh_set_join (cmesh, 0, 4, 0, 3, 0);
        t8_cmesh_set_join (cmesh, 1, 3, 0, 3, 2);

        t8_cmesh_set_join (cmesh, 0, 2, 3, 0, 0);
        t8_cmesh_set_join (cmesh, 3, 5, 0, 3, 2);

        t8_cmesh_set_join (cmesh, 1, 5, 3, 0, 2);
        t8_cmesh_set_join (cmesh, 2, 4, 3, 0, 0);
      }
      break;
    case T8_ECLASS_PYRAMID:
      vertices[0] = 1;
      vertices[1] = 3;
      vertices[2] = 0;
      vertices[3] = 2;
      vertices[4] = 7;
      t8_cmesh_new_translate_vertices_to_attributes (vertices, vertices_coords, attr_vertices, 5);
      t8_cmesh_set_tree_vertices (cmesh, 0, attr_vertices, 5);
      vertices[0] = 0;
      vertices[1] = 2;
      vertices[2] = 4;
      vertices[3] = 6;
      t8_cmesh_new_translate_vertices_to_attributes (vertices, vertices_coords, attr_vertices, 5);
      t8_cmesh_set_tree_vertices (cmesh, 1, attr_vertices, 5);
      vertices[0] = 1;
      vertices[1] = 0;
      vertices[2] = 5;
      vertices[3] = 4;
      t8_cmesh_new_translate_vertices_to_attributes (vertices, vertices_coords, attr_vertices, 5);
      t8_cmesh_set_tree_vertices (cmesh, 2, attr_vertices, 5);
      t8_cmesh_set_join (cmesh, 0, 1, 3, 2, 0);
      t8_cmesh_set_join (cmesh, 1, 2, 0, 1, 0);
      t8_cmesh_set_join (cmesh, 2, 0, 2, 0, 0);
      break;
    default:
      break;
    }
  }
  if (do_bcast) {
    if (mpirank != 0) {
      cmesh = NULL;
    }
    cmesh = t8_cmesh_bcast (cmesh, 0, comm);
  }

  /* Use linear geometry */
  /* We need to set the geometry after broadcasting, since we
   * cannot bcast the geometries. */
  t8_cmesh_register_geometry<t8_geometry_linear> (cmesh);

  /* Check whether the cmesh will be partitioned */
  if (do_partition) {
    /* Compute and set the partition for the cmesh */
    t8_cmesh_examples_compute_and_set_partition_range (cmesh, num_trees_for_hypercube[eclass], 3, comm);
  }

  /* Commit the constructed cmesh */
  t8_cmesh_commit (cmesh, comm);
  return cmesh;
}

/** This is just a helper function that was needed when we update the 
 * directional vector around a box for t8_cmesh_set_vertices_2D and _3D.
 * \param [in] dim          The dimension of the box. 2 or 3D.
 * \param [in] box_corners  The vertices that define the box.
 * \param [in, out] box_dir The direction vectors of the edges of the surrounding box.
 * \param [in] face         The box face whose edges need to be updated.
 * \param [in] axes         The number of quads or hexes along the axes.
 */
static void
t8_update_box_face_edges (const int dim, const double *box_corners, double *box_dir, const int face,
                          const t8_locidx_t *axes)
{
  T8_ASSERT (dim == 2 || dim == 3);
  const t8_eclass_t eclass = dim == 2 ? T8_ECLASS_QUAD : T8_ECLASS_HEX;
  T8_ASSERT (-1 < face && face < t8_eclass_num_faces[eclass]);
  const int num_face_edges = eclass == T8_ECLASS_QUAD ? 1 : 4;
  for (int face_edge = 0; face_edge < num_face_edges; face_edge++) {
    const int edge = t8_face_edge_to_tree_edge[eclass][face][face_edge];
    const double *v_1 = box_corners + (t8_edge_vertex_to_tree_vertex[eclass][edge][0] * 3);
    const double *v_2 = box_corners + (t8_edge_vertex_to_tree_vertex[eclass][edge][1] * 3);
    /* Get the direction vector between v_1 and v_2 and store it in box_dir. */
    t8_vec_axpyz (v_1, v_2, box_dir + (edge * 3), -1.0);
    /* Get number of quads or hexs along current edge. */
    const double num_cubes = eclass == T8_ECLASS_QUAD ? (double) axes[(edge / 2 + 1) % 2] : (double) axes[edge / 4];
    /* Set length of directional vector to length of one quad or hex. */
    double length_edge;
    length_edge = t8_vec_norm (box_dir + (edge * 3)) * num_cubes;
    length_edge = t8_vec_dist (v_1, v_2) / length_edge;
    t8_vec_ax (box_dir + (edge * 3), length_edge);
  }
}

/** This is just a helper function that was needed when we change the 
 * size of a box for t8_cmesh_set_vertices_2D and _3D.
 * \param [in] dim          The dimension of the box. 2 or 3D.
 * \param [in, out] box_corners  The vertices that define the box.
 * \param [in] box_dir      The direction vectors of the edges of the surrounding box.
 * \param [in] face         The box face along which we change the box size.
 * \param [in] factor       The number of quads or hexes along an axis 
 *                          defined by face by which we decrease or increase box.
 * \param [in, out] axes    The number of quads or hexes along the axes. 
 */
static void
t8_resize_box (const int dim, double *box_corners, const double *box_dir, const int face, const t8_locidx_t factor,
               int *axes)
{
  T8_ASSERT (dim == 2 || dim == 3);
  const t8_eclass_t eclass = dim == 2 ? T8_ECLASS_QUAD : T8_ECLASS_HEX;
  T8_ASSERT (-1 < face && face < t8_eclass_num_faces[eclass]);
  const int num_face_corner = eclass == T8_ECLASS_QUAD ? 2 : 4;
  for (int face_corner = 0; face_corner < num_face_corner; face_corner++) {
    const int box_vertex = t8_face_vertex_to_tree_vertex[eclass][face][face_corner];
    const int box_edge = t8_face_to_edge_neighbor[eclass][face][face_corner];
    t8_vec_axpy (box_dir + (box_edge * 3), box_corners + (box_vertex * 3), (double) factor);
  }
  axes[face / 2] += face % 2 ? factor : -factor;
}

/** This is just a helper function that was needed when we set the tree vertices 
 * of a 2 dimensional eclass in t8_cmesh_new_hypercube_ext(*).
 * \param [in, out] cmesh   The cmesh in which the vertices have to be set.
 * \param [in] eclass       The class of each tree. T8_ECLASS_QUAD or T8_ECLASS_TRIANGLE
 * \param [in] boundary     The boundary vertices of \a cmesh.
 * \param [in] quads_x      The number of quads along the x-axis.
 * \param [in] quads_y      The number of quads along the y-axis.
 * \param [in] use_axis_aligned_geom Flag if cmesh uses the axis_aligned_geometry. Only available for T8_ECLASS_QUAD.
 * \param [in] offset       Offset for cmesh partitioning.
 * \note Each quad of \a quads_x * \a quads_y quads in \a boundary contains one
 * tree of \a eclass T8_ECLASS_QUAD or two of T8_ECLASS_TRIANGLE.
 */
static void
t8_cmesh_set_vertices_2D (t8_cmesh_t cmesh, const t8_eclass_t eclass, const double *boundary, const t8_locidx_t quads_x,
                          const t8_locidx_t quads_y, const int use_axis_aligned_geom, const int offset)
{
  T8_ASSERT (!t8_cmesh_is_committed (cmesh));
  T8_ASSERT (eclass == T8_ECLASS_QUAD || eclass == T8_ECLASS_TRIANGLE);
  /* x axes */
  T8_ASSERT (boundary[3] > boundary[0]);
  T8_ASSERT (boundary[9] > boundary[6]);
  /* y axes */
  T8_ASSERT (boundary[7] > boundary[1]);
  T8_ASSERT (boundary[10] > boundary[4]);

  /* Vertices of one quad inside boundary. */
  double vertices[12];
  /* Vertices of reduced boundary box. */
  double box[12];
  for (int i = 0; i < 12; i++) {
    box[i] = boundary[i];
  }

  /* Every time we change the size of the box, we keep track of it. */
  int box_quads[2] = { quads_x, quads_y };

  /** The directional vector e_k between two vertices v_i and v_j, i > j
   * of box. The length is egual to distance (v_i, v_j) / #box_quads 
   * along the respective axis.
   * \note Every time, we change the size of box, we must update box_dir.
   *   
   *     v2--e3--v3                 
   *      |       |       
   *     e0      e1     y      
   *      |       |     |                   
   *     v0--e2--v1     0---x
   **/
  double box_dir[12];
  /* Set up initial box_dir. */
  t8_update_box_face_edges (2, box, box_dir, 0, box_quads);
  t8_update_box_face_edges (2, box, box_dir, 1, box_quads);
  t8_update_box_face_edges (2, box, box_dir, 2, box_quads);
  t8_update_box_face_edges (2, box, box_dir, 3, box_quads);

  /* The first vertex of box corresponds to the first vertex of the
   * current quad box (or tree in case of eclass = T8_ECLASS_QUADS).
   * In every inner loop, reduce the box along the x-axis and face 0
   * so that the first vertex of box corresponds to vertices 0 or 1.
   * Along the directional vector e_0 = (box_dir[0], box_dir[1])
   * of each resized box we can calculate the respective vertices 2 and 3.
   * We iterate in the order of the trees - from bottom to top and left to right.
   */
  for (t8_locidx_t quad_y_id = 0; quad_y_id < quads_y; quad_y_id++) {
    for (t8_locidx_t quad_x_id = 0; quad_x_id < quads_x; quad_x_id++) {
      memcpy (vertices, box, 3 * sizeof (double));    /* Vertex 0 */
      t8_vec_axpyz (box, box_dir, vertices + 6, 1.0); /* Vertex 2 */

      /* Reduce box along x axis */
      t8_resize_box (2, box, box_dir, 0, 1, box_quads);
      t8_update_box_face_edges (2, box, box_dir, 0, box_quads);

      t8_vec_axy (box, vertices + 3, 1.0);            /* Vertex 1 */
      t8_vec_axpyz (box, box_dir, vertices + 9, 1.0); /* Vertex 3 */
      if (use_axis_aligned_geom && eclass == T8_ECLASS_QUAD) {
        /* Copy vertex 3 into the place of vertex 1. The box-procedure has to be done to compute 
         * vertex 3 correctly. */
        memcpy (vertices + 3, vertices + 9, 3 * sizeof (double));
      }
      else if (use_axis_aligned_geom && eclass != T8_ECLASS_QUAD) {
        SC_ABORTF ("Axis aligned geometry is not available for eclass %s!\n", t8_eclass_to_string[eclass]);
      }

      /* Map vertices of current quad on to respective trees inside. */
      if (eclass == T8_ECLASS_QUAD) {
        /* No mapping is required. */
        const t8_gloidx_t tree_id = quad_y_id * quads_x + quad_x_id + offset;
        t8_cmesh_set_tree_vertices (cmesh, tree_id, vertices, use_axis_aligned_geom ? 2 : 4);
      }
      else {
        T8_ASSERT (eclass == T8_ECLASS_TRIANGLE);
        const t8_gloidx_t tree_id = (quad_y_id * quads_x + quad_x_id) * 2 + offset;
        double vertices_triangle[9];
        for (int i = 0; i < 3; i++) {
          vertices_triangle[i] = vertices[i];
          vertices_triangle[i + 3] = vertices[i + 3];
          vertices_triangle[i + 6] = vertices[i + 9];
        }
        t8_cmesh_set_tree_vertices (cmesh, tree_id, vertices_triangle, 3);
        for (int i = 0; i < 3; i++) {
          vertices_triangle[i + 3] = vertices[i + 9];
          vertices_triangle[i + 6] = vertices[i + 6];
        }
        t8_cmesh_set_tree_vertices (cmesh, tree_id + 1, vertices_triangle, 3);
      }
    }
    T8_ASSERT (box_quads[0] == 0);
    T8_ASSERT (box_quads[1] == quads_y - quad_y_id);
    /* Resize box to initial boundary. */
    for (int i = 0; i < 12; i++) {
      box[i] = boundary[i];
    }
    box_quads[0] = quads_x;
    box_quads[1] = quads_y;
    t8_update_box_face_edges (2, box, box_dir, 0, box_quads);

    /* Reduce box along y axis and face 2. */
    t8_resize_box (2, box, box_dir, 2, quad_y_id + 1, box_quads);
    t8_update_box_face_edges (2, box, box_dir, 2, box_quads);
  }
}

/** This is just a helper function that was needed when we set the tree vertices 
 * of a 3 dimensional eclass in t8_cmesh_new_hypercube_ext(*).
 * \param [in, out] cmesh   The cmesh in which the vertices have to be set.
 * \param [in] eclass       The class of each tree with dimension 3.
 * \param [in] boundary     The boundary vertices of \a cmesh.
 * \param [in] hexs_x       The number of hexs along the x-axis.
 * \param [in] hexs_y       The number of hexs along the y-axis.
 * \param [in] hexs_z       The number of hexs along the z-axis.
 * \param [in] use_axis_aligned_geom Flag if cmesh uses the axis aligned_geometry. Only available for T8_ECLASS_QUAD
 * \param [in] offset       Offset for cmesh partitioning.
 * \note each hex of \a hexs_x * \a hexs_y * \a hexs_z hexs in \a boundary 
 * contains several trees of class \a eclass.
 */
static void
t8_cmesh_set_vertices_3D (t8_cmesh_t cmesh, const t8_eclass_t eclass, const double *boundary, const t8_locidx_t hexs_x,
                          const t8_locidx_t hexs_y, const t8_locidx_t hexs_z, const int use_axis_aligned_geom,
                          const int offset)
{
  T8_ASSERT (!t8_cmesh_is_committed (cmesh));
  /* x axes */
  T8_ASSERT (boundary[3] > boundary[0]);
  T8_ASSERT (boundary[9] > boundary[6]);
  T8_ASSERT (boundary[15] > boundary[12]);
  T8_ASSERT (boundary[21] > boundary[18]);
  /* y axes */
  T8_ASSERT (boundary[7] > boundary[1]);
  T8_ASSERT (boundary[10] > boundary[4]);
  T8_ASSERT (boundary[19] > boundary[13]);
  T8_ASSERT (boundary[22] > boundary[16]);
  /* z axes */
  T8_ASSERT (boundary[14] > boundary[2]);
  T8_ASSERT (boundary[17] > boundary[5]);
  T8_ASSERT (boundary[20] > boundary[8]);
  T8_ASSERT (boundary[23] > boundary[11]);

  /* Vertices of one hex inside boundary. */
  double vertices[24];
  /* Vertices of reduced boundary box. */
  double box[24];
  for (int i = 0; i < 24; i++) {
    box[i] = boundary[i];
  }
  /* Every time we change the size of the box, we keep track of it. */
  t8_locidx_t box_hexs[3] = { hexs_x, hexs_y, hexs_z };

  /** The directional vector e_k between two vertices v_i and v_j, i > j
   * of box. The length is egual to distance (v_i, v_j) / #box_hexs 
   * along the respective axis.
   * \note Every time, we change the size of box, we must update box_dir.
   *          
   *         v6-------e3------v7
   *         /|               /|
   *       e6 |             e7 |
   *       / e10            / e11      z y       
   *     v4-------e2-----v5    |       |/          
   *      |   |           |    |       0--- x     
   *      |  v2 ------e1--|---v3
   *     e8  /           e9   /
   *      | e4            |  e5
   *      |/              | /
   *     v0------e0------v1
   *        
   */
  double box_dir[36];
  /* Set up initial box_dir. Faces 0, 1, 2 and 3 cover all edges. */
  t8_update_box_face_edges (3, box, box_dir, 0, box_hexs);
  t8_update_box_face_edges (3, box, box_dir, 1, box_hexs);
  t8_update_box_face_edges (3, box, box_dir, 2, box_hexs);
  t8_update_box_face_edges (3, box, box_dir, 3, box_hexs);

  /* Increase the box along each axis x, y and z with faces 1, 3 and 5
   * by one hex. This is necessary because otherwise we get a box of 
   * length 0 at one point. */
  t8_resize_box (3, box, box_dir, 1, 1, box_hexs);
  t8_update_box_face_edges (3, box, box_dir, 1, box_hexs);
  t8_resize_box (3, box, box_dir, 3, 1, box_hexs);
  t8_update_box_face_edges (3, box, box_dir, 3, box_hexs);
  t8_resize_box (3, box, box_dir, 5, 1, box_hexs);
  t8_update_box_face_edges (3, box, box_dir, 5, box_hexs);

  /* The first vertex of box corresponds to the first vertex of the
   * current hexahedral box (or tree in case of eclass = T8_ECLASS_HEX).
   * Resize the box 3 times so that the first vertex of box corresponds to 
   * vertices 0, 4, 5 and finally 1. Along the directional vector 
   * e_4 = (box_dir[12], box_dir[13], box_dir[14]) of each resized box 
   * we can calculate the respective vertices 2, 3, 6 and 7.
   * We iterate in the order of the trees - 
   * from bottom to top, front to back and left to right.
   */
  for (t8_locidx_t hex_z_id = 0; hex_z_id < hexs_z; hex_z_id++) {
    for (t8_locidx_t hex_y_id = 0; hex_y_id < hexs_y; hex_y_id++) {
      for (t8_locidx_t hex_x_id = 0; hex_x_id < hexs_x; hex_x_id++) {
        memcpy (vertices, box, 3 * sizeof (double));         /* Vertex 0 */
        t8_vec_axpyz (box, box_dir + 12, vertices + 6, 1.0); /* Vertex 2 */

        /* Reduce box along z axis and face 4. */
        t8_resize_box (3, box, box_dir, 4, 1, box_hexs);
        t8_update_box_face_edges (3, box, box_dir, 4, box_hexs);

        t8_vec_axy (box, vertices + 12, 1.0);                 /* Vertex 4 */
        t8_vec_axpyz (box, box_dir + 12, vertices + 18, 1.0); /* Vertex 6 */

        /* Reduce box along x axis and face 0. */
        t8_resize_box (3, box, box_dir, 0, 1, box_hexs);
        t8_update_box_face_edges (3, box, box_dir, 0, box_hexs);

        t8_vec_axy (box, vertices + 15, 1.0);                 /* Vertex 5 */
        t8_vec_axpyz (box, box_dir + 12, vertices + 21, 1.0); /* Vertex 7 */

        /* Increase box along z axis and and face 4 */
        t8_resize_box (3, box, box_dir, 4, -1, box_hexs);
        t8_update_box_face_edges (3, box, box_dir, 4, box_hexs);

        t8_vec_axy (box, vertices + 3, 1.0);                 /* Vertex 1 */
        t8_vec_axpyz (box, box_dir + 12, vertices + 9, 1.0); /* Vertex 3 */

        if (use_axis_aligned_geom && eclass == T8_ECLASS_HEX) {
          /* Copy vertex 7 into the place of vertex 1. The box-procedure has to be done to compute 
         * vertex 7 correctly. */
          memcpy (vertices + 3, vertices + 21, 3 * sizeof (double));
        }
        else if (use_axis_aligned_geom && eclass != T8_ECLASS_HEX) {
          SC_ABORTF ("Axis aligned geometry is not available for eclass %s!\n", t8_eclass_to_string[eclass]);
        }

        /* Map vertices of current hex on to respective trees inside. */
        const t8_gloidx_t hex_id = hex_z_id * hexs_y * hexs_x + hex_y_id * hexs_x + hex_x_id + offset;
        if (eclass == T8_ECLASS_HEX) {
          /* No mapping is required. */
          t8_cmesh_set_tree_vertices (cmesh, hex_id, vertices, use_axis_aligned_geom ? 2 : 8);
        }
        else if (eclass == T8_ECLASS_TET) {
          const t8_gloidx_t tree_id_0 = hex_id * 6 + offset;
          double vertices_tet[12];
          for (int i = 0; i < 3; i++) {
            vertices_tet[i] = vertices[i];
            vertices_tet[i + 3] = vertices[i + 3];
            vertices_tet[i + 6] = vertices[i + 15];
            vertices_tet[i + 9] = vertices[i + 21];
          }
          t8_cmesh_set_tree_vertices (cmesh, tree_id_0, vertices_tet, 4);
          for (int i = 0; i < 3; i++) {
            vertices_tet[i + 3] = vertices[i + 9];
            vertices_tet[i + 6] = vertices[i + 3];
          }
          t8_cmesh_set_tree_vertices (cmesh, tree_id_0 + 1, vertices_tet, 4);
          for (int i = 0; i < 3; i++) {
            vertices_tet[i + 3] = vertices[i + 6];
            vertices_tet[i + 6] = vertices[i + 9];
          }
          t8_cmesh_set_tree_vertices (cmesh, tree_id_0 + 2, vertices_tet, 4);
          for (int i = 0; i < 3; i++) {
            vertices_tet[i + 3] = vertices[i + 18];
            vertices_tet[i + 6] = vertices[i + 6];
          }
          t8_cmesh_set_tree_vertices (cmesh, tree_id_0 + 3, vertices_tet, 4);
          for (int i = 0; i < 3; i++) {
            vertices_tet[i + 3] = vertices[i + 12];
            vertices_tet[i + 6] = vertices[i + 18];
          }
          t8_cmesh_set_tree_vertices (cmesh, tree_id_0 + 4, vertices_tet, 4);
          for (int i = 0; i < 3; i++) {
            vertices_tet[i + 3] = vertices[i + 15];
            vertices_tet[i + 6] = vertices[i + 12];
          }
          t8_cmesh_set_tree_vertices (cmesh, tree_id_0 + 5, vertices_tet, 4);
        }
        else {
          T8_ASSERT (eclass == T8_ECLASS_PRISM);
          const t8_gloidx_t tree_id_0 = hex_id * 2 + offset;
          double vertices_prism[18];
          for (int i = 0; i < 3; i++) {
            vertices_prism[i] = vertices[i];
            vertices_prism[i + 3] = vertices[i + 3];
            vertices_prism[i + 6] = vertices[i + 9];
            vertices_prism[i + 9] = vertices[i + 12];
            vertices_prism[i + 12] = vertices[i + 15];
            vertices_prism[i + 15] = vertices[i + 21];
          }
          t8_cmesh_set_tree_vertices (cmesh, tree_id_0, vertices_prism, 6);
          for (int i = 0; i < 3; i++) {
            vertices_prism[i + 3] = vertices[i + 9];
            vertices_prism[i + 6] = vertices[i + 6];
            vertices_prism[i + 12] = vertices[i + 21];
            vertices_prism[i + 15] = vertices[i + 18];
          }
          t8_cmesh_set_tree_vertices (cmesh, tree_id_0 + 1, vertices_prism, 6);
        }
      }
      T8_ASSERT (box_hexs[0] == 1);
      /* Resize box along x axis and face 0 to get initial length. */
      t8_resize_box (3, box, box_dir, 0, -hexs_x, box_hexs);
      t8_update_box_face_edges (3, box, box_dir, 0, box_hexs);

      /* Reduce box along y axis and face 2. */
      t8_resize_box (3, box, box_dir, 2, 1, box_hexs);
      t8_update_box_face_edges (3, box, box_dir, 2, box_hexs);
    }
    T8_ASSERT (box_hexs[0] == hexs_x + 1);
    T8_ASSERT (box_hexs[1] == 1);

    /* Resize box along y axis and face 2 to get initial length. */
    t8_resize_box (3, box, box_dir, 2, -hexs_y, box_hexs);
    t8_update_box_face_edges (3, box, box_dir, 2, box_hexs);

    /* Reduce box along z axis and face 4. */
    t8_resize_box (3, box, box_dir, 4, 1, box_hexs);
    t8_update_box_face_edges (3, box, box_dir, 4, box_hexs);
  }
  T8_ASSERT (box_hexs[2] == 1);
  T8_ASSERT (box_hexs[1] == hexs_y + 1);
  T8_ASSERT (box_hexs[0] == hexs_x + 1);
}

t8_cmesh_t
t8_cmesh_new_hypercube_pad_ext (const t8_eclass_t eclass, sc_MPI_Comm comm, const double *boundary,
                                t8_locidx_t polygons_x, t8_locidx_t polygons_y, t8_locidx_t polygons_z,
                                const int periodic_x, const int periodic_y, const int periodic_z,
                                const int use_axis_aligned, const int set_partition, t8_gloidx_t offset)
{
  SC_CHECK_ABORT (eclass != T8_ECLASS_PYRAMID, "Pyramids are not yet supported.");

  int use_offset;

  /* Offset-1 is added to each tree_id, this is used in i.e. t8_cmesh_new_disjoint_bricks,
   * If offset is nonzero, then set_partition must be true and the cmesh is
   * partitioned and has all trees in conn as local trees.
   * The offsets on the different processes must add up! */
  T8_ASSERT (offset == 0 || set_partition);
  if (offset) {
    offset--;
    use_offset = 1;
  }
  else {
    use_offset = 0;
  }
  T8_ASSERT (offset >= 0);

  const int dim = t8_eclass_to_dimension[eclass];
  switch (dim) {
  case 0:
    polygons_x = 1;
  case 1:
    polygons_y = 1;
  case 2:
    polygons_z = 1;
  default:
    T8_ASSERT (polygons_x > 0);
    T8_ASSERT (polygons_y > 0);
    T8_ASSERT (polygons_z > 0);
    break;
  }

  t8_cmesh_t cmesh;
  t8_cmesh_init (&cmesh);

  if (use_axis_aligned) {
    t8_cmesh_register_geometry<t8_geometry_linear_axis_aligned> (cmesh);
  }
  else {
    t8_cmesh_register_geometry<t8_geometry_linear> (cmesh);
  }

  /* Number of trees inside each polygon of given eclass. */
  const t8_locidx_t num_trees_for_single_hypercube[T8_ECLASS_COUNT] = { 1, 1, 1, 2, 1, 6, 2, -1 };

  const t8_locidx_t num_trees = polygons_x * polygons_y * polygons_z * num_trees_for_single_hypercube[eclass];

  /* Set tree class for every tree. */
  for (t8_locidx_t tree_id = 0; tree_id < num_trees; tree_id++) {
    t8_cmesh_set_tree_class (cmesh, tree_id + offset, eclass);
  }

  /* Set the vertices of all trees. */
  if (dim == 3) {
    T8_ASSERT (eclass == T8_ECLASS_HEX || eclass == T8_ECLASS_TET || eclass == T8_ECLASS_PRISM);
    t8_cmesh_set_vertices_3D (cmesh, eclass, boundary, polygons_x, polygons_y, polygons_z, use_axis_aligned, offset);
  }
  else if (dim == 2) {
    T8_ASSERT (eclass == T8_ECLASS_QUAD || eclass == T8_ECLASS_TRIANGLE);
    t8_cmesh_set_vertices_2D (cmesh, eclass, boundary, polygons_x, polygons_y, use_axis_aligned, offset);
  }
  else if (dim == 1) {
    T8_ASSERT (eclass == T8_ECLASS_LINE);
    T8_ASSERT (boundary[3] > boundary[0]);
    /* Get the direction of the line */
    double line_dir[3];
    t8_vec_axpyz (boundary, boundary + 3, line_dir, -1.0);
    /* Get length of one tree */
    double length;
    length = t8_vec_norm (line_dir) * (double) polygons_x;
    length = t8_vec_dist (boundary, boundary + 3) / length;
    t8_vec_ax (line_dir, length);

    double vertices[6];
    /* Set first vertex to lower end of line */
    memcpy (vertices, boundary, 3 * sizeof (double));
    /* Set second vertex to lower end of line + line_dir */
    t8_vec_axpyz (line_dir, boundary, vertices + 3, 1.0);

    for (t8_gloidx_t tree_x = 0; tree_x < polygons_x; tree_x++) {
      t8_cmesh_set_tree_vertices (cmesh, tree_x + offset, vertices, 2);
      /* Update vertices for next tree */
      t8_vec_axy (vertices, vertices + 3, 1.0);
      t8_vec_axpy (line_dir, vertices + 3, 1.0);
    }
  }
  else {
    T8_ASSERT (dim == 0);
    T8_ASSERT (eclass == T8_ECLASS_VERTEX);
    double vertex[3];
    /* Vertex == boundary. */
    t8_vec_axy (boundary, vertex, 1.0);
    t8_cmesh_set_tree_vertices (cmesh, offset, vertex, 1);
  }

  /* Join the trees inside each cube */
  for (t8_locidx_t poly_z_id = 0; poly_z_id < polygons_z; poly_z_id++) {
    for (t8_locidx_t poly_y_id = 0; poly_y_id < polygons_y; poly_y_id++) {
      for (t8_locidx_t poly_x_id = 0; poly_x_id < polygons_x; poly_x_id++) {
        const t8_locidx_t poly_id = poly_z_id * polygons_y * polygons_x + poly_y_id * polygons_x + poly_x_id;
        if (eclass == T8_ECLASS_TRIANGLE || eclass == T8_ECLASS_PRISM) {
          const t8_locidx_t tree_id_0 = poly_id * 2;
          const t8_locidx_t tree_id_1 = poly_id * 2 + 1;
          t8_cmesh_set_join (cmesh, tree_id_0 + offset, tree_id_1 + offset, 1, 2, 0);
        }
        else if (eclass == T8_ECLASS_TET) {
          for (int i = 0; i < 6; i++) {
            const t8_locidx_t tree_id_0 = poly_id * 6 + i;
            const t8_locidx_t tree_id_1 = poly_id * 6 + (i + 1) % 6;
            t8_cmesh_set_join (cmesh, tree_id_0 + offset, tree_id_1 + offset, 2, 1, 0);
          }
        }
        else {
          T8_ASSERT (eclass == T8_ECLASS_QUAD || eclass == T8_ECLASS_HEX || eclass == T8_ECLASS_VERTEX
                     || eclass == T8_ECLASS_LINE);
        }
      }
    }
  }

  /* Join the trees along the x - axis */
  for (t8_locidx_t poly_z_id = 0; poly_z_id < polygons_z; poly_z_id++) {
    for (t8_locidx_t poly_y_id = 0; poly_y_id < polygons_y; poly_y_id++) {
      for (t8_locidx_t poly_x_id = 0; poly_x_id < polygons_x - (periodic_x ? 0 : 1); poly_x_id++) {
        const t8_locidx_t base_id = poly_z_id * polygons_y * polygons_x + poly_y_id * polygons_x;
        const t8_locidx_t poly_id = base_id + poly_x_id;
        if (eclass == T8_ECLASS_LINE || eclass == T8_ECLASS_QUAD || eclass == T8_ECLASS_HEX) {
          const t8_locidx_t tree_id_0 = poly_id;
          const t8_locidx_t tree_id_1 = poly_x_id == polygons_x - 1 ? base_id : poly_id + 1;
          t8_cmesh_set_join (cmesh, tree_id_0 + offset, tree_id_1 + offset, 1, 0, 0);
        }
        else if (eclass == T8_ECLASS_TRIANGLE || eclass == T8_ECLASS_PRISM) {
          const t8_locidx_t tree_id_0 = poly_id * 2;
          const t8_locidx_t tree_id_1 = poly_x_id == polygons_x - 1 ? base_id * 2 + 1 : poly_id * 2 + 3;
          t8_cmesh_set_join (cmesh, tree_id_0 + offset, tree_id_1 + offset, 0, 1, 0);
        }
        else {
          T8_ASSERT (eclass == T8_ECLASS_TET);
          for (int i = 0; i < 2; i++) {
            const t8_locidx_t tree_id_0 = poly_id * 6 + i;
            const t8_locidx_t tree_id_1 = poly_x_id == polygons_x - 1 ? base_id * 6 + 4 - i : poly_id * 6 + 10 - i;
            t8_cmesh_set_join (cmesh, tree_id_0 + offset, tree_id_1 + offset, 0, 3, i % 2 == 0 ? 0 : 2);
          }
        }
      }
    }
  }

  /* Join the trees along the y - axis */
  for (t8_locidx_t poly_z_id = 0; poly_z_id < polygons_z; poly_z_id++) {
    for (t8_locidx_t poly_y_id = 0; poly_y_id < polygons_y - (periodic_y ? 0 : 1); poly_y_id++) {
      for (t8_locidx_t poly_x_id = 0; poly_x_id < polygons_x; poly_x_id++) {
        const t8_locidx_t base_id = poly_z_id * polygons_y * polygons_x + poly_x_id;
        const t8_locidx_t poly_id = poly_z_id * polygons_y * polygons_x + poly_y_id * polygons_x + poly_x_id;
        if (eclass == T8_ECLASS_QUAD || eclass == T8_ECLASS_HEX) {
          const t8_locidx_t tree_id_0 = poly_id;
          const t8_locidx_t tree_id_1 = poly_y_id == polygons_y - 1 ? base_id : poly_id + polygons_x;
          t8_cmesh_set_join (cmesh, tree_id_0 + offset, tree_id_1 + offset, 3, 2, 0);
        }
        else if (eclass == T8_ECLASS_TRIANGLE || eclass == T8_ECLASS_PRISM) {
          const t8_locidx_t tree_id_0 = poly_id * 2 + 1;
          const t8_locidx_t tree_id_1 = poly_y_id == polygons_y - 1 ? base_id * 2 : (poly_id + polygons_x) * 2;
          t8_cmesh_set_join (cmesh, tree_id_0 + offset, tree_id_1 + offset, 0, 2, 1);
        }
        else {
          T8_ASSERT (eclass == T8_ECLASS_TET);
          t8_locidx_t tree_id_0 = poly_id * 6 + 2;
          t8_locidx_t tree_id_1 = poly_y_id == polygons_y - 1 ? base_id * 6 : (poly_id + polygons_x) * 6;
          t8_cmesh_set_join (cmesh, tree_id_0 + offset, tree_id_1 + offset, 0, 3, 0);
          tree_id_0 = poly_id * 6 + 3;
          tree_id_1 = poly_y_id == polygons_y - 1 ? base_id * 6 + 5 : poly_id * 6 + 6 * polygons_x + 5;
          t8_cmesh_set_join (cmesh, tree_id_0 + offset, tree_id_1 + offset, 0, 3, 2);
        }
      }
    }
  }

  /* Join the trees along the z - axis */
  for (t8_locidx_t poly_z_id = 0; poly_z_id < polygons_z - (periodic_z ? 0 : 1); poly_z_id++) {
    for (t8_locidx_t poly_y_id = 0; poly_y_id < polygons_y; poly_y_id++) {
      for (t8_locidx_t poly_x_id = 0; poly_x_id < polygons_x; poly_x_id++) {
        const t8_locidx_t base_id = poly_y_id * polygons_x + poly_x_id;
        const t8_locidx_t poly_id = poly_z_id * polygons_y * polygons_x + poly_y_id * polygons_x + poly_x_id;
        if (eclass == T8_ECLASS_HEX) {
          const t8_locidx_t tree_id_0 = poly_id;
          const t8_locidx_t tree_id_1 = poly_z_id == polygons_z - 1 ? base_id : poly_id + polygons_y * polygons_x;
          t8_cmesh_set_join (cmesh, tree_id_0 + offset, tree_id_1 + offset, 5, 4, 0);
        }
        else if (eclass == T8_ECLASS_TET) {
          t8_locidx_t tree_id_0 = poly_id * 6 + 5;
          t8_locidx_t tree_id_1
            = poly_z_id == polygons_z - 1 ? base_id * 6 + 1 : (poly_id + polygons_y * polygons_x) * 6 + 1;
          t8_cmesh_set_join (cmesh, tree_id_0, tree_id_1, 0, 3, 2);
          tree_id_0 = poly_id * 6 + 4;
          tree_id_1 = poly_z_id == polygons_z - 1 ? base_id * 6 + 2 : (poly_id + polygons_y * polygons_x) * 6 + 2;
          t8_cmesh_set_join (cmesh, tree_id_0 + offset, tree_id_1 + offset, 0, 3, 0);
        }
        else {
          T8_ASSERT (eclass == T8_ECLASS_PRISM);
          for (int i = 0; i < 2; i++) {
            const t8_locidx_t tree_id_0 = poly_id * 2 + i;
            const t8_locidx_t tree_id_1
              = poly_z_id == polygons_z - 1 ? base_id * 2 + i : (poly_id + polygons_y * polygons_x) * 2 + i;
            t8_cmesh_set_join (cmesh, tree_id_0 + offset, tree_id_1 + offset, 4, 3, 0);
          }
        }
      }
    }
  }

  /* Check whether the cmesh will be partitioned. */
  if (set_partition) {
    if (use_offset == 0) {
      /* Set the partition (without offsets) */
      t8_cmesh_examples_compute_and_set_partition_range (cmesh, num_trees, 3, comm);
    }
    else {
      /* First_tree and last_tree are the first and last trees of conn plus the offset */
      t8_gloidx_t num_local_trees = num_trees;

      /* First process-local tree-id */
      const t8_gloidx_t first_tree = offset;

      /* Last process-local tree-id */
      const t8_gloidx_t last_tree = offset + num_local_trees - 1;

      /* Set the partition (with offsets) */
      t8_cmesh_set_partition_range (cmesh, 3, first_tree, last_tree);

#ifdef T8_ENABLE_DEBUG
      t8_gloidx_t num_global_trees;
      /* The global number of trees is the sum over all numbers of trees in conn on each process */
      int mpiret = sc_MPI_Allreduce (&num_local_trees, &num_global_trees, 1, T8_MPI_GLOIDX, sc_MPI_SUM, comm);
      SC_CHECK_MPI (mpiret);

      t8_debugf ("Generating partitioned cmesh from connectivity\n"
                 "Has %li global and %li local trees.\n",
                 num_global_trees, num_local_trees);
#endif
    }
  }

  t8_cmesh_commit (cmesh, comm);
  return cmesh;
}

t8_cmesh_t
t8_cmesh_new_hypercube_pad (const t8_eclass_t eclass, sc_MPI_Comm comm, const double *boundary, t8_locidx_t polygons_x,
                            t8_locidx_t polygons_y, t8_locidx_t polygons_z, const int use_axis_aligned)
{
  return t8_cmesh_new_hypercube_pad_ext (eclass, comm, boundary, polygons_x, polygons_y, polygons_z, 0, 0, 0,
                                         use_axis_aligned, 0, 0);
}

static t8_cmesh_t
t8_cmesh_new_brick_2d_ext (const t8_gloidx_t num_x, const t8_gloidx_t num_y, const int periodic_x, const int periodic_y,
                           sc_MPI_Comm comm, const int set_partition, const t8_gloidx_t offset)
{
  const double boundary[12]
    = { 0.0, 0.0, 0.0, (double) num_x, 0.0, 0.0, 0.0, (double) num_y, 0.0, (double) num_x, (double) num_y, 0.0 };

  return t8_cmesh_new_hypercube_pad_ext (T8_ECLASS_QUAD, comm, boundary, num_x, num_y, 0, periodic_x, periodic_y, 0, 0,
                                         set_partition, offset);
}

static t8_cmesh_t
t8_cmesh_new_brick_3d_ext (const t8_gloidx_t num_x, const t8_gloidx_t num_y, const t8_gloidx_t num_z,
                           const int periodic_x, const int periodic_y, const int periodic_z, sc_MPI_Comm comm,
                           const int set_partition, const t8_gloidx_t offset)
{
  const double boundary[24] = { 0.0,
                                0.0,
                                0.0,
                                (double) num_x,
                                0.0,
                                0.0,
                                0.0,
                                (double) num_y,
                                0.0,
                                (double) num_x,
                                (double) num_y,
                                0.0,
                                0.0,
                                0.0,
                                (double) num_z,
                                (double) num_x,
                                0.0,
                                (double) num_z,
                                0.0,
                                (double) num_y,
                                (double) num_z,
                                (double) num_x,
                                (double) num_y,
                                (double) num_z };

  return t8_cmesh_new_hypercube_pad_ext (T8_ECLASS_HEX, comm, boundary, num_x, num_y, num_z, periodic_x, periodic_y,
                                         periodic_z, 0, set_partition, offset);
}

t8_cmesh_t
t8_cmesh_new_brick_2d (const t8_gloidx_t num_x, const t8_gloidx_t num_y, const int x_periodic, const int y_periodic,
                       sc_MPI_Comm comm)
{
  return t8_cmesh_new_brick_2d_ext (num_x, num_y, x_periodic, y_periodic, comm, 0, 0);
}

t8_cmesh_t
t8_cmesh_new_brick_3d (const t8_gloidx_t num_x, const t8_gloidx_t num_y, const t8_gloidx_t num_z, const int x_periodic,
                       const int y_periodic, const int z_periodic, sc_MPI_Comm comm)
{
  return t8_cmesh_new_brick_3d_ext (num_x, num_y, num_z, x_periodic, y_periodic, z_periodic, comm, 0, 0);
}

/* On each process, create a num_x by num_y (by num_z) brick connectivity and
 * make a cmesh connectivity from the disjoint union of those.
 * Example: 2 processors,
 * On the first  num_x = 1, num_y = 1
 * On the second num_x = 2, num_y = 1
 *                            _
 * connectivity on first:    |_|
 *
 *                           _ _
 * connectivity on second:  |_|_|
 *
 *                     _    _ _
 * Leads to the cmesh |_|  |_|_|
 * which is partitioned accordingly.
 */
t8_cmesh_t
t8_cmesh_new_disjoint_bricks (t8_gloidx_t num_x, t8_gloidx_t num_y, t8_gloidx_t num_z, int x_periodic, int y_periodic,
                              int z_periodic, sc_MPI_Comm comm)
{
  t8_cmesh_t cmesh;
  t8_gloidx_t num_trees, offset;
  int dim;

  T8_ASSERT (num_x >= 0 && num_y >= 0 && num_z >= 0);
  /* Set the dimension to 3 if num_z > 0 and 2 otherwise. */
  if (num_z > 0) {
    dim = 3;
  }
  else {
    dim = 2;
  }
  num_trees = num_x * num_y;
  if (dim == 3) {
    num_trees *= num_z;
  }

  /* Calculate the x and y offset of trees */
  sc_MPI_Scan (&num_trees, &offset, 1, T8_MPI_GLOIDX, sc_MPI_SUM, comm);
  offset -= num_trees;

  /* Create a brick connectivity on the process with
   * num_x times num_y elements */
  if (num_trees > 0) {
    if (dim == 2) {
      cmesh = t8_cmesh_new_brick_2d_ext (num_x, num_y, x_periodic, y_periodic, comm, 1, offset + 1);
    }
    else {
      cmesh = t8_cmesh_new_brick_3d_ext (num_x, num_y, num_z, x_periodic, y_periodic, z_periodic, comm, 1, offset + 1);
    }
  }
  else {
    num_x = num_y = num_z = 0;
    num_trees = 0;
    offset = 0;

    /* Create empty cmesh. */
    t8_cmesh_init (&cmesh);
    t8_cmesh_register_geometry<t8_geometry_linear> (cmesh);
    t8_cmesh_commit (cmesh, comm);
  }

  return cmesh;
}

t8_cmesh_t
t8_cmesh_new_periodic_line_more_trees (sc_MPI_Comm comm)
{
  t8_cmesh_t cmesh;
  /* clang-format off */
  double vertices[12] = { 
    0, 0, 0, 
    0.2, 0, 0, 
    0.6, 0, 0, 
    1, 0, 0 
  };
  /* clang-format on */

  t8_cmesh_init (&cmesh);
  /* Use linear geometry */
  t8_cmesh_register_geometry<t8_geometry_linear> (cmesh);

  t8_cmesh_set_tree_class (cmesh, 0, T8_ECLASS_LINE);
  t8_cmesh_set_tree_class (cmesh, 1, T8_ECLASS_LINE);
  t8_cmesh_set_tree_class (cmesh, 2, T8_ECLASS_LINE);
  t8_cmesh_set_tree_vertices (cmesh, 0, vertices, 2);
  t8_cmesh_set_tree_vertices (cmesh, 1, vertices + 3, 2);
  t8_cmesh_set_tree_vertices (cmesh, 2, vertices + 6, 2);
  t8_cmesh_set_join (cmesh, 0, 1, 1, 0, 0);
  t8_cmesh_set_join (cmesh, 1, 2, 1, 0, 0);
  t8_cmesh_set_join (cmesh, 2, 0, 1, 0, 0);
  t8_cmesh_commit (cmesh, comm);
  return cmesh;
}

t8_cmesh_t
t8_cmesh_new_periodic_tri (sc_MPI_Comm comm)
{
  /* clang-format off */
  double vertices[18] = { 
    0, 0, 0, 
    1, 0, 0, 
    1, 1, 0, 
    0, 0, 0, 
    1, 1, 0, 
    0, 1, 0 
  };
  /* clang-format on */

  t8_cmesh_t cmesh;

  t8_cmesh_init (&cmesh);
  /* Use linear geometry */
  t8_cmesh_register_geometry<t8_geometry_linear> (cmesh);

  t8_cmesh_set_tree_class (cmesh, 0, T8_ECLASS_TRIANGLE);
  t8_cmesh_set_tree_class (cmesh, 1, T8_ECLASS_TRIANGLE);
  t8_cmesh_set_tree_vertices (cmesh, 0, vertices, 3);
  t8_cmesh_set_tree_vertices (cmesh, 1, vertices + 9, 3);
  t8_cmesh_set_join (cmesh, 0, 1, 1, 2, 0);
  t8_cmesh_set_join (cmesh, 0, 1, 0, 1, 0);
  t8_cmesh_set_join (cmesh, 0, 1, 2, 0, 1);
  t8_cmesh_commit (cmesh, comm);
  return cmesh;
}

t8_cmesh_t
t8_cmesh_new_periodic_hybrid (sc_MPI_Comm comm)
{
  /* clang-format off */
  double vertices[60] = {                                        /* Just all vertices of all trees. partly duplicated */
    0, 0, 0,              /* tree 0, triangle */
    0.5, 0, 0, 
    0.5, 0.5, 0, 
    0, 0, 0,              /* tree 1, triangle */
    0.5, 0.5, 0, 
    0, 0.5, 0,
    0.5, 0, 0,            /* tree 2, quad */
    1, 0, 0, 0.5, 
    0.5, 0, 1, 0.5, 
    0, 0, 0.5, 0,         /* tree 3, quad */
    0.5, 0.5, 0, 
    0, 1, 0, 
    0.5, 1, 0, 
    0.5, 0.5, 0,          /* tree 4, triangle */
    1, 0.5, 0, 
    1, 1, 0, 
    0.5, 0.5, 0,          /* tree 5, triangle */
    1, 1, 0, 
    0.5, 1, 0
  };
  /* clang-format on */

  t8_cmesh_t cmesh;

  /*
   *  This is how the cmesh looks like. The numbers are the tree numbers:
   *
   *   +---+---+
   *   |   |5 /|
   *   | 3 | / |
   *   |   |/ 4|
   *   +---+---+
   *   |1 /|   |
   *   | / | 2 |
   *   |/0 |   |
   *   +---+---+
   */

  t8_cmesh_init (&cmesh);
  /* Use linear geometry */
  t8_cmesh_register_geometry<t8_geometry_linear> (cmesh);

  t8_cmesh_set_tree_class (cmesh, 0, T8_ECLASS_TRIANGLE);
  t8_cmesh_set_tree_class (cmesh, 1, T8_ECLASS_TRIANGLE);
  t8_cmesh_set_tree_class (cmesh, 2, T8_ECLASS_QUAD);
  t8_cmesh_set_tree_class (cmesh, 3, T8_ECLASS_QUAD);
  t8_cmesh_set_tree_class (cmesh, 4, T8_ECLASS_TRIANGLE);
  t8_cmesh_set_tree_class (cmesh, 5, T8_ECLASS_TRIANGLE);

  t8_cmesh_set_tree_vertices (cmesh, 0, vertices, 3);
  t8_cmesh_set_tree_vertices (cmesh, 1, vertices + 9, 3);
  t8_cmesh_set_tree_vertices (cmesh, 2, vertices + 18, 4);
  t8_cmesh_set_tree_vertices (cmesh, 3, vertices + 30, 4);
  t8_cmesh_set_tree_vertices (cmesh, 4, vertices + 42, 3);
  t8_cmesh_set_tree_vertices (cmesh, 5, vertices + 51, 3);

  t8_cmesh_set_join (cmesh, 0, 1, 1, 2, 0);
  t8_cmesh_set_join (cmesh, 0, 2, 0, 0, 0);
  t8_cmesh_set_join (cmesh, 0, 3, 2, 3, 0);

  t8_cmesh_set_join (cmesh, 1, 3, 0, 2, 1);
  t8_cmesh_set_join (cmesh, 1, 2, 1, 1, 0);

  t8_cmesh_set_join (cmesh, 2, 4, 3, 2, 0);
  t8_cmesh_set_join (cmesh, 2, 5, 2, 0, 1);

  t8_cmesh_set_join (cmesh, 3, 5, 1, 1, 0);
  t8_cmesh_set_join (cmesh, 3, 4, 0, 0, 0);

  t8_cmesh_set_join (cmesh, 4, 5, 1, 2, 0);

  t8_cmesh_commit (cmesh, comm);

  return cmesh;
}

t8_cmesh_t
t8_cmesh_new_periodic (sc_MPI_Comm comm, int dim)
{
  t8_cmesh_t cmesh;
  t8_eclass_t tree_class;
  /* clang-format off */
  double vertices[24] = { 
    0, 0, 0, 
    1, 0, 0, 
    0, 1, 0, 
    1, 1, 0, 
    0, 0, 1, 
    1, 0, 1, 
    0, 1, 1, 
    1, 1, 1 
  };
  /* clang-format on */

  T8_ASSERT (dim == 1 || dim == 2 || dim == 3);
  t8_cmesh_init (&cmesh);
  /* Use linear geometry */
  t8_cmesh_register_geometry<t8_geometry_linear> (cmesh);

  switch (dim) {
  case 1:
    tree_class = T8_ECLASS_LINE;
    break;
  case 2:
    tree_class = T8_ECLASS_QUAD;
    break;
  case 3:
    tree_class = T8_ECLASS_HEX;
    break;
  default:
    SC_ABORT_NOT_REACHED ();
  }

  t8_cmesh_set_tree_class (cmesh, 0, tree_class);
  t8_cmesh_set_tree_vertices (cmesh, 0, vertices, 1 << dim);
  t8_cmesh_set_join (cmesh, 0, 0, 0, 1, 0);
  if (dim > 1) {
    t8_cmesh_set_join (cmesh, 0, 0, 2, 3, 0);
  }
  if (dim == 3) {
    t8_cmesh_set_join (cmesh, 0, 0, 4, 5, 0);
  }
  t8_cmesh_commit (cmesh, comm);
  return cmesh;
}

t8_cmesh_t
t8_cmesh_new_bigmesh (t8_eclass_t eclass, int num_trees, sc_MPI_Comm comm)
{
  t8_cmesh_t cmesh;
  int i;

  t8_cmesh_init (&cmesh);

  for (i = 0; i < num_trees; i++) {
    t8_cmesh_set_tree_class (cmesh, i, eclass);
    if (cmesh->dimension > 0) {
      /* We join each tree with its successor along faces 0 and 1
       * to get a nontrivial connectivity */
      t8_cmesh_set_join (cmesh, i, (i + 1) % num_trees, 0, 1, 0);
    }
  }

  t8_cmesh_commit (cmesh, comm);

  return cmesh;
}

t8_cmesh_t
t8_cmesh_new_line_zigzag (sc_MPI_Comm comm)
{
  int i;
  /* clang-format off */
  double vertices[18] = { 
    1, 2, 0, 
    2, 4, 1, 
    1, 1, 2, 
    2, 4, 1, 
    1, 1, 2, 
    3, 2, 5 
  };
  /* clang-format on */

  t8_cmesh_t cmesh;

  t8_cmesh_init (&cmesh);
  /* Use linear geometry */
  t8_cmesh_register_geometry<t8_geometry_linear> (cmesh);

  for (i = 0; i < 3; i++) {
    t8_cmesh_set_tree_class (cmesh, i, T8_ECLASS_LINE);
  }
  /*tree_num is joined with tree_num at face_num and face_num with orientation_num */
  t8_cmesh_set_join (cmesh, 0, 1, 1, 1, 0);
  t8_cmesh_set_join (cmesh, 1, 2, 0, 0, 0);

  t8_cmesh_set_tree_vertices (cmesh, 0, vertices, 2);
  t8_cmesh_set_tree_vertices (cmesh, 1, vertices + 6, 2);
  t8_cmesh_set_tree_vertices (cmesh, 2, vertices + 12, 2);

  t8_cmesh_commit (cmesh, comm);

  return cmesh;
}

t8_cmesh_t
t8_cmesh_new_prism_cake (sc_MPI_Comm comm, int num_of_prisms)
{
  int i, j;
  /*num_of_prisms Prism a 6 vertices a 3 coords */
  /* TODO: This seems too be a lot of memory, can we also get by with only
     6 * 3 doubles? */
  double *vertices = T8_ALLOC (double, num_of_prisms * 6 * 3);
  t8_cmesh_t cmesh;
  double degrees = 360. / num_of_prisms;

  T8_ASSERT (num_of_prisms > 2);

  for (i = 0; i < num_of_prisms; i++) {
    for (j = 0; j < 6; j++) {
      /*Get the edges at the unit circle */
      if (j == 0 || j == 3) {
        vertices[i * 6 * 3 + j * 3] = 0;
        vertices[i * 6 * 3 + j * 3 + 1] = 0;
        vertices[i * 6 * 3 + j * 3 + 2] = (j == 3 ? 1 : 0);
      }
      else if (j == 1 || j == 4) {
        vertices[i * 6 * 3 + j * 3] = cos (i * degrees * M_PI / 180);
        vertices[i * 6 * 3 + j * 3 + 1] = sin (i * degrees * M_PI / 180);
        vertices[i * 6 * 3 + j * 3 + 2] = (j == 4 ? 1 : 0);
      }
      else if (j == 2 || j == 5) {
        vertices[i * 6 * 3 + j * 3] = cos ((i * degrees + degrees) * M_PI / 180);
        vertices[i * 6 * 3 + j * 3 + 1] = sin ((i * degrees + degrees) * M_PI / 180);
        vertices[i * 6 * 3 + j * 3 + 2] = (j == 5 ? 1 : 0);
      }
    }
  }
  t8_cmesh_init (&cmesh);
  /* Use linear geometry */
  t8_cmesh_register_geometry<t8_geometry_linear> (cmesh);

  for (i = 0; i < num_of_prisms; i++) {
    t8_cmesh_set_tree_class (cmesh, i, T8_ECLASS_PRISM);
  }

  for (i = 0; i < num_of_prisms; i++) {
    t8_cmesh_set_join (cmesh, i, (i == (num_of_prisms - 1) ? 0 : i + 1), 1, 2, 0);
  }
  for (i = 0; i < num_of_prisms; i++) {
    t8_cmesh_set_tree_vertices (cmesh, i, vertices + i * 18, 6);
  }
  t8_cmesh_commit (cmesh, comm);
  T8_FREE (vertices);

  return cmesh;
}

t8_cmesh_t
t8_cmesh_new_prism_deformed (sc_MPI_Comm comm)
{
  t8_cmesh_t cmesh;
  /* clang-format off */
  double vertices[18] = {
    -1, -0.5, 0.25, 
    1, 0, 0, 
    1, 1, 0, 
    0, 0, 0.75, 
    1.25, 0, 1, 
    2, 2, 2 
  };
  /* clang-format on */

  t8_cmesh_init (&cmesh);
  /* Use linear geometry */
  t8_cmesh_register_geometry<t8_geometry_linear> (cmesh);
  t8_cmesh_set_tree_class (cmesh, 0, T8_ECLASS_PRISM);
  t8_cmesh_set_tree_vertices (cmesh, 0, vertices, 6);
  t8_cmesh_commit (cmesh, comm);
  return cmesh;
}

/*rotates counterclockwise*/
static void
prism_rotate (double vertices[18], int rotation)
{
  double helper[3] = { vertices[6], vertices[7], vertices[8] };
  int i, j;
  T8_ASSERT (3 > rotation && rotation > 0);
  for (i = 0; i < rotation; i++) {
    for (j = 8; j >= 0; j--) {
      vertices[j] = j >= 3 ? vertices[j - 3] : helper[j];
    }
    for (j = 0; j < 3; j++) {
      helper[j] = vertices[6 + j];
    }
  }
  for (i = 0; i < 3; i++) {
    helper[i] = vertices[15 + i];
  }
  for (i = 0; i < rotation; i++) {
    for (j = 17; j >= 9; j--) {
      vertices[j] = j >= 12 ? vertices[j - 3] : helper[j - 9];
    }
    for (j = 0; j < 3; j++) {
      helper[j] = vertices[15 + j];
    }
  }
}

t8_cmesh_t
t8_cmesh_new_prism_cake_funny_oriented (sc_MPI_Comm comm)
{
  int i, j;
  /*6 Prism a 6 vertices a 3 coords */
  double vertices[108];
  t8_cmesh_t cmesh;

  for (i = 0; i < 6; i++) {
    for (j = 0; j < 6; j++) {
      /*Get the edges at the unit circle */
      if (j == 0 || j == 3) {
        vertices[i * 6 * 3 + j * 3] = 0;
        vertices[i * 6 * 3 + j * 3 + 1] = 0;
        vertices[i * 6 * 3 + j * 3 + 2] = (j == 3 ? 1 : 0);
      }
      else if (j == 1 || j == 4) {
        vertices[i * 6 * 3 + j * 3] = cos (i * 60 * M_PI / 180);
        vertices[i * 6 * 3 + j * 3 + 1] = sin (i * 60 * M_PI / 180);
        vertices[i * 6 * 3 + j * 3 + 2] = (j == 4 ? 1 : 0);
      }
      else if (j == 2 || j == 5) {
        vertices[i * 6 * 3 + j * 3] = cos ((i * 60 + 60) * M_PI / 180);
        vertices[i * 6 * 3 + j * 3 + 1] = sin ((i * 60 + 60) * M_PI / 180);
        vertices[i * 6 * 3 + j * 3 + 2] = (j == 5 ? 1 : 0);
      }
    }
  }
  prism_rotate (vertices + 18, 2);
  prism_rotate (vertices + 36, 1);
  prism_rotate (vertices + 54, 1);
  prism_rotate (vertices + 72, 1);
  prism_rotate (vertices + 90, 2);

  t8_cmesh_init (&cmesh);
  /* Use linear geometry */
  t8_cmesh_register_geometry<t8_geometry_linear> (cmesh);

  for (i = 0; i < 6; i++) {
    t8_cmesh_set_tree_class (cmesh, i, T8_ECLASS_PRISM);
  }

  t8_cmesh_set_join (cmesh, 0, 1, 2, 0, 3);
  t8_cmesh_set_join (cmesh, 1, 2, 1, 2, 0);
  t8_cmesh_set_join (cmesh, 2, 3, 0, 0, 0);
  t8_cmesh_set_join (cmesh, 3, 4, 1, 0, 0);
  t8_cmesh_set_join (cmesh, 4, 5, 2, 2, 0);
  t8_cmesh_set_join (cmesh, 5, 0, 1, 1, 0);

  for (i = 0; i < 6; i++) {
    t8_cmesh_set_tree_vertices (cmesh, i, vertices + i * 18, 6);
  }
  t8_cmesh_commit (cmesh, comm);
  return cmesh;
}

/* Creates a mesh consisting of 8 prisms. The first 6 prisms are constructed, by
 * approximating the first 3 chunks of 60 degrees of the unit-circle via prisms.
 * The next four prisms use the same principle, but are shifted by one along the
 * z-axis. The first of these prisms is connected to the third prism via its tri-
 * angular bottom. The last prisms is out of this circle. Some prisms are rotated,
 * such that we get a variety of face-connections. */
t8_cmesh_t
t8_cmesh_new_prism_geometry (sc_MPI_Comm comm)
{
  int i, j;
  /*8 Prism a 6 vertices a 3 coords */
  double vertices[144];
  t8_cmesh_t cmesh;

  for (i = 0; i < 3; i++) {
    for (j = 0; j < 6; j++) {
      /*Get the edges at the unit circle */
      if (j == 0 || j == 3) {
        vertices[i * 6 * 3 + j * 3] = 0;
        vertices[i * 6 * 3 + j * 3 + 1] = 0;
        vertices[i * 6 * 3 + j * 3 + 2] = (j == 3 ? 1 : 0);
      }
      else if (j == 1 || j == 4) {
        vertices[i * 6 * 3 + j * 3] = cos (i * 60 * M_PI / 180);
        vertices[i * 6 * 3 + j * 3 + 1] = sin (i * 60 * M_PI / 180);
        vertices[i * 6 * 3 + j * 3 + 2] = (j == 4 ? 1 : 0);
      }
      else if (j == 2 || j == 5) {
        vertices[i * 6 * 3 + j * 3] = cos ((i * 60 + 60) * M_PI / 180);
        vertices[i * 6 * 3 + j * 3 + 1] = sin ((i * 60 + 60) * M_PI / 180);
        vertices[i * 6 * 3 + j * 3 + 2] = (j == 5 ? 1 : 0);
      }
    }
  }
  /*Four prisms, bottom starts at z = 1 */
  for (i = 2; i < 6; i++) {
    for (j = 0; j < 6; j++) {
      /*Get the edges at the unit circle */
      if (j == 0 || j == 3) {
        vertices[(i + 1) * 6 * 3 + j * 3] = 0;
        vertices[(i + 1) * 6 * 3 + j * 3 + 1] = 0;
        vertices[(i + 1) * 6 * 3 + j * 3 + 2] = (j == 3 ? 2 : 1);
      }
      else if (j == 1 || j == 4) {
        vertices[(i + 1) * 6 * 3 + j * 3] = cos (i * 60 * M_PI / 180);
        vertices[(i + 1) * 6 * 3 + j * 3 + 1] = sin (i * 60 * M_PI / 180);
        vertices[(i + 1) * 6 * 3 + j * 3 + 2] = (j == 4 ? 2 : 1);
      }
      else if (j == 2 || j == 5) {
        vertices[(i + 1) * 6 * 3 + j * 3] = cos ((i * 60 + 60) * M_PI / 180);
        vertices[(i + 1) * 6 * 3 + j * 3 + 1] = sin ((i * 60 + 60) * M_PI / 180);
        vertices[(i + 1) * 6 * 3 + j * 3 + 2] = (j == 5 ? 2 : 1);
      }
    }
  }
  /*The last prism, breaking out of the unit-circle */
  vertices[126] = 1;
  vertices[127] = 0;
  vertices[128] = 1;
  vertices[129] = cos (300 * M_PI / 180);
  vertices[130] = sin (300 * M_PI / 180);
  vertices[131] = 1;
  vertices[132] = cos (300 * M_PI / 180) + 1;
  vertices[133] = sin (300 * M_PI / 180);
  vertices[134] = 1;
  vertices[135] = 1;
  vertices[136] = 0;
  vertices[137] = 2;
  vertices[138] = cos (300 * M_PI / 180);
  vertices[139] = sin (300 * M_PI / 180);
  vertices[140] = 2;
  vertices[141] = cos (300 * M_PI / 180) + 1;
  vertices[142] = sin (300 * M_PI / 180);
  vertices[143] = 2;
  /*Rotate the second, third and the fifth prism */
  prism_rotate (vertices + 18, 2);
  prism_rotate (vertices + 36, 1);
  prism_rotate (vertices + 72, 2);

  t8_cmesh_init (&cmesh);
  /* Use linear geometry */
  t8_cmesh_register_geometry<t8_geometry_linear> (cmesh);

  for (i = 0; i < 8; i++) {
    t8_cmesh_set_tree_class (cmesh, i, T8_ECLASS_PRISM);
  }
  /*Ordinary join over quad-face */
  t8_cmesh_set_join (cmesh, 0, 1, 1, 1, 1);
  /*Join over quad-face of rotated prisms, but orientation is the same */
  t8_cmesh_set_join (cmesh, 1, 2, 0, 0, 1);
  /*Join via top-triangle of prism 2 */
  t8_cmesh_set_join (cmesh, 2, 3, 4, 3, 1);
  /*Remaining joins are all via quad-faces */
  /*prism 4 is rotated, therefore there is a different orientation */
  t8_cmesh_set_join (cmesh, 3, 4, 1, 1, 1);
  /*No different orientation between these faces. */
  t8_cmesh_set_join (cmesh, 4, 5, 0, 2, 1);
  t8_cmesh_set_join (cmesh, 5, 6, 1, 2, 0);
  t8_cmesh_set_join (cmesh, 6, 7, 0, 2, 1);

  for (i = 0; i < 8; i++) {
    t8_cmesh_set_tree_vertices (cmesh, i, vertices + i * 18, 6);
  }
  t8_cmesh_commit (cmesh, comm);
  return cmesh;
}

/* Construct a tetrahedral cmesh that has all possible face to face
 * connections and orientations. */
t8_cmesh_t
t8_cmesh_new_tet_orientation_test (sc_MPI_Comm comm)
{
  t8_cmesh_t cmesh;
  int i;
  /* clang-format off */
  double vertices_coords[12] = { 
    0, 0, 0, 
    1, 0, 0, 
    1, 0, 1, 
    1, 1, 1 
  };
  /* clang-format on */

  double translated_coords[12];
  double translate[3] = { 1, 0, 0 };
  const t8_gloidx_t num_trees = 24;

  t8_cmesh_init (&cmesh);
  /* Use linear geometry */
  t8_cmesh_register_geometry<t8_geometry_linear> (cmesh);

  /* A tet has 4 faces and each face connection has 3 possible orientations,
   * we thus have (4+3+2+1)*3 = 30 possible face-to-face combinations.
   * We use a cmesh of 24 tetrahedron trees. */
  for (i = 0; i < num_trees; i++) {
    t8_cmesh_set_tree_class (cmesh, i, T8_ECLASS_TET);
  }
  /* face combinations:
   *  0 - 0 0 - 1 0 - 2 0 - 3
   *  1 - 1 1 - 2 1 - 3
   *  2 - 2 2 - 3
   *  3 - 3
   */
  /* i iterates over the orientations */
  for (i = 0; i < 3; i++) {
    /* Face 0 with face k */
    /* For trees 0 -> 1, 2 -> 3, 4 -> 5, ..., 22 -> 23 */
    t8_cmesh_set_join (cmesh, 8 * i, 8 * i + 1, 0, 0, i);
    t8_cmesh_set_join (cmesh, 8 * i + 2, 8 * i + 3, 0, 1, i);
    t8_cmesh_set_join (cmesh, 8 * i + 4, 8 * i + 5, 0, 2, i);
    t8_cmesh_set_join (cmesh, 8 * i + 6, 8 * i + 7, 0, 3, i);
    /* Each tree with an even number has face 0 connected */
    /* Trees 1,  9, 17 face 0
     * Trees 3, 11, 19 face 1
     * Trees 5, 13, 21 face 2
     * Trees 7, 15, 23 face 3 */

    /* Face 1 with face k */
    /* Connect face 1 of trees 0 -> 1, 2 -> 3, ..., 16->17 */
    t8_cmesh_set_join (cmesh, 6 * i, 6 * i + 1, 1, 1, i);
    t8_cmesh_set_join (cmesh, 6 * i + 2, 6 * i + 3, 1, 2, i);
    t8_cmesh_set_join (cmesh, 6 * i + 4, 6 * i + 5, 1, 3, i);
    /* Each tree with even number up to 16 has face 1 connected. */
    /* Trees 1,  7, 13 face 1
     * Trees 3,  9, 15 face 2
     * Trees 5, 11, 17 face 3
     */

    /* Face 2 with face k */
    /* Connect face 2 of trees 0 -> 1, 2 -> 3,...,10 -> 11 */
    t8_cmesh_set_join (cmesh, 4 * i, 4 * i + 12, 2, 2, i);
    t8_cmesh_set_join (cmesh, 4 * i + 2, 4 * i + 6, 2, 3, i);
    /* Each tree with even number up to 10 has face 2 connected */
    /* Trees  12, 16, 20 face 2
     * Trees   6, 10, 14 face 3
     */

    /* Face 3 with face k */
    /* Connect face 3 of tree 0 -> 1, 2 -> 3, 4 -> 5 */
    t8_cmesh_set_join (cmesh, 2 * i, 2 * i + 16, 3, 3, i);
    /* Trees  0,  2,  4 have face 3 connected */
    /* Trees 16, 18, 20 face 3 */
  }
  /* Set the coordinates. Each tet is just a translated version of
   * the root tet */
  for (i = 0; i < num_trees; i++) {
    translate[0] = (i & 1) + 2 * !!(i & 8);
    translate[1] = !!(i & 2) + 2 * !!(i & 16);
    translate[2] = !!(i & 4) + 2 * !!(i & 32);
    t8_debugf ("%i  %.0f %.0f %.0f\n", i, translate[0], translate[1], translate[2]);
    t8_cmesh_translate_coordinates (vertices_coords, translated_coords, 4, translate);
    t8_cmesh_set_tree_vertices (cmesh, i, translated_coords, 4);
  }
  t8_cmesh_commit (cmesh, comm);
  return cmesh;
}

t8_cmesh_t
t8_cmesh_new_hybrid_gate (sc_MPI_Comm comm)
{
  t8_cmesh_t cmesh;
  double vertices[32];
  int i;

  t8_cmesh_init (&cmesh);
  /* Use linear geometry */
  t8_cmesh_register_geometry<t8_geometry_linear> (cmesh);
  t8_cmesh_set_tree_class (cmesh, 0, T8_ECLASS_TET);
  t8_cmesh_set_tree_class (cmesh, 1, T8_ECLASS_TET);
  t8_cmesh_set_tree_class (cmesh, 2, T8_ECLASS_PRISM);
  t8_cmesh_set_tree_class (cmesh, 3, T8_ECLASS_PRISM);
  t8_cmesh_set_tree_class (cmesh, 4, T8_ECLASS_HEX);
  t8_cmesh_set_join (cmesh, 0, 2, 0, 4, 0);
  t8_cmesh_set_join (cmesh, 1, 3, 0, 4, 0);
  t8_cmesh_set_join (cmesh, 2, 4, 0, 0, 0);
  t8_cmesh_set_join (cmesh, 3, 4, 1, 1, 0);

  /* Tetrahedron 1 vertices */
  vertices[0] = 0.43;
  vertices[1] = 0;
  vertices[2] = 2;

  vertices[3] = 0;
  vertices[4] = 0;
  vertices[5] = 1;

  vertices[6] = 0.86;
  vertices[7] = -0.5;
  vertices[8] = 1;

  vertices[9] = 0.86;
  vertices[10] = 0.5;
  vertices[11] = 1;

  t8_cmesh_set_tree_vertices (cmesh, 0, vertices, 4);

  /* Tetrahedron 2 vertices */
  for (i = 0; i < 3; i++) {
    vertices[i] = vertices[i] + (i == 0 ? 1 + 0.86 : 0);
    vertices[3 + i] = vertices[6 + i] + (i == 0 ? 1 : 0);
    vertices[9 + i] = vertices[9 + i] + (i == 0 ? 1 : 0);
  }
  vertices[6] = 1 + 2 * 0.86;
  vertices[7] = 0;
  vertices[8] = 1;

  t8_cmesh_set_tree_vertices (cmesh, 1, vertices, 4);

  /* Prism 1 vertices */

  vertices[0] = 0;
  vertices[1] = 0;
  vertices[2] = 0;

  vertices[3] = 0.86;
  vertices[4] = -0.5;
  vertices[5] = 0;

  vertices[6] = 0.86;
  vertices[7] = 0.5;
  vertices[8] = 0;

  /* Translate +1 in z-axis for the upper vertices */
  for (i = 0; i < 3; i++) {
    vertices[9 + 3 * i] = vertices[3 * i];
    vertices[9 + 3 * i + 1] = vertices[3 * i + 1];
    vertices[9 + 3 * i + 2] = vertices[3 * i + 2] + 1;
  }

  t8_cmesh_set_tree_vertices (cmesh, 2, vertices, 6);

  /* Prism 2 vertices */

  for (i = 0; i < 3; i++) {
    vertices[3 + i] = vertices[i] + (i == 0 ? 1 + 2 * 0.86 : 0);
    vertices[6 + i] = vertices[6 + i] + (i == 0 ? 1 : 0);
  }

  vertices[0] = 0.86 + 1;
  vertices[1] = -0.5;
  vertices[2] = 0;

  /* Translate +1 in z-axis for the upper vertices */
  for (i = 0; i < 3; i++) {
    vertices[9 + 3 * i] = vertices[3 * i];
    vertices[9 + 3 * i + 1] = vertices[3 * i + 1];
    vertices[9 + 3 * i + 2] = vertices[3 * i + 2] + 1;
  }

  t8_cmesh_set_tree_vertices (cmesh, 3, vertices, 6);

  /* Hex coordinates */
  vertices[0] = 0.86;
  vertices[1] = -0.5;
  vertices[2] = 0;

  vertices[3] = 1.86;
  vertices[4] = -0.5;
  vertices[5] = 0;

  vertices[6] = 0.86;
  vertices[7] = 0.5;
  vertices[8] = 0;

  vertices[9] = 1.86;
  vertices[10] = 0.5;
  vertices[11] = 0;

  /* Translate +1 in z-axis for the upper vertices */
  for (i = 0; i < 4; i++) {
    vertices[12 + 3 * i] = vertices[3 * i];
    vertices[12 + 3 * i + 1] = vertices[3 * i + 1];
    vertices[12 + 3 * i + 2] = vertices[3 * i + 2] + 1;
  }

  t8_cmesh_set_tree_vertices (cmesh, 4, vertices, 8);

  t8_cmesh_commit (cmesh, comm);
  return cmesh;
}

t8_cmesh_t
t8_cmesh_new_hybrid_gate_deformed (sc_MPI_Comm comm)
{
  t8_cmesh_t cmesh;
  double vertices[32];
  int i;

  t8_cmesh_init (&cmesh);
  /* Use linear geometry */
  t8_cmesh_register_geometry<t8_geometry_linear> (cmesh);
  t8_cmesh_set_tree_class (cmesh, 0, T8_ECLASS_TET);
  t8_cmesh_set_tree_class (cmesh, 1, T8_ECLASS_TET);
  t8_cmesh_set_tree_class (cmesh, 2, T8_ECLASS_PRISM);
  t8_cmesh_set_tree_class (cmesh, 3, T8_ECLASS_PRISM);
  t8_cmesh_set_tree_class (cmesh, 4, T8_ECLASS_HEX);
  t8_cmesh_set_join (cmesh, 0, 2, 0, 4, 0);
  t8_cmesh_set_join (cmesh, 1, 3, 0, 4, 0);
  t8_cmesh_set_join (cmesh, 2, 4, 0, 0, 0);
  t8_cmesh_set_join (cmesh, 3, 4, 1, 1, 0);

  /* Tetrahedron 1 vertices */
  vertices[0] = 1;
  vertices[1] = -1;
  vertices[2] = 2.7;

  vertices[3] = 0;
  vertices[4] = -0.5;
  vertices[5] = 2;

  vertices[6] = 0.86;
  vertices[7] = -0.5;
  vertices[8] = 1;

  vertices[9] = 0.86;
  vertices[10] = 0.5;
  vertices[11] = 1;

  t8_cmesh_set_tree_vertices (cmesh, 0, vertices, 4);

  /* Tetrahedron 2 vertices */
  for (i = 0; i < 3; i++) {
    vertices[i] = vertices[i] + (i == 0 ? 1 + 0.86 : 0);
    vertices[3 + i] = vertices[6 + i] + (i == 0 ? 1 : 0);
    vertices[9 + i] = vertices[9 + i] + (i == 0 ? 1 : 0);
  }
  vertices[0] = 1.7;
  vertices[1] = 0.3;
  vertices[2] = 2.5;

  vertices[6] = 1 + 2 * 0.86;
  vertices[7] = 0;
  vertices[8] = 1.2;

  vertices[3] = 1.5;
  vertices[4] = -0.2;
  vertices[5] = 0.8;

  t8_cmesh_set_tree_vertices (cmesh, 1, vertices, 4);

  /* Prism 1 vertices */

  vertices[0] = 0;
  vertices[1] = 0;
  vertices[2] = 0;

  vertices[3] = 0.86;
  vertices[4] = -0.5;
  vertices[5] = 0;

  vertices[6] = 0.86;
  vertices[7] = 0.5;
  vertices[8] = 0;

  /* Translate +1 in z-axis for the upper vertices */
  for (i = 0; i < 3; i++) {
    vertices[9 + 3 * i] = vertices[3 * i];
    vertices[9 + 3 * i + 1] = vertices[3 * i + 1];
    vertices[9 + 3 * i + 2] = vertices[3 * i + 2] + 1;
  }
  vertices[2] = 0.2;
  vertices[9] = 0;
  vertices[10] = -0.5;
  vertices[11] = 2;
  vertices[3] = 0.9;
  vertices[4] = -0.7;
  vertices[5] = 0.3;

  t8_cmesh_set_tree_vertices (cmesh, 2, vertices, 6);

  /* Prism 2 vertices */

  for (i = 0; i < 3; i++) {
    vertices[3 + i] = vertices[i] + (i == 0 ? 1 + 2 * 0.86 : 0);
    vertices[6 + i] = vertices[6 + i] + (i == 0 ? 1 : 0);
  }

  vertices[0] = 0.86 + 1;
  vertices[1] = -0.5;
  vertices[2] = 0;

  /* Translate +1 in z-axis for the upper vertices */
  for (i = 0; i < 3; i++) {
    vertices[9 + 3 * i] = vertices[3 * i];
    vertices[9 + 3 * i + 1] = vertices[3 * i + 1];
    vertices[9 + 3 * i + 2] = vertices[3 * i + 2] + 1;
  }
  vertices[6] = 2;
  vertices[7] = 0.2;
  vertices[8] = -0.3;

  vertices[9] = 1.5;
  vertices[10] = -0.2;
  vertices[11] = 0.8;
  t8_cmesh_set_tree_vertices (cmesh, 3, vertices, 6);

  /* Hex coordinates */
  vertices[0] = 0.9;
  vertices[1] = -0.7;
  vertices[2] = 0.3;

  vertices[3] = 1.86;
  vertices[4] = -0.5;
  vertices[5] = 0;

  vertices[6] = 0.86;
  vertices[7] = 0.5;
  vertices[8] = 0;

  vertices[9] = 1.86;
  vertices[10] = 0.5;
  vertices[11] = 0;

  /* Translate +1 in z-axis for the upper vertices */
  for (i = 0; i < 4; i++) {
    vertices[12 + 3 * i] = vertices[3 * i];
    vertices[12 + 3 * i + 1] = vertices[3 * i + 1];
    vertices[12 + 3 * i + 2] = vertices[3 * i + 2] + 1;
  }
  vertices[9] = 2;
  vertices[10] = 0.2;
  vertices[11] = -0.3;

  vertices[12] = 0.86;
  vertices[13] = -0.5;
  vertices[14] = 1;

  vertices[15] = 1.5;
  vertices[16] = -0.2;
  vertices[17] = 0.8;

  t8_cmesh_set_tree_vertices (cmesh, 4, vertices, 8);

  t8_cmesh_commit (cmesh, comm);
  return cmesh;
}

t8_cmesh_t
t8_cmesh_new_full_hybrid (sc_MPI_Comm comm)
{
  t8_cmesh_t cmesh;
  double vertices[24];
  int i;

  t8_cmesh_init (&cmesh);

  t8_cmesh_register_geometry<t8_geometry_linear> (cmesh);

  t8_cmesh_set_tree_class (cmesh, 0, T8_ECLASS_HEX);
  t8_cmesh_set_tree_class (cmesh, 1, T8_ECLASS_PYRAMID);
  t8_cmesh_set_tree_class (cmesh, 2, T8_ECLASS_TET);
  t8_cmesh_set_tree_class (cmesh, 3, T8_ECLASS_PRISM);
  t8_cmesh_set_join (cmesh, 0, 1, 5, 4, 0);
  t8_cmesh_set_join (cmesh, 1, 2, 0, 1, 0);
  t8_cmesh_set_join (cmesh, 1, 3, 3, 3, 1);

  /*Hex vertices */
  vertices[0] = 0;
  vertices[1] = 0;
  vertices[2] = 0;

  vertices[3] = 1;
  vertices[4] = 0;
  vertices[5] = 0;

  vertices[6] = 0;
  vertices[7] = 1;
  vertices[8] = 0;

  vertices[9] = 1;
  vertices[10] = 1;
  vertices[11] = 0;

  vertices[12] = 0;
  vertices[13] = 0;
  vertices[14] = 1;

  vertices[15] = 1;
  vertices[16] = 0;
  vertices[17] = 1;

  vertices[18] = 0;
  vertices[19] = 1;
  vertices[20] = 1;

  vertices[21] = 1;
  vertices[22] = 1;
  vertices[23] = 1;
  t8_cmesh_set_tree_vertices (cmesh, 0, vertices, 8);

  /*pyra vertices */
  for (i = 0; i < 4; i++) {
    vertices[i * 3] = vertices[i * 3 + 12];
    vertices[i * 3 + 1] = vertices[i * 3 + 12 + 1];
    vertices[i * 3 + 2] = vertices[i * 3 + 12 + 2];
  }
  vertices[12] = 1;
  vertices[13] = 1;
  vertices[14] = 2;
  t8_cmesh_set_tree_vertices (cmesh, 1, vertices, 5);

  /*tet vertices */
  vertices[0] = 0;
  vertices[1] = 0;
  vertices[2] = 1;

  vertices[3] = 0;
  vertices[4] = 1;
  vertices[5] = 2;

  vertices[6] = 0;
  vertices[7] = 1;
  vertices[8] = 1;

  vertices[9] = 1;
  vertices[10] = 1;
  vertices[11] = 2;
  t8_cmesh_set_tree_vertices (cmesh, 2, vertices, 4);

  /*prism vertices */
  vertices[0] = 1;
  vertices[1] = 1;
  vertices[2] = 1;

  vertices[3] = 0;
  vertices[4] = 1;
  vertices[5] = 1;

  vertices[6] = 1;
  vertices[7] = 1;
  vertices[8] = 2;

  vertices[9] = 1;
  vertices[10] = 2;
  vertices[11] = 1;

  vertices[12] = 0;
  vertices[13] = 2;
  vertices[14] = 1;

  vertices[15] = 1;
  vertices[16] = 2;
  vertices[17] = 2;

  t8_cmesh_set_tree_vertices (cmesh, 3, vertices, 6);

  t8_cmesh_commit (cmesh, comm);
  return cmesh;
}

t8_cmesh_t
t8_cmesh_new_pyramid_cake (sc_MPI_Comm comm, int num_of_pyra)
{

  int current_pyra, pyra_vertices;
  double *vertices = T8_ALLOC (double, num_of_pyra * 5 * 3);
  t8_cmesh_t cmesh;
  const double degrees = 360. / num_of_pyra;
  int mpirank, mpiret;
  mpiret = sc_MPI_Comm_rank (comm, &mpirank);
  SC_CHECK_MPI (mpiret);
  T8_ASSERT (num_of_pyra > 2);

  for (current_pyra = 0; current_pyra < num_of_pyra; current_pyra++) {
    for (pyra_vertices = 0; pyra_vertices < 5; pyra_vertices++) {
      /* Get the edges at the unit circle */
      if (pyra_vertices == 4) {
        vertices[current_pyra * 5 * 3 + pyra_vertices * 3] = 0;
        vertices[current_pyra * 5 * 3 + pyra_vertices * 3 + 1] = 0;
        vertices[current_pyra * 5 * 3 + pyra_vertices * 3 + 2] = 0;
      }
      else if (pyra_vertices == 1 || pyra_vertices == 3) {
        vertices[current_pyra * 5 * 3 + pyra_vertices * 3] = cos (current_pyra * degrees * M_PI / 180);
        vertices[current_pyra * 5 * 3 + pyra_vertices * 3 + 1] = sin (current_pyra * degrees * M_PI / 180);
        vertices[current_pyra * 5 * 3 + pyra_vertices * 3 + 2] = (pyra_vertices == 3 ? 0.5 : -0.5);
      }
      else if (pyra_vertices == 0 || pyra_vertices == 2) {
        vertices[current_pyra * 5 * 3 + pyra_vertices * 3] = cos ((current_pyra * degrees + degrees) * M_PI / 180);
        vertices[current_pyra * 5 * 3 + pyra_vertices * 3 + 1] = sin ((current_pyra * degrees + degrees) * M_PI / 180);
        vertices[current_pyra * 5 * 3 + pyra_vertices * 3 + 2] = (pyra_vertices == 2 ? 0.5 : -0.5);
      }
    }
  }
  t8_cmesh_init (&cmesh);
  for (current_pyra = 0; current_pyra < num_of_pyra; current_pyra++) {
    t8_cmesh_set_tree_class (cmesh, current_pyra, T8_ECLASS_PYRAMID);
    t8_cmesh_set_join (cmesh, current_pyra, (current_pyra == (num_of_pyra - 1) ? 0 : current_pyra + 1), 0, 1, 0);
    t8_cmesh_set_tree_vertices (cmesh, current_pyra, vertices + current_pyra * 15, 5);
  }
  t8_cmesh_register_geometry<t8_geometry_linear> (cmesh);
  t8_cmesh_commit (cmesh, comm);
  T8_FREE (vertices);

  return cmesh;
}

t8_cmesh_t
t8_cmesh_new_long_brick_pyramid (sc_MPI_Comm comm, int num_cubes)
{
  t8_cmesh_t cmesh;
  int current_cube, current_pyra_in_current_cube;
  t8_locidx_t vertices[5];
  double attr_vertices[15];
  int mpirank, mpiret;
  /* clang-format off */
  double vertices_coords[24] = { 
    0, 0, 0, 
    1, 0, 0, 
    0, 1, 0, 
    1, 1, 0, 
    0, 0, 1, 
    1, 0, 1, 
    0, 1, 1, 
    1, 1, 1 
  };
  /* clang-format on */

  mpiret = sc_MPI_Comm_rank (comm, &mpirank);
  SC_CHECK_MPI (mpiret);
  T8_ASSERT (num_cubes > 0);
  t8_cmesh_init (&cmesh);
  for (current_cube = 0; current_cube < num_cubes; current_cube++) {
    for (current_pyra_in_current_cube = 0; current_pyra_in_current_cube < 3; current_pyra_in_current_cube++) {
      t8_cmesh_set_tree_class (cmesh, current_cube * 3 + current_pyra_in_current_cube, T8_ECLASS_PYRAMID);
    }
    /* in-cube face connection */
    if (current_cube % 2 == 0) {
      t8_cmesh_set_join (cmesh, current_cube * 3, current_cube * 3 + 1, 3, 2, 0);
      t8_cmesh_set_join (cmesh, current_cube * 3 + 1, current_cube * 3 + 2, 0, 1, 0);
      t8_cmesh_set_join (cmesh, current_cube * 3 + 2, current_cube * 3, 2, 0, 0);
    }
    else {
      t8_cmesh_set_join (cmesh, current_cube * 3, current_cube * 3 + 1, 2, 2, 0);
      t8_cmesh_set_join (cmesh, current_cube * 3 + 1, current_cube * 3 + 2, 1, 0, 0);
      t8_cmesh_set_join (cmesh, current_cube * 3 + 2, current_cube * 3, 2, 3, 0);
    }
  }
  /* over cube face connection */
  for (current_cube = 0; current_cube < num_cubes - 1; current_cube++) {
    if (current_cube % 2 == 0) {
      t8_cmesh_set_join (cmesh, current_cube * 3, (current_cube + 1) * 3, 2, 0, 0);
      t8_cmesh_set_join (cmesh, current_cube * 3 + 1, (current_cube + 1) * 3 + 2, 3, 3, 0);
    }
    else {
      t8_cmesh_set_join (cmesh, current_cube * 3 + 1, (current_cube + 1) * 3 + 2, 4, 4, 0);
    }
  }
  /* vertices */
  for (current_cube = 0; current_cube < num_cubes; current_cube++) {
    vertices[0] = 1;
    vertices[1] = 3;
    vertices[2] = 0;
    vertices[3] = 2;
    vertices[4] = current_cube % 2 == 0 ? 7 : 5;
    t8_cmesh_new_translate_vertices_to_attributes (vertices, vertices_coords, attr_vertices, 5);
    t8_cmesh_set_tree_vertices (cmesh, current_cube * 3, attr_vertices, 5);
    vertices[0] = current_cube % 2 == 0 ? 0 : 2;
    vertices[1] = current_cube % 2 == 0 ? 2 : 3;
    vertices[2] = current_cube % 2 == 0 ? 4 : 6;
    vertices[3] = current_cube % 2 == 0 ? 6 : 7;
    t8_cmesh_new_translate_vertices_to_attributes (vertices, vertices_coords, attr_vertices, 5);
    t8_cmesh_set_tree_vertices (cmesh, current_cube * 3 + 1, attr_vertices, 5);
    vertices[0] = current_cube % 2 == 0 ? 1 : 0;
    vertices[1] = current_cube % 2 == 0 ? 0 : 2;
    vertices[2] = current_cube % 2 == 0 ? 5 : 4;
    vertices[3] = current_cube % 2 == 0 ? 4 : 6;
    t8_cmesh_new_translate_vertices_to_attributes (vertices, vertices_coords, attr_vertices, 5);
    t8_cmesh_set_tree_vertices (cmesh, current_cube * 3 + 2, attr_vertices, 5);
    for (current_pyra_in_current_cube = 0; current_pyra_in_current_cube < 8; current_pyra_in_current_cube++) {
      vertices_coords[current_pyra_in_current_cube * 3 + 1] += 1;
    }
  }
  t8_cmesh_register_geometry<t8_geometry_linear> (cmesh);
  t8_cmesh_commit (cmesh, comm);
  return cmesh;
}

t8_cmesh_t
t8_cmesh_new_row_of_cubes (t8_locidx_t num_trees, const int set_attributes, const int do_partition, sc_MPI_Comm comm)
{
  T8_ASSERT (num_trees > 0);

  t8_cmesh_t cmesh;
  t8_cmesh_init (&cmesh);
  t8_cmesh_register_geometry<t8_geometry_linear> (cmesh);

  /* clang-format off */
  /* Vertices of first cube in row. */
  double vertices[24] = {
    0, 0, 0, 
    1, 0, 0, 
    0, 1, 0, 
    1, 1, 0, 
    0, 0, 1, 
    1, 0, 1, 
    0, 1, 1, 
    1, 1, 1
  };
  /* clang-format on */

  /* Set each tree in cmesh. */
  for (t8_locidx_t tree_id = 0; tree_id < num_trees; tree_id++) {
    t8_cmesh_set_tree_class (cmesh, tree_id, T8_ECLASS_HEX);
    /* Set first attribute - tree vertices. */
    t8_cmesh_set_tree_vertices (cmesh, tree_id, vertices, 8);
    /* Update the x-axis of vertices for next tree. */
    for (int v_id = 0; v_id < 8; v_id++) {
      vertices[v_id * 3]++;
    }
    /* Set two more dummy attributes - tree_id & num_trees. */
    if (set_attributes) {
      t8_cmesh_set_attribute (cmesh, tree_id, t8_get_package_id (), T8_CMESH_NEXT_POSSIBLE_KEY, &tree_id,
                              sizeof (t8_locidx_t), 0);
      t8_cmesh_set_attribute (cmesh, tree_id, t8_get_package_id (), T8_CMESH_NEXT_POSSIBLE_KEY + 1, &num_trees,
                              sizeof (t8_locidx_t), 0);
    }
  }

  /* Join the hexes. */
  for (t8_locidx_t tree_id = 0; tree_id < num_trees - 1; tree_id++) {
    t8_cmesh_set_join (cmesh, tree_id, tree_id + 1, 0, 1, 0);
  }

  /* Check whether the cmesh will be partitioed */
  if (do_partition) {
    /* Set a uniform partition of the cmesh */
    t8_cmesh_examples_compute_and_set_partition_range (cmesh, (int) num_trees, 3, comm);
  }

  /* Commit the constructed cmesh */
  t8_cmesh_commit (cmesh, comm);

  return cmesh;
}

t8_cmesh_t
t8_cmesh_new_quadrangulated_disk (const double radius, sc_MPI_Comm comm)
{
  /* Initialization of the mesh */
  t8_cmesh_t cmesh;
  t8_cmesh_init (&cmesh);

  const double inner_radius = 0.6;
  const double outer_radius = 1.0;

  const double inner_x = inner_radius / M_SQRT2;
  const double inner_y = inner_x;

  const double outer_x = outer_radius / M_SQRT2;
  const double outer_y = outer_x;

  const int nquads = 3;  /* Number of quads in the upper-right quadrant. */
  const int nyturns = 4; /* Number of turns around y-axis. */

  const int ntrees = nyturns * nquads; /* Number of cmesh elements resp. trees. */
  const int nverts = t8_eclass_num_vertices[T8_ECLASS_QUAD];

  /* Fine tuning parameter to expand the center squares a bit for more equal
   * element sizes. */
  const double center_square_tuning = 1.2;

  /* Arrays for the face connectivity computations via vertices. */
  double all_verts[ntrees * T8_ECLASS_MAX_CORNERS * T8_ECLASS_MAX_DIM];
  t8_eclass_t all_eclasses[ntrees];

  t8_cmesh_register_geometry<t8_geometry_quadrangulated_disk> (cmesh);

  /* Defitition of the tree class. */
  for (int itree = 0; itree < ntrees; itree++) {
    t8_cmesh_set_tree_class (cmesh, itree, T8_ECLASS_QUAD);
    all_eclasses[itree] = T8_ECLASS_QUAD;
  }

  /* Vertices of upper right quarter of the disk. */
  const double vertices_mid[4][3] = { { 0.0, 0.0, 0.0 },
                                      { center_square_tuning * inner_x, 0.0, 0.0 },
                                      { 0.0, center_square_tuning * inner_y, 0.0 },
                                      { inner_x, inner_y, 0.0 } };
  const double vertices_top[4][3] = { { 0.0, center_square_tuning * inner_y, 0.0 },
                                      { inner_x, inner_y, 0.0 },
                                      { 0.0, outer_y, 0.0 },
                                      { outer_x, outer_y, 0.0 } };
  const double vertices_bot[4][3] = { { center_square_tuning * inner_x, 0.0, 0.0 },
                                      { outer_x, 0.0, 0.0 },
                                      { inner_x, inner_y, 0.0 },
                                      { outer_x, outer_y, 0.0 } };

  int itree = 0;
  for (int iturn = 0; iturn < 4; iturn++) {
    double rot_mat[3][3];
    double rot_vertices_mid[4][3];
    double rot_vertices_top[4][3];
    double rot_vertices_bot[4][3];

    t8_mat_init_zrot (rot_mat, -iturn * 0.5 * M_PI);

    for (int i = 0; i < 4; i++) {
      t8_mat_mult_vec (rot_mat, &(vertices_mid[i][0]), &(rot_vertices_mid[i][0]));
      t8_mat_mult_vec (rot_mat, &(vertices_top[i][0]), &(rot_vertices_top[i][0]));
      t8_mat_mult_vec (rot_mat, &(vertices_bot[i][0]), &(rot_vertices_bot[i][0]));
    }

    for (int ivert = 0; ivert < nverts; ivert++) {
      for (int icoord = 0; icoord < T8_ECLASS_MAX_DIM; icoord++) {
        all_verts[T8_3D_TO_1D (ntrees, T8_ECLASS_MAX_CORNERS, T8_ECLASS_MAX_DIM, itree + 0, ivert, icoord)]
          = rot_vertices_mid[ivert][icoord];
        all_verts[T8_3D_TO_1D (ntrees, T8_ECLASS_MAX_CORNERS, T8_ECLASS_MAX_DIM, itree + 1, ivert, icoord)]
          = rot_vertices_top[ivert][icoord];
        all_verts[T8_3D_TO_1D (ntrees, T8_ECLASS_MAX_CORNERS, T8_ECLASS_MAX_DIM, itree + 2, ivert, icoord)]
          = rot_vertices_bot[ivert][icoord];
      }
    }

    for (int ivert = 0; ivert < nverts; ivert++) {
      for (int icoord = 0; icoord < T8_ECLASS_MAX_DIM; icoord++) {
        rot_vertices_mid[ivert][icoord] = radius * rot_vertices_mid[ivert][icoord];
        rot_vertices_top[ivert][icoord] = radius * rot_vertices_top[ivert][icoord];
        rot_vertices_bot[ivert][icoord] = radius * rot_vertices_bot[ivert][icoord];
      }
    }

    t8_cmesh_set_tree_vertices (cmesh, itree + 0, (double *) rot_vertices_mid, 4);
    t8_cmesh_set_tree_vertices (cmesh, itree + 1, (double *) rot_vertices_top, 4);
    t8_cmesh_set_tree_vertices (cmesh, itree + 2, (double *) rot_vertices_bot, 4);

    itree = itree + nquads;
  }

  /* Face connectivity. */
  t8_cmesh_set_join_by_vertices (cmesh, ntrees, all_eclasses, all_verts, NULL, 0);

  /* Commit the mesh */
  t8_cmesh_commit (cmesh, comm);
  return cmesh;
}

t8_cmesh_t
t8_cmesh_new_triangulated_spherical_surface_octahedron (const double radius, sc_MPI_Comm comm)
{
  /* Initialization of the mesh */
  t8_cmesh_t cmesh;
  t8_cmesh_init (&cmesh);

  t8_cmesh_register_geometry<t8_geometry_triangulated_spherical_surface> (cmesh);

  const int ntrees = 8; /* Number of cmesh elements resp. trees. */
  const int nverts = 3; /* Number of cmesh element vertices. */

  /* Arrays for the face connectivity computations via vertices. */
  double all_verts[ntrees * T8_ECLASS_MAX_CORNERS * T8_ECLASS_MAX_DIM];
  t8_eclass_t all_eclasses[ntrees];

  /* Defitition of the tree class. */
  for (int itree = 0; itree < ntrees; itree++) {
    t8_cmesh_set_tree_class (cmesh, itree, T8_ECLASS_TRIANGLE);
    all_eclasses[itree] = T8_ECLASS_TRIANGLE;
  }

  double vertices_top[3][3] = { { 1.0, 0.0, 0.0 }, { 0.0, 1.0, 0.0 }, { 0.0, 0.0, 1.0 } };
  double vertices_bot[3][3] = { { 1.0, 0.0, 0.0 }, { 0.0, 1.0, 0.0 }, { 0.0, 0.0, -1.0 } };

  for (int turn = 0, itree = -1; turn < ntrees / 2; turn++) {
    double rot_mat[3][3];
    double rot_vertices_top[4][3];
    double rot_vertices_bot[4][3];

    t8_mat_init_zrot (rot_mat, turn * 0.5 * M_PI);

    for (int ivert = 0; ivert < nverts; ivert++) {
      t8_mat_mult_vec (rot_mat, &(vertices_top[ivert][0]), &(rot_vertices_top[ivert][0]));
      t8_mat_mult_vec (rot_mat, &(vertices_bot[ivert][0]), &(rot_vertices_bot[ivert][0]));
    }

    ++itree;

    for (int ivert = 0; ivert < nverts; ivert++) {
      for (int icoord = 0; icoord < T8_ECLASS_MAX_DIM; icoord++) {
        all_verts[T8_3D_TO_1D (ntrees, T8_ECLASS_MAX_CORNERS, T8_ECLASS_MAX_DIM, itree, ivert, icoord)]
          = rot_vertices_top[ivert][icoord];
      }
    }

    for (int ivert = 0; ivert < nverts; ivert++) {
      for (int icoord = 0; icoord < T8_ECLASS_MAX_DIM; icoord++) {
        rot_vertices_top[ivert][icoord] = radius * rot_vertices_top[ivert][icoord];
      }
    }

    t8_cmesh_set_tree_vertices (cmesh, itree, (double *) rot_vertices_top, nverts);

    ++itree;

    for (int ivert = 0; ivert < nverts; ivert++) {
      for (int icoord = 0; icoord < T8_ECLASS_MAX_DIM; icoord++) {
        all_verts[T8_3D_TO_1D (ntrees, T8_ECLASS_MAX_CORNERS, T8_ECLASS_MAX_DIM, itree, ivert, icoord)]
          = rot_vertices_bot[ivert][icoord];
      }
    }

    for (int ivert = 0; ivert < nverts; ivert++) {
      for (int icoord = 0; icoord < T8_ECLASS_MAX_DIM; icoord++) {
        rot_vertices_bot[ivert][icoord] = radius * rot_vertices_bot[ivert][icoord];
      }
    }

    t8_cmesh_set_tree_vertices (cmesh, itree, (double *) rot_vertices_bot, nverts);
  }

  /* Face connectivity. */
  t8_cmesh_set_join_by_vertices (cmesh, ntrees, all_eclasses, all_verts, NULL, 0);

  /* Commit the mesh */
  t8_cmesh_commit (cmesh, comm);
  return cmesh;
}

t8_cmesh_t
t8_cmesh_new_triangulated_spherical_surface_icosahedron (const double radius, sc_MPI_Comm comm)
{
  /* Initialization of the mesh */
  t8_cmesh_t cmesh;
  t8_cmesh_init (&cmesh);

  t8_cmesh_register_geometry<t8_geometry_triangulated_spherical_surface> (cmesh);

  const int ntrees = 20; /* Number of cmesh elements resp. trees, i.e. number of triangles in an icosahedron. */
  const int nverts = 3;  /* Number of cmesh element vertices,. */

  /* Arrays for the face connectivity computations via vertices. */
  double all_verts[ntrees * T8_ECLASS_MAX_CORNERS * T8_ECLASS_MAX_DIM];
  t8_eclass_t all_eclasses[ntrees];

  /* Defitition of the tree class. */
  for (int itree = 0; itree < ntrees; itree++) {
    t8_cmesh_set_tree_class (cmesh, itree, T8_ECLASS_TRIANGLE);
    all_eclasses[itree] = T8_ECLASS_TRIANGLE;
  }

  const double alpha = 63.43494882292201 / 180.0 * M_PI; /* Icosahedral angle. */

  double vertices_top[3 * 3];
  double vertices_bot[3 * 3];

  {
    /* Prepare initial triangle on the top of the icosahedron. */
    double rot_mat[3][3];

    vertices_top[0] = 0.0;
    vertices_top[1] = 0.0;
    vertices_top[2] = 1.0;

    t8_mat_init_yrot (rot_mat, alpha);
    t8_mat_mult_vec (rot_mat, vertices_top + 0, vertices_top + 3);

    t8_mat_init_zrot (rot_mat, 2.0 / 5.0 * M_PI);
    t8_mat_mult_vec (rot_mat, vertices_top + 3, vertices_top + 6);
  }

  {
    /* Prepare initial triangle on the bottom of the icosahedron. */
    double rot_mat[3][3];
    double tmp_vec[3];

    vertices_bot[0] = 0.0;
    vertices_bot[1] = 0.0;
    vertices_bot[2] = -1.0;

    t8_mat_init_yrot (rot_mat, -alpha);
    t8_mat_mult_vec (rot_mat, vertices_bot + 0, tmp_vec);

    t8_mat_init_zrot (rot_mat, 0.5 * 2.0 / 5.0 * M_PI);
    t8_mat_mult_vec (rot_mat, tmp_vec, vertices_bot + 3);

    t8_mat_init_zrot (rot_mat, 2.0 / 5.0 * M_PI);
    t8_mat_mult_vec (rot_mat, vertices_bot + 3, vertices_bot + 6);
  }

  /* Create the cmesh in 5 bands of 4 triangles.
   * Rotate the initial top and bottom triangle around the z axis. 
   * The two triangles on the "belly" that are connecting the top and bottom triangle share vertices
   * with the top and bottom triangle, so we can construct them in one go as well.
   */
  for (int turn = 0, itree = -1; turn < 5; turn++) {
    double rot_mat[3][3];
    double rot_vertices_top[3 * 3];
    double rot_vertices_bot[3 * 3];

    double belly_top[3 * 3];
    double belly_bot[3 * 3];

    t8_mat_init_zrot (rot_mat, turn * 2.0 / 5.0 * M_PI);

    for (int ivert = 0; ivert < nverts; ivert++) {
      t8_mat_mult_vec (rot_mat, vertices_top + 3 * ivert, rot_vertices_top + 3 * ivert);
      t8_mat_mult_vec (rot_mat, vertices_bot + 3 * ivert, rot_vertices_bot + 3 * ivert);
    }

    for (int ivert = 0; ivert < 2; ivert++) {
      for (int icoord = 0; icoord < T8_ECLASS_MAX_DIM; icoord++) {
        belly_top[3 * ivert + icoord] = rot_vertices_top[3 * (ivert + 1) + icoord];
        belly_bot[3 * ivert + icoord] = rot_vertices_bot[3 * (ivert + 1) + icoord];
      }
    }

    for (int icoord = 0; icoord < T8_ECLASS_MAX_DIM; icoord++) {
      belly_top[6 + icoord] = rot_vertices_bot[3 * 1 + icoord];
      belly_bot[6 + icoord] = rot_vertices_top[3 * 2 + icoord];
    }

    // Set the tree vertices and gather all vertices, so that the facejoins can
    // in the end be deduced from global vertices.
    for (int ivert = 0; ivert < nverts; ivert++) {
      for (int icoord = 0; icoord < T8_ECLASS_MAX_DIM; icoord++) {
        all_verts[T8_3D_TO_1D (ntrees, T8_ECLASS_MAX_CORNERS, T8_ECLASS_MAX_DIM, itree + 1, ivert, icoord)]
          = rot_vertices_top[3 * ivert + icoord];
      }
    }

    for (int ivert = 0; ivert < nverts; ivert++) {
      for (int icoord = 0; icoord < T8_ECLASS_MAX_DIM; icoord++) {
        all_verts[T8_3D_TO_1D (ntrees, T8_ECLASS_MAX_CORNERS, T8_ECLASS_MAX_DIM, itree + 2, ivert, icoord)]
          = belly_top[3 * ivert + icoord];
      }
    }

    for (int ivert = 0; ivert < nverts; ivert++) {
      for (int icoord = 0; icoord < T8_ECLASS_MAX_DIM; icoord++) {
        all_verts[T8_3D_TO_1D (ntrees, T8_ECLASS_MAX_CORNERS, T8_ECLASS_MAX_DIM, itree + 3, ivert, icoord)]
          = belly_bot[3 * ivert + icoord];
      }
    }

    for (int ivert = 0; ivert < nverts; ivert++) {
      for (int icoord = 0; icoord < T8_ECLASS_MAX_DIM; icoord++) {
        all_verts[T8_3D_TO_1D (ntrees, T8_ECLASS_MAX_CORNERS, T8_ECLASS_MAX_DIM, itree + 4, ivert, icoord)]
          = rot_vertices_bot[3 * ivert + icoord];
      }
    }

    for (int ivert = 0; ivert < nverts; ivert++) {
      for (int icoord = 0; icoord < T8_ECLASS_MAX_DIM; icoord++) {
        rot_vertices_top[ivert * 3 + icoord] = radius * rot_vertices_top[ivert * 3 + icoord];
        rot_vertices_bot[ivert * 3 + icoord] = radius * rot_vertices_bot[ivert * 3 + icoord];
        belly_top[ivert * 3 + icoord] = radius * belly_top[ivert * 3 + icoord];
        belly_bot[ivert * 3 + icoord] = radius * belly_bot[ivert * 3 + icoord];
      }
    }

    t8_cmesh_set_tree_vertices (cmesh, ++itree, rot_vertices_top, nverts);
    t8_cmesh_set_tree_vertices (cmesh, ++itree, belly_top, nverts);
    t8_cmesh_set_tree_vertices (cmesh, ++itree, belly_bot, nverts);
    t8_cmesh_set_tree_vertices (cmesh, ++itree, rot_vertices_bot, nverts);
  }

  /* Face connectivity. */
  t8_cmesh_set_join_by_vertices (cmesh, ntrees, all_eclasses, all_verts, NULL, 0);

  /* Commit the mesh */
  t8_cmesh_commit (cmesh, comm);
  return cmesh;
}

t8_cmesh_t
t8_cmesh_new_triangulated_spherical_surface_cube (const double radius, sc_MPI_Comm comm)
{
  // Initialization of the mesh.
  t8_cmesh_t cmesh;
  t8_cmesh_init (&cmesh);

  t8_cmesh_register_geometry<t8_geometry_tessellated_spherical_surface> (cmesh);

  const int nface_rot = 4;  // Four triangles create a cube's face.
  const int ncube_rot = 6;  // Six rotations of the four triangles to the six cube's faces.

  const int ntrees = nface_rot * ncube_rot;  // Number of cmesh elements resp. trees.
  const int nverts = 3;                      // Number of cmesh element (triangle) vertices.

  // Arrays for the face connectivity computations via vertices.
  double all_verts[ntrees * T8_ECLASS_MAX_CORNERS * T8_ECLASS_MAX_DIM];
  t8_eclass_t all_eclasses[ntrees];

  // Defitition of the tree class.
  for (int itree = 0; itree < ntrees; itree++) {
    t8_cmesh_set_tree_class (cmesh, itree, T8_ECLASS_TRIANGLE);
    all_eclasses[itree] = T8_ECLASS_TRIANGLE;
  }

  const double r = 1.0 / std::sqrt (3.0);

  const double vertices[3][3] = { { -r, -r, r }, { r, -r, r }, { 0.0, 0.0, r } };

  const double face_angles[] = { 0.0, 0.5 * M_PI, M_PI, 1.5 * M_PI };
  const double cube_angles[] = { 0.0, 0.5 * M_PI, 0.5 * M_PI, M_PI, -0.5 * M_PI, -0.5 * M_PI };
  const int cube_rot_axis[] = { 0, 0, 1, 1, 0, 1 };

  // Set the vertices.
  int itree = 0;
  for (int icube_rot = 0; icube_rot < ncube_rot; ++icube_rot) {
    double cube_rot_mat[3][3];
    double cube_rot_vertices[3][3];

    if (cube_rot_axis[icube_rot] == 0) {
      t8_mat_init_xrot (cube_rot_mat, cube_angles[icube_rot]);
    }
    else {
      t8_mat_init_yrot (cube_rot_mat, cube_angles[icube_rot]);
    }

    for (int iface_rot = 0; iface_rot < nface_rot; ++iface_rot) {
      double face_rot_mat[3][3];
      double face_rot_vertices[3][3];

      t8_mat_init_zrot (face_rot_mat, face_angles[iface_rot]);

      // Rotate around z-axis to create a quadratic face.
      for (int ivert = 0; ivert < nverts; ivert++) {
        t8_mat_mult_vec (face_rot_mat, &(vertices[ivert][0]), &(face_rot_vertices[ivert][0]));
      }

      // Rotate to one of the cube's faces.
      for (int ivert = 0; ivert < nverts; ivert++) {
        t8_mat_mult_vec (cube_rot_mat, &(face_rot_vertices[ivert][0]), &(cube_rot_vertices[ivert][0]));
      }

      for (int ivert = 0; ivert < nverts; ivert++) {
        for (int icoord = 0; icoord < T8_ECLASS_MAX_DIM; icoord++) {
          all_verts[T8_3D_TO_1D (ntrees, T8_ECLASS_MAX_CORNERS, T8_ECLASS_MAX_DIM, itree, ivert, icoord)]
            = cube_rot_vertices[ivert][icoord];
        }
      }

      for (int ivert = 0; ivert < nverts; ivert++) {
        for (int icoord = 0; icoord < T8_ECLASS_MAX_DIM; icoord++) {
          cube_rot_vertices[ivert][icoord] = radius * cube_rot_vertices[ivert][icoord];
        }
      }

      t8_cmesh_set_tree_vertices (cmesh, itree, (double *) cube_rot_vertices, nverts);

      ++itree;
    }
  }

  // Face connectivity.
  t8_cmesh_set_join_by_vertices (cmesh, ntrees, all_eclasses, all_verts, NULL, 0);

  // Commit the mesh.
  t8_cmesh_commit (cmesh, comm);
  return cmesh;
}

t8_cmesh_t
t8_cmesh_new_quadrangulated_spherical_surface (const double radius, sc_MPI_Comm comm)
{
  /* Initialization of the mesh */
  t8_cmesh_t cmesh;
  t8_cmesh_init (&cmesh);

  t8_cmesh_register_geometry<t8_geometry_tessellated_spherical_surface> (cmesh); /* Use spherical geometry */

  const int ntrees = 6; /* Number of cmesh elements resp. trees. */
  const int nverts = 4; /* Number of cmesh element vertices. */

  /* Arrays for the face connectivity computations via vertices. */
  double all_verts[ntrees * T8_ECLASS_MAX_CORNERS * T8_ECLASS_MAX_DIM];
  t8_eclass_t all_eclasses[ntrees];

  /* Defitition of the tree class. */
  for (int itree = 0; itree < 6; itree++) {
    t8_cmesh_set_tree_class (cmesh, itree, T8_ECLASS_QUAD);
    all_eclasses[itree] = T8_ECLASS_QUAD;
  }

  const double r = 1.0 / std::sqrt (3.0);

  const double vertices[4][3] = { { -r, -r, r }, { r, -r, r }, { -r, r, r }, { r, r, r } };

  const double angles[] = { 0.0, 0.5 * M_PI, 0.5 * M_PI, M_PI, -0.5 * M_PI, -0.5 * M_PI };
  const int rot_axis[] = { 0, 0, 1, 1, 0, 1 };

  /* Set the vertices. */
  for (int itree = 0; itree < ntrees; itree++) {
    double rot_mat[3][3];
    double rot_vertices[4][3];

    if (rot_axis[itree] == 0) {
      t8_mat_init_xrot (rot_mat, angles[itree]);
    }
    else {
      t8_mat_init_yrot (rot_mat, angles[itree]);
    }

    for (int ivert = 0; ivert < nverts; ivert++) {
      t8_mat_mult_vec (rot_mat, &(vertices[ivert][0]), &(rot_vertices[ivert][0]));
    }

    for (int ivert = 0; ivert < nverts; ivert++) {
      for (int icoord = 0; icoord < T8_ECLASS_MAX_DIM; icoord++) {
        all_verts[T8_3D_TO_1D (ntrees, T8_ECLASS_MAX_CORNERS, T8_ECLASS_MAX_DIM, itree, ivert, icoord)]
          = rot_vertices[ivert][icoord];
      }
    }

    for (int ivert = 0; ivert < nverts; ivert++) {
      for (int icoord = 0; icoord < T8_ECLASS_MAX_DIM; icoord++) {
        rot_vertices[ivert][icoord] = radius * rot_vertices[ivert][icoord];
      }
    }

    t8_cmesh_set_tree_vertices (cmesh, itree, (double *) rot_vertices, nverts);
  }

  /* Face connectivity. */
  t8_cmesh_set_join_by_vertices (cmesh, ntrees, all_eclasses, all_verts, NULL, 0);

  /* Commit the mesh */
  t8_cmesh_commit (cmesh, comm);
  return cmesh;
}

typedef t8_cmesh_t (t8_inner_sphere_creator_t) (const double inner_radius, sc_MPI_Comm comm);

static t8_cmesh_t
t8_cmesh_new_spherical_shell (t8_eclass_t eclass, t8_geometry_c *geometry,
                              t8_inner_sphere_creator_t inner_sphere_creator, const double inner_radius,
                              const double shell_thickness, const int num_levels, const int num_layers,
                              sc_MPI_Comm comm)
{
  /* Initialization of the mesh */
  t8_cmesh_t cmesh;
  t8_cmesh_init (&cmesh);

  t8_cmesh_register_geometry (cmesh, geometry);

  /* Here is what we do: Construct a 3D cmesh from a 2D forest. */

  int mpi_rank;
  sc_MPI_Comm local_comm;

  /* We create one local MPI communicator per rank in order to enforce local
   * independent copies of the 2D forest. */
  sc_MPI_Comm_rank (comm, &mpi_rank);
  sc_MPI_Comm_split (comm, mpi_rank, mpi_rank, &local_comm);

  /* Create 2D quadrangulated spherical surface of given refinement level per patch. */
<<<<<<< HEAD
  t8_forest_t forest = t8_forest_new_uniform (inner_sphere_creator (inner_radius, local_comm), t8_scheme_new_default (),
=======
  t8_forest_t forest = t8_forest_new_uniform (inner_sphere_creator (1.0, local_comm), t8_scheme_new_default_cxx (),
>>>>>>> 1439d6e8
                                              num_levels, 0, local_comm);

  /* clang-format off */
  const int ntrees = t8_forest_get_local_num_elements (forest) * num_layers; /* Number of 3D cmesh elements resp. trees. */
  const int nverts = t8_eclass_num_vertices[eclass]; /* Number of vertices per cmesh element. */

  /* Arrays for the face connectivity computations via vertices. */
  double *all_verts = T8_ALLOC (double, ntrees * T8_ECLASS_MAX_CORNERS * T8_ECLASS_MAX_DIM);
  t8_eclass_t *all_eclasses = T8_ALLOC (t8_eclass_t, ntrees);
  /* clang-format on */

  /* Defitition of the tree class. */
  for (int itree = 0; itree < ntrees; itree++) {
    t8_cmesh_set_tree_class (cmesh, itree, eclass);
    all_eclasses[itree] = eclass;
  }

  /* Tree index of the to-be-created 3D cmesh. */
  int itree = 0;
  /* Loop over all local trees in the forest. */
  for (t8_locidx_t itree_local = 0; itree_local < t8_forest_get_num_local_trees (forest); ++itree_local) {

    /* Get the number of elements of this tree. */
    const t8_locidx_t num_elements_in_tree = t8_forest_get_tree_num_elements (forest, itree_local);

    /* Element class scheme of the current tree. */
    t8_eclass_t eclass_2d = t8_forest_get_eclass (forest, itree_local);

    /* Loop over all local elements in the tree. */
    for (t8_locidx_t ielement = 0; ielement < num_elements_in_tree; ++ielement) {
      const t8_element_t *element = t8_forest_get_element_in_tree (forest, itree_local, ielement);

      /* Retrieve 2D element vertices. */
      double elem_vertices_2d[T8_ECLASS_MAX_CORNERS * 3];
      for (int ivert = 0; ivert < t8_eclass_num_vertices[eclass_2d]; ivert++) {
        t8_forest_element_coordinate (forest, itree_local, element, ivert, elem_vertices_2d + ivert * 3);
      }

      {
        /* Here, we check if the face normal vector of the 2D element points
         * outward with respect to the sphere's center. If not, the node ordering is flipped.
         * Note, this works for triangles and quads.
         */
        double normal[3];
        t8_vec_tri_normal (elem_vertices_2d, elem_vertices_2d + 3, elem_vertices_2d + 6, normal);

        if (t8_vec_dot (elem_vertices_2d, normal) < 0.0) {
          t8_vec_swap (elem_vertices_2d + 3, elem_vertices_2d + 6);
        }
      }

      /* Transfer the coordinates from the 2D forest mesh to the cmesh via stacking 3D elements along radial direction. */
      for (int istack = 0; istack < num_layers; istack++) {
        {
          const double iscale = 1.0 + istack / num_layers;
          const double oscale = 1.0 + (istack + 1) / num_layers;

          double elem_vertices_3d[T8_ECLASS_MAX_CORNERS * 3];
          for (int ivert = 0; ivert < t8_eclass_num_vertices[eclass_2d]; ivert++) {
            for (int i = 0; i < 3; i++) {
              elem_vertices_3d[ivert * 3 + i] = iscale * elem_vertices_2d[ivert * 3 + i];
              elem_vertices_3d[t8_eclass_num_vertices[eclass] / 2 * 3 + ivert * 3 + i]
                = oscale * elem_vertices_2d[ivert * 3 + i];
            }
          }

          for (int ivert = 0; ivert < nverts; ivert++) {
            for (int icoord = 0; icoord < T8_ECLASS_MAX_DIM; icoord++) {
              all_verts[T8_3D_TO_1D (ntrees, T8_ECLASS_MAX_CORNERS, T8_ECLASS_MAX_DIM, itree, ivert, icoord)]
                = elem_vertices_3d[ivert * 3 + icoord];
            }
          }
        }

        {
          const double iscale = inner_radius + istack * shell_thickness / num_layers;
          const double oscale = inner_radius + (istack + 1) * shell_thickness / num_layers;

          double elem_vertices_3d[T8_ECLASS_MAX_CORNERS * 3];
          for (int ivert = 0; ivert < t8_eclass_num_vertices[eclass_2d]; ivert++) {
            for (int i = 0; i < 3; i++) {
              elem_vertices_3d[ivert * 3 + i] = iscale * elem_vertices_2d[ivert * 3 + i];
              elem_vertices_3d[t8_eclass_num_vertices[eclass] / 2 * 3 + ivert * 3 + i]
                = oscale * elem_vertices_2d[ivert * 3 + i];
            }
          }

          t8_cmesh_set_tree_vertices (cmesh, itree, elem_vertices_3d, nverts);
        }

        itree++;
      }
    }
  }

  /* The 2D seed forest is not needed anymore. */
  t8_forest_unref (&forest);
  sc_MPI_Comm_free (&local_comm);

  /* Face connectivity. */
  t8_cmesh_set_join_by_vertices (cmesh, ntrees, all_eclasses, all_verts, NULL, 0);

  /* Cleanup. */
  T8_FREE (all_verts);
  T8_FREE (all_eclasses);

  /* Commit the mesh */
  t8_cmesh_commit (cmesh, comm);

  return cmesh;
}

t8_cmesh_t
t8_cmesh_new_prismed_spherical_shell_icosahedron (const double inner_radius, const double shell_thickness,
                                                  const int num_levels, const int num_layers, sc_MPI_Comm comm)
{
  return t8_cmesh_new_spherical_shell (T8_ECLASS_PRISM, new t8_geometry_prismed_spherical_shell (),
                                       t8_cmesh_new_triangulated_spherical_surface_icosahedron, inner_radius,
                                       shell_thickness, num_levels, num_layers, comm);
}

t8_cmesh_t
t8_cmesh_new_prismed_spherical_shell_octahedron (const double inner_radius, const double shell_thickness,
                                                 const int num_levels, const int num_layers, sc_MPI_Comm comm)
{
  return t8_cmesh_new_spherical_shell (T8_ECLASS_PRISM, new t8_geometry_prismed_spherical_shell (),
                                       t8_cmesh_new_triangulated_spherical_surface_octahedron, inner_radius,
                                       shell_thickness, num_levels, num_layers, comm);
}

t8_cmesh_t
t8_cmesh_new_cubed_spherical_shell (const double inner_radius, const double shell_thickness, const int num_trees,
                                    const int num_layers, sc_MPI_Comm comm)
{
  /* Initialization of the mesh */
  t8_cmesh_t cmesh;
  t8_cmesh_init (&cmesh);

  t8_cmesh_register_geometry<t8_geometry_cubed_spherical_shell> (cmesh); /* Use spherical geometry. */

  /* clang-format off */
  const int nrotas = t8_eclass_num_faces[T8_ECLASS_HEX]; /* Number of 3D cmesh elements resp. trees. */
  const int ntrees = nrotas * num_trees * num_trees * num_layers; /* Number of 3D cmesh elements resp. trees. */
  const int nverts = t8_eclass_num_vertices[T8_ECLASS_HEX]; /* Number of vertices per cmesh element. */

  /* Arrays for the face connectivity computations via vertices. */
  double *all_verts = T8_ALLOC(double, ntrees * T8_ECLASS_MAX_CORNERS * T8_ECLASS_MAX_DIM);
  t8_eclass_t *all_eclasses = T8_ALLOC(t8_eclass_t, ntrees);

  /* Defitition of the tree class. */
  for (int itree = 0; itree < ntrees; itree++) {
    t8_cmesh_set_tree_class (cmesh, itree, T8_ECLASS_HEX);
    all_eclasses[itree] = T8_ECLASS_HEX;
  }

  const double outer_radius = inner_radius + shell_thickness;

  const double r = 1.0 / std::sqrt(3.0); // inner radius
  const double R = 2.0 / std::sqrt(3.0); // outer radius

  // Vertices of the template hex.
  const double hex_vertices[][3] = {
    { -r, -r, r }, { r, -r, r }, { -r, r, r }, { r, r, r },
    { -R, -R, R }, { R, -R, R }, { -R, R, R }, { R, R, R } 
  };

  const double angles[] = { 0.0 , 0.5 * M_PI, 0.5 * M_PI, M_PI, -0.5 * M_PI, -0.5 * M_PI };
  const int rot_axis[] = { 0, 0, 1, 1, 0, 1 };

  const double h = 1.0 / num_layers;
  const double w = 1.0 / num_trees;
  const double l = 1.0 / num_trees;

  int itree = 0;
  for (int irot = 0; irot < nrotas; irot++) {

    double rot_mat[3][3];

    if (rot_axis[irot] == 0) {
      t8_mat_init_xrot (rot_mat, angles[irot]);
    }
    else {
      t8_mat_init_yrot (rot_mat, angles[irot]);
    }

    for (int k = 0; k < num_layers; k++) {
      for (int j = 0; j < num_trees; j++) {
        for (int i = 0; i < num_trees; i++) {
          const double I = i + 1;
          const double J = j + 1;
          const double K = k + 1;
          double ref_coords[][3] = {
            { i*w, j*l, k*h }, { I*w, j*l, k*h }, { i*w, J*l, k*h }, { I*w, J*l, k*h },
            { i*w, j*l, K*h }, { I*w, j*l, K*h }, { i*w, J*l, K*h }, { I*w, J*l, K*h } 
          };

          double tile_vertices[8][3];
          double rot_vertices[8][3];

          for (int ivert = 0; ivert < nverts; ivert++) {
            t8_mat_mult_vec (rot_mat, &(hex_vertices[ivert][0]), &(rot_vertices[ivert][0]));
          }

          t8_geom_compute_linear_geometry (T8_ECLASS_HEX, (double *) rot_vertices, (double *) ref_coords, nverts, (double *) tile_vertices);

          for (int ivert = 0; ivert < nverts; ivert++) {
            for (int icoord = 0; icoord < T8_ECLASS_MAX_DIM; icoord++) {
              all_verts[T8_3D_TO_1D (ntrees, T8_ECLASS_MAX_CORNERS, T8_ECLASS_MAX_DIM, itree, ivert, icoord)]
                = tile_vertices[ivert][icoord];
            }
          }

          for (int ivert = 0; ivert < nverts/2; ivert++) {
            for (int icoord = 0; icoord < T8_ECLASS_MAX_DIM; icoord++) {
              rot_vertices[ivert][icoord] = inner_radius * rot_vertices[ivert][icoord];
            }
          }

          for (int ivert = nverts/2; ivert < nverts; ivert++) {
            for (int icoord = 0; icoord < T8_ECLASS_MAX_DIM; icoord++) {
              rot_vertices[ivert][icoord] = 0.5 * outer_radius * rot_vertices[ivert][icoord];
            }
          }
          
          t8_geom_compute_linear_geometry (T8_ECLASS_HEX, (double *) rot_vertices, (double *) ref_coords, nverts, (double *) tile_vertices);

          t8_cmesh_set_tree_vertices (cmesh, itree, (double *) tile_vertices, nverts);

          ++itree;
        }
      }
    }
  }
 
  /* Face connectivity. */
  t8_cmesh_set_join_by_vertices (cmesh, ntrees, all_eclasses, all_verts, NULL, 0);

  T8_FREE (all_verts);
  T8_FREE (all_eclasses);

  /* Commit the mesh */
  t8_cmesh_commit (cmesh, comm);
  return cmesh;
}

t8_cmesh_t
t8_cmesh_new_cubed_sphere (const double radius, sc_MPI_Comm comm)
{
  /* Initialization of the mesh. */
  t8_cmesh_t cmesh;
  t8_cmesh_init (&cmesh);

  const double inner_radius = 0.6;
  const double outer_radius = 1.0;

  const double inner_x = inner_radius / std::sqrt(3.0);
  const double inner_y = inner_x;
  const double inner_z = inner_x;

  const double outer_x = outer_radius / std::sqrt(3.0);
  const double outer_y = outer_x;
  const double outer_z = outer_x;

  const int nhexs = 4; /* Number of hexs in the front-upper-right octant. */

  const int nzturns = 4; /* Number of turns around z-axis. */
  const int nyturns = 2; /* Number of turns around y-axis. */

  const int ntrees = nyturns * nzturns * nhexs; /* Number of cmesh elements resp. trees. */
  const int nverts = t8_eclass_num_vertices[T8_ECLASS_HEX];

  /* Fine tuning parameter to expand the center hex a bit for more equal
   * element sizes. */
  const double center_hex_tuning = 1.2;

  /* Arrays for the face connectivity computations via vertices. */
  double all_verts[ntrees * T8_ECLASS_MAX_CORNERS * T8_ECLASS_MAX_DIM];
  t8_eclass_t all_eclasses[ntrees];

  t8_cmesh_register_geometry<t8_geometry_cubed_sphere> (cmesh);

  /* Defitition of the tree class. */
  for (int itree = 0; itree < ntrees; itree++) {
    t8_cmesh_set_tree_class (cmesh, itree, T8_ECLASS_HEX);
    all_eclasses[itree] = T8_ECLASS_HEX;
  }

  const double vertices_mid[8][3] = { { 0.0, 0.0, 0.0 },
                                      { center_hex_tuning * inner_x, 0.0, 0.0 },
                                      { 0.0, center_hex_tuning * inner_y, 0.0 },
                                      { inner_x, inner_y, 0.0 },
                                      { 0.0, 0.0, center_hex_tuning * inner_z },
                                      { inner_x, 0.0, inner_z },
                                      { 0.0, inner_y, inner_z },
                                      { inner_x, inner_y, inner_z } };
  const double vertices_top[8][3] = { { 0.0, center_hex_tuning * inner_y, 0.0 },
                                      { inner_x, inner_y, 0.0 },
                                      { 0.0, outer_y, 0.0 },
                                      { outer_x, outer_y, 0.0 },
                                      { 0.0, inner_y, inner_z },
                                      { inner_x, inner_y, inner_z },
                                      { 0.0, outer_y, outer_z },
                                      { outer_x, outer_y, outer_z } };
  const double vertices_bot[8][3] = { { center_hex_tuning * inner_x, 0.0, 0.0 },
                                      { outer_x, 0.0, 0.0 },
                                      { inner_x, inner_y, 0.0 },
                                      { outer_x, outer_y, 0.0 },
                                      { inner_x, 0.0, inner_z },
                                      { outer_x, 0.0, outer_z },
                                      { inner_x, inner_y, inner_z },
                                      { outer_x, outer_y, outer_z } };
  const double vertices_zen[8][3] = { { 0.0, 0.0, center_hex_tuning * inner_z },
                                      { inner_x, 0.0, inner_z },
                                      { 0.0, inner_y, inner_z },
                                      { inner_x, inner_y, inner_z },
                                      { 0.0, 0.0, outer_z },
                                      { outer_x, 0.0, outer_z },
                                      { 0.0, outer_y, outer_z },
                                      { outer_x, outer_y, outer_z } };

  int itree = 0;
  for (int yturn = 0; yturn < nyturns; yturn++) {
    double yrot_mat[3][3];
    t8_mat_init_yrot (yrot_mat, yturn * M_PI);

    for (int zturn = 0; zturn < nzturns; zturn++) {
      double zrot_mat[3][3];

      double tmp_vertices_mid[8][3];
      double tmp_vertices_top[8][3];
      double tmp_vertices_bot[8][3];
      double tmp_vertices_zen[8][3];

      double rot_vertices_mid[8][3];
      double rot_vertices_top[8][3];
      double rot_vertices_bot[8][3];
      double rot_vertices_zen[8][3];

      t8_mat_init_zrot (zrot_mat, -zturn * 0.5 * M_PI);

      for (int i = 0; i < 8; i++) {
        t8_mat_mult_vec (zrot_mat, &(vertices_mid[i][0]), &(tmp_vertices_mid[i][0]));
        t8_mat_mult_vec (zrot_mat, &(vertices_top[i][0]), &(tmp_vertices_top[i][0]));
        t8_mat_mult_vec (zrot_mat, &(vertices_bot[i][0]), &(tmp_vertices_bot[i][0]));
        t8_mat_mult_vec (zrot_mat, &(vertices_zen[i][0]), &(tmp_vertices_zen[i][0]));
      }

      for (int i = 0; i < 8; i++) {
        t8_mat_mult_vec (yrot_mat, &(tmp_vertices_mid[i][0]), &(rot_vertices_mid[i][0]));
        t8_mat_mult_vec (yrot_mat, &(tmp_vertices_top[i][0]), &(rot_vertices_top[i][0]));
        t8_mat_mult_vec (yrot_mat, &(tmp_vertices_bot[i][0]), &(rot_vertices_bot[i][0]));
        t8_mat_mult_vec (yrot_mat, &(tmp_vertices_zen[i][0]), &(rot_vertices_zen[i][0]));
      }

      for (int ivert = 0; ivert < nverts; ivert++) {
        for (int icoord = 0; icoord < T8_ECLASS_MAX_DIM; icoord++) {
          all_verts[T8_3D_TO_1D (ntrees, T8_ECLASS_MAX_CORNERS, T8_ECLASS_MAX_DIM, itree + 0, ivert, icoord)]
            = rot_vertices_mid[ivert][icoord];
          all_verts[T8_3D_TO_1D (ntrees, T8_ECLASS_MAX_CORNERS, T8_ECLASS_MAX_DIM, itree + 1, ivert, icoord)]
            = rot_vertices_top[ivert][icoord];
          all_verts[T8_3D_TO_1D (ntrees, T8_ECLASS_MAX_CORNERS, T8_ECLASS_MAX_DIM, itree + 2, ivert, icoord)]
            = rot_vertices_bot[ivert][icoord];
          all_verts[T8_3D_TO_1D (ntrees, T8_ECLASS_MAX_CORNERS, T8_ECLASS_MAX_DIM, itree + 3, ivert, icoord)]
            = rot_vertices_zen[ivert][icoord];
        }
      }

      for (int ivert = 0; ivert < nverts; ivert++) {
        for (int icoord = 0; icoord < T8_ECLASS_MAX_DIM; icoord++) {
          rot_vertices_mid[ivert][icoord] = radius * rot_vertices_mid[ivert][icoord];
          rot_vertices_top[ivert][icoord] = radius * rot_vertices_top[ivert][icoord];
          rot_vertices_bot[ivert][icoord] = radius * rot_vertices_bot[ivert][icoord];
          rot_vertices_zen[ivert][icoord] = radius * rot_vertices_zen[ivert][icoord];
        }
      }

      t8_cmesh_set_tree_vertices (cmesh, itree + 0, (double *) rot_vertices_mid, 8);
      t8_cmesh_set_tree_vertices (cmesh, itree + 1, (double *) rot_vertices_top, 8);
      t8_cmesh_set_tree_vertices (cmesh, itree + 2, (double *) rot_vertices_bot, 8);
      t8_cmesh_set_tree_vertices (cmesh, itree + 3, (double *) rot_vertices_zen, 8);

      itree = itree + nhexs;
    }
  }

  /* Face connectivity. */
  t8_cmesh_set_join_by_vertices (cmesh, ntrees, all_eclasses, all_verts, NULL, 0);

  /* Commit the mesh */
  t8_cmesh_commit (cmesh, comm);
  return cmesh;
}<|MERGE_RESOLUTION|>--- conflicted
+++ resolved
@@ -3327,11 +3327,7 @@
   sc_MPI_Comm_split (comm, mpi_rank, mpi_rank, &local_comm);
 
   /* Create 2D quadrangulated spherical surface of given refinement level per patch. */
-<<<<<<< HEAD
-  t8_forest_t forest = t8_forest_new_uniform (inner_sphere_creator (inner_radius, local_comm), t8_scheme_new_default (),
-=======
-  t8_forest_t forest = t8_forest_new_uniform (inner_sphere_creator (1.0, local_comm), t8_scheme_new_default_cxx (),
->>>>>>> 1439d6e8
+  t8_forest_t forest = t8_forest_new_uniform (inner_sphere_creator (1.0, local_comm), t8_scheme_new_default (),
                                               num_levels, 0, local_comm);
 
   /* clang-format off */
