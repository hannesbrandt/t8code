--- conflicted
+++ resolved
@@ -150,7 +150,6 @@
   {
   }
 
-<<<<<<< HEAD
   /**
    * Constructor for non-parametric nodes.
    * \param [in, out] id        ID of the node.
@@ -206,15 +205,6 @@
 };
 
 struct t8_msh_node_equal
-=======
-/* Returns true if two given nodes are the same.
- * False otherwise.
- * Two nodes are considered equal if their indices are the same.
- * u_data is not needed.
- */
-static int
-t8_msh_file_node_compare (const void *node_a, const void *node_b, [[maybe_unused]] const void *u_data)
->>>>>>> ce2b3064
 {
   /**
    * Checks two nodes for equality.
@@ -876,17 +866,10 @@
  * If cad geometry is used, the geometry is passed as a pointer here.
  * We cannot access this geometry over the cmesh interface since the cmesh
  * is not committed yet. */
-<<<<<<< HEAD
 static std::optional<t8_msh_tree_vertex_indices>
 t8_cmesh_msh_file_4_read_eles (t8_cmesh_t cmesh, FILE *fp, const t8_msh_node_table vertices, const int dim,
                                const t8_geometry_c *linear_geometry_base, const int use_cad_geometry,
-                               const t8_geometry_c *cad_geometry_base)
-=======
-static int
-t8_cmesh_msh_file_4_read_eles (t8_cmesh_t cmesh, FILE *fp, sc_hash_t *vertices, sc_array_t **vertex_indices,
-                               const int dim, const t8_geometry_c *linear_geometry_base, const int use_cad_geometry,
                                [[maybe_unused]] const t8_geometry_c *cad_geometry_base)
->>>>>>> ce2b3064
 {
   char *line = (char *) malloc (1024), *line_modify;
   char first_word[2048] = "\0";
