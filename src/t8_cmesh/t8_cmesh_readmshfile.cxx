--- conflicted
+++ resolved
@@ -1082,12 +1082,7 @@
             tree_nodes[iswitch] = tree_nodes[switch_indices[iswitch]];
             tree_nodes[switch_indices[iswitch]] = temp_node;
           }
-<<<<<<< HEAD
-          T8_ASSERT (!t8_cmesh_tree_vertices_negative_volume (eclass, tree_vertices.data (), num_nodes));
-        } /* End of negative volume handling */
-=======
         }
->>>>>>> f4683979
 
         /* Set the vertices of this tree */
         for (int i_node = 0; i_node < num_nodes; i_node++) {
@@ -1095,10 +1090,6 @@
           tree_vertices[3 * i_node + 1] = tree_nodes[i_node].coordinates[1];
           tree_vertices[3 * i_node + 2] = tree_nodes[i_node].coordinates[2];
         }
-<<<<<<< HEAD
-=======
-        T8_ASSERT (!t8_cmesh_tree_vertices_negative_volume (eclass, tree_vertices.data (), num_nodes));
->>>>>>> f4683979
         t8_cmesh_set_tree_vertices (cmesh, tree_count, tree_vertices.data (), num_nodes);
 
         if (!use_cad_geometry) {
