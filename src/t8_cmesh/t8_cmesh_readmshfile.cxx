/*
  This file is part of t8code.
  t8code is a C library to manage a collection (a forest) of multiple
  connected adaptive space-trees of general element classes in parallel.

  Copyright (C) 2015 the developers

  t8code is free software; you can redistribute it and/or modify
  it under the terms of the GNU General Public License as published by
  the Free Software Foundation; either version 2 of the License, or
  (at your option) any later version.

  t8code is distributed in the hope that it will be useful,
  but WITHOUT ANY WARRANTY; without even the implied warranty of
  MERCHANTABILITY or FITNESS FOR A PARTICULAR PURPOSE.  See the
  GNU General Public License for more details.

  You should have received a copy of the GNU General Public License
  along with t8code; if not, write to the Free Software Foundation, Inc.,
  51 Franklin Street, Fifth Floor, Boston, MA 02110-1301, USA.
*/

#include <t8_eclass.h>
#include <t8_cmesh_readmshfile.h>
#include <t8_geometry/t8_geometry_implementations/t8_geometry_linear.hxx>
#include <t8_geometry/t8_geometry_implementations/t8_geometry_cad.hxx>
#include <t8_geometry/t8_geometry_implementations/t8_geometry_cad.h>
#include "t8_cmesh_types.h"
#include "t8_cmesh_stash.h"

#ifdef _WIN32
#include "t8_windows.h"
#endif

/* The supported number of gmesh tree classes.
 * Currently, we only support first order trees.
 */
#define T8_NUM_GMSH_ELEM_CLASSES 15
/* look-up table to translate the gmsh tree class to a t8code tree class.
 */
/* clang-format off */
const t8_eclass_t t8_msh_tree_type_to_eclass[T8_NUM_GMSH_ELEM_CLASSES + 1] = {
  T8_ECLASS_COUNT,     /* 0 is not valid */
  T8_ECLASS_LINE,      /* 1 */
  T8_ECLASS_TRIANGLE, 
  T8_ECLASS_QUAD, 
  T8_ECLASS_TET, 
  T8_ECLASS_HEX,        /* 5 */
  T8_ECLASS_PRISM, 
  T8_ECLASS_PYRAMID,    /* 7 This is the last first order tree type, except the Point, which is type 15 */
  /* We do not support type 8 to 14 */
  T8_ECLASS_COUNT, T8_ECLASS_COUNT, T8_ECLASS_COUNT, T8_ECLASS_COUNT, 
  T8_ECLASS_COUNT, T8_ECLASS_COUNT, T8_ECLASS_COUNT,
  T8_ECLASS_VERTEX      /* 15 */
};
/* clang-format on */

/* translate the msh file vertex number to the t8code vertex number.
 * See also http://gmsh.info/doc/texinfo/gmsh.html#Node-ordering */
/* TODO: Check if these are correct */
const int t8_msh_tree_vertex_to_t8_vertex_num[T8_ECLASS_COUNT][8] = {
  { 0 },                      /* VERTEX */
  { 0, 1 },                   /* LINE */
  { 0, 1, 3, 2 },             /* QUAD */
  { 0, 1, 2 },                /* TRIANGLE */
  { 0, 1, 3, 2, 4, 5, 7, 6 }, /* HEX */
  { 0, 1, 2, 3 },             /* TET */
  { 0, 1, 2, 3, 4, 5, 6 },    /* PRISM */
  { 0, 1, 3, 2, 4 }           /* PYRAMID */
};

/* translate the t8code vertex number to the .msh file vertex number.
 * See also http://gmsh.info/doc/texinfo/gmsh.html#Node-ordering */
/* TODO: Check if these are correct */
const int t8_vertex_to_msh_vertex_num[T8_ECLASS_COUNT][8] = {
  { 0 },                      /* VERTEX */
  { 0, 1 },                   /* LINE */
  { 0, 1, 3, 2 },             /* QUAD */
  { 0, 1, 2 },                /* TRIANGLE */
  { 0, 1, 3, 2, 4, 5, 7, 6 }, /* HEX */
  { 0, 1, 2, 3 },             /* TET */
  { 0, 1, 2, 3, 4, 5, 6 },    /* PRISM */
  { 0, 1, 3, 2, 4 }           /* PYRAMID */
};

/* TODO: if partitioned then only add the needed face-connections to join faces
 *       maybe also only trees and ghosts to classes.
 *       Specifying all face-connections makes commit algorithm slow! */

/* TODO: eventually compute neighbours only from .node and .ele files, since
 *       creating .neigh files with tetgen/triangle is not common and even seems
 *       to not work sometimes */

/* Read a the next line from a file stream that does not start with '#' or
 * contains only whitespaces (tabs etc.)
 *
 * \param [in,out] line     An allocated string to store the line.
 * \param [in,out] n        The number of allocated bytes.
 *                          If more bytes are needed line is reallocated and
 *                          the new number of bytes is stored in n.
 * \param [in]     fp       The file stream to read from.
 * \return                  The number of read arguments of the last line read.
 *                          negative on failure */
static int
t8_cmesh_msh_read_next_line (char **line, size_t *n, FILE *fp)
{
  int retval;

  do {
    /* read first non-comment line from file */
    /* TODO: getline depends on IEEE Std 1003.1-2008 (``POSIX.1'')
     *       p4est therefore has its own getline function in p4est_connectivity.h. */
    retval = getline (line, n, fp);
    if (retval < 0) {
      return retval;
    }
  }
  /* check if line is a comment (trailing '#') or consists solely of
   * blank spaces/tabs */
  while (*line[0] == '#' || strspn (*line, " \t\r\v\n") == strlen (*line));
  return retval;
}

/* Return the hash value of a node.
 * \param [in]  node    The node whose hash value should be computed.
 * \param [in]  num_nodes A pointer to a locidx_t storing the total number of nodes.
 * \return              The hash value for a node. This is its index modulo the number of nodes.
 */
static unsigned
t8_msh_file_node_hash (const void *node, const void *num_nodes)
{
  t8_msh_file_node_t *Node;
  t8_locidx_t Num_nodes;

  T8_ASSERT (node != NULL);
  T8_ASSERT (num_nodes != NULL);
  /* The data parameter stores the total number of nodes */
  Num_nodes = *(t8_locidx_t *) num_nodes;
  /* The node parameter stores a node structure */
  Node = (t8_msh_file_node_t *) node;
  /* The hash value of the node is its index modulo the number of nodes */
  return Node->index % Num_nodes;
}

/* Returns true if two given nodes are the same.
 * False otherwise.
 * Two nodes are considered equal if their indices are the same.
 * u_data is not needed.
 */
static int
t8_msh_file_node_compare (const void *node_a, const void *node_b, const void *u_data)
{
  t8_msh_file_node_t *Node_a, *Node_b;

  Node_a = (t8_msh_file_node_t *) node_a;
  Node_b = (t8_msh_file_node_t *) node_b;

  return Node_a->index == Node_b->index;
}

/* Reads an open msh-file and checks whether the MeshFormat-Version is supported by t8code or not. */
static int
t8_cmesh_check_version_of_msh_file (FILE *fp)
{
  char *line = (char *) malloc (1024);
  char first_word[2048] = "\0";
  size_t linen = 1024;
  int retval;
  int version_number, sub_version_number;
  int check_format;
  int check_version = 0;

  T8_ASSERT (fp != NULL);

  /* Go to the beginning of the file. */
  fseek (fp, 0, SEEK_SET);

  /* Search for the line starting with "$MeshFormat". */
  while (!feof (fp) && strcmp (first_word, "$MeshFormat")) {
    (void) t8_cmesh_msh_read_next_line (&line, &linen, fp);
    retval = sscanf (line, "%2048s", first_word);

    /* Checking for read/write error */
    if (retval != 1) {
      t8_global_errorf ("Reading the msh-file in order to check the MeshFormat-number failed.\n");
      goto die_format;
    }
  }

  /* Got to the next line containing the MeshFormat. */
  (void) t8_cmesh_msh_read_next_line (&line, &linen, fp);
  /* Get the MeshFormat number of the file */
  retval = sscanf (line, "%d.%d %d", &version_number, &sub_version_number, &check_format);

  /*Checking for read/write error. */
  if (retval != 3) {
    t8_debugf ("Reading of the MeshFormat-number failed.\n");
    goto die_format;
  }

  /* Checks if the file is of Binary-type. */
  if (check_format) {
    t8_global_errorf ("Incompatible file-type. t8code works with ASCII-type msh-files with the versions:\n");
    for (int n_versions = 0; n_versions < T8_CMESH_N_SUPPORTED_MSH_FILE_VERSIONS; ++n_versions) {
      t8_global_errorf ("%d.X\n", t8_cmesh_supported_msh_file_versions[n_versions]);
    }
    goto die_format;
  }

  /* Check if MeshFormat-number is compatible. */
  for (int n_versions = 0; n_versions < T8_CMESH_N_SUPPORTED_MSH_FILE_VERSIONS; ++n_versions) {
    if (version_number == t8_cmesh_supported_msh_file_versions[n_versions]) {
      check_version = 1;
    }
  }
  if (check_version) {
    t8_debugf ("This version of msh-file (%d.%d) is supported.\n", version_number, sub_version_number);
    free (line);
    return version_number;
  }
  else {
    t8_global_errorf ("This version of msh-file (%d.%d) is currently not supported by t8code, "
                      "t8code supports ASCII files with the versions:\n",
                      version_number, sub_version_number);
    for (int n_versions = 0; n_versions < T8_CMESH_N_SUPPORTED_MSH_FILE_VERSIONS; ++n_versions) {
      t8_global_errorf ("%d.X\n", t8_cmesh_supported_msh_file_versions[n_versions]);
    }
    free (line);
    return 0;
  }

/* Will be executed, if reading the MeshFormat failed. */
die_format:
  /* Free memory. */
  free (line);
  /* Returning as error code. */
  return -1;
}

/* Read an open .msh file of version 2 and parse the nodes into a hash table. */
static sc_hash_t *
t8_msh_file_2_read_nodes (FILE *fp, t8_locidx_t *num_nodes, sc_mempool_t **node_mempool)
{
  t8_msh_file_node_t *Node;
  sc_hash_t *node_table = NULL;
  t8_locidx_t ln, last_index;
  char *line = (char *) malloc (1024);
  char first_word[2048] = "\0";
  size_t linen = 1024;
  int retval;
  long index, lnum_nodes;

  T8_ASSERT (fp != NULL);
  /* Go to the beginning of the file */
  fseek (fp, 0, SEEK_SET);
  /* Search for the line beginning with "$Nodes" */
  while (!feof (fp) && strcmp (first_word, "$Nodes")) {
    (void) t8_cmesh_msh_read_next_line (&line, &linen, fp);
    /* Get the first word of this line */
    retval = sscanf (line, "%2048s", first_word);

    /* Checking for read/write error */
    if (retval != 1) {
      t8_global_errorf ("Premature end of line while reading num nodes.\n");
      t8_debugf ("The line is %s", line);
      goto die_node;
    }
  }

  /* Read the line containing the number of nodes */
  (void) t8_cmesh_msh_read_next_line (&line, &linen, fp);
  /* Read the number of nodes in a long int before converting it
   * to t8_locidx_t. */
  retval = sscanf (line, "%li", &lnum_nodes);
  /* Checking for read/write error */
  if (retval != 1) {
    t8_global_errorf ("Premature end of line while reading num nodes.\n");
    t8_debugf ("The line is %s", line);
    goto die_node;
  }
  *num_nodes = lnum_nodes;
  /* Check for type conversion error. */
  T8_ASSERT (*num_nodes == lnum_nodes);

  /* Create the mempool for the nodes */
  *node_mempool = sc_mempool_new (sizeof (t8_msh_file_node_t));
  /* Create the hash table */
  node_table = sc_hash_new (t8_msh_file_node_hash, t8_msh_file_node_compare, num_nodes, NULL);

  /* read each node and add it to the hash table */
  last_index = 0;
  for (ln = 0; ln < *num_nodes; ln++) {
    /* Read the next line. Its format should be %i %f %f %f
     * The node index followed by its coordinates. */
    retval = t8_cmesh_msh_read_next_line (&line, &linen, fp);
    if (retval < 0) {
      t8_global_errorf ("Error reading node file\n");
      goto die_node;
    }
    /* Allocate a new node */
    Node = (t8_msh_file_node_t *) sc_mempool_alloc (*node_mempool);
    /* Fill the node with the entries in the file */
    retval
      = sscanf (line, "%li %lf %lf %lf", &index, &Node->coordinates[0], &Node->coordinates[1], &Node->coordinates[2]);
    if (retval != 4) {
      t8_global_errorf ("Error reading node file after node %li\n", (long) last_index);
      goto die_node;
    }
    Node->index = index;
    /* Check for type conversion error */
    T8_ASSERT (Node->index == index);
    /* Insert the node in the hash table */
    retval = sc_hash_insert_unique (node_table, Node, NULL);
    /* If retval is zero then the node was already in the hash table.
     * This case should not occur. */
    T8_ASSERT (retval);
    last_index = Node->index;
  }

  free (line);
  t8_debugf ("Successfully read all Nodes.\n");
  return node_table;
  /* If everything went well, the function ends here. */

  /* This code is execute when a read/write error occurs */
die_node:
  /* If we allocated the hash table, destroy it */
  if (node_table != NULL) {
    sc_hash_destroy (node_table);
    sc_mempool_destroy (*node_mempool);
    node_mempool = NULL;
  }
  /* Free memory */
  free (line);
  /* Return NULL as error code */
  return NULL;
}

/* Read an open .msh file of version 4 and parse the nodes into a hash table. */
static sc_hash_t *
t8_msh_file_4_read_nodes (FILE *fp, t8_locidx_t *num_nodes, sc_mempool_t **node_mempool)
{
  t8_msh_file_node_parametric_t *Node;
  sc_hash_t *node_table = NULL;
  t8_locidx_t ln, last_index, num_blocks;
  char *line = (char *) malloc (1024);
  char first_word[2048] = "\0";
  size_t linen = 1024;
  int retval, entity_dim, parametric;
  long entity_tag, num_nodes_in_block, lnum_nodes, lnum_blocks;
  long *index_buffer;

  T8_ASSERT (fp != NULL);
  /* Go to the beginning of the file */
  fseek (fp, 0, SEEK_SET);
  /* Search for the line beginning with "$Nodes" */
  while (!feof (fp) && strcmp (first_word, "$Nodes")) {
    (void) t8_cmesh_msh_read_next_line (&line, &linen, fp);
    /* Get the first word of this line */
    retval = sscanf (line, "%2048s", first_word);
    /* Checking for read/write error */
    if (retval != 1) {
      t8_global_errorf ("Premature end of line while reading nodes.\n");
      t8_debugf ("The line is %s", line);
      goto die_node;
    }
  }

  /* Read the line containing the number of entity block and nodes */
  (void) t8_cmesh_msh_read_next_line (&line, &linen, fp);
  /* Read the number of nodes in a long int before converting it
   * to t8_locidx_t. */
  retval = sscanf (line, "%li %li %*i %*i", &lnum_blocks, &lnum_nodes);
  /* Checking for read/write error */
  if (retval != 2) {
    t8_global_errorf ("Premature end of line while reading num nodes and num blocks.\n");
    t8_debugf ("The line is %s", line);
    goto die_node;
  }
  num_blocks = lnum_blocks;
  *num_nodes = lnum_nodes;
  /* Check for type conversion error. */
  T8_ASSERT (num_blocks == lnum_blocks);
  T8_ASSERT (*num_nodes == lnum_nodes);

  /* Create the mempool for the nodes */
  *node_mempool = sc_mempool_new (sizeof (t8_msh_file_node_parametric_t));
  /* Create the hash table */
  node_table = sc_hash_new (t8_msh_file_node_hash, t8_msh_file_node_compare, num_nodes, NULL);

  /* read each node and add it to the hash table */
  last_index = 0;
  for (long n_block = 0; n_block < num_blocks; ++n_block) {
    retval = t8_cmesh_msh_read_next_line (&line, &linen, fp);
    if (retval < 0) {
      t8_global_errorf ("Error reading node file\n");
      goto die_node;
    }
    retval = sscanf (line, "%i %li %i %li", &entity_dim, &entity_tag, &parametric, &num_nodes_in_block);
    if (retval != 4) {
      t8_global_errorf ("Error reading block after node %li in nodes section \n", (long) last_index);
      goto die_node;
    }
    /* Read all node indices in this block */
    index_buffer = T8_ALLOC (long, num_nodes_in_block);
    for (ln = 0; ln < num_nodes_in_block; ++ln) {
      retval = t8_cmesh_msh_read_next_line (&line, &linen, fp);
      if (retval < 0) {
        t8_global_errorf ("Error reading node file\n");
        goto die_node;
      }
      retval = sscanf (line, "%li", &index_buffer[ln]);
      if (retval != 1) {
        t8_global_errorf ("Error reading node file after node %li\n", (long) last_index);
        goto die_node;
      }
    }
    /* Read all coordinates and parameters in this block */
    for (ln = 0; ln < num_nodes_in_block; ++ln) {
      /* Read the next line. Its format should be
       * %f %f %f         if not parametrized,
       * %f %f %f %f      if parametrized and entity_dim == 1,
       * %f %f %f %f %f   if parametrized and entity_dim == 2.
       * The coordinates followed by their parameters. */
      retval = t8_cmesh_msh_read_next_line (&line, &linen, fp);
      if (retval < 0) {
        t8_global_errorf ("Error reading node file\n");
        goto die_node;
      }
      /* Allocate a new node */
      Node = (t8_msh_file_node_parametric_t *) sc_mempool_alloc (*node_mempool);
      /* Fill the node with the entries in the file */
      if (!parametric) {
        retval = sscanf (line, "%lf %lf %lf", &Node->coordinates[0], &Node->coordinates[1], &Node->coordinates[2]);
        if (retval != 3) {
          t8_global_errorf ("Error reading node file after node %li\n", (long) last_index);
          goto die_node;
        }
        Node->parametric = 0;
      }
      else {
        /* Check for entity_dim and retrieve parameters accordingly */
        switch (entity_dim) {
        case 1:
          retval = sscanf (line, "%lf %lf %lf %lf", &Node->coordinates[0], &Node->coordinates[1], &Node->coordinates[2],
                           &Node->parameters[0]);
          if (retval == 4) {
            break;
          }
        case 2:
          retval = sscanf (line, "%lf %lf %lf %lf %lf", &Node->coordinates[0], &Node->coordinates[1],
                           &Node->coordinates[2], &Node->parameters[0], &Node->parameters[1]);
          if (retval == 5) {
            break;
          }
        default:
          t8_global_errorf ("Error reading node file after node %li\n", (long) last_index);
          goto die_node;
        }
        Node->parametric = 1;
      }
      Node->index = index_buffer[ln];
      Node->entity_dim = entity_dim;
      Node->entity_tag = entity_tag;
      /* Check for type conversion error */
      T8_ASSERT (Node->index == index_buffer[ln]);
      /* Insert the node in the hash table */
      retval = sc_hash_insert_unique (node_table, Node, NULL);
      /* If retval is zero then the node was already in the hash table.
       * This case should not occur. */
      T8_ASSERT (retval);
      last_index = Node->index;
    }
    T8_FREE (index_buffer);
  }
  free (line);
  t8_debugf ("Successfully read all Nodes.\n");
  return node_table;
  /* If everything went well, the function ends here. */

  /* This code is execute when a read/write error occurs */
die_node:
  /* If we allocated the hash table, destroy it */
  if (node_table != NULL) {
    sc_hash_destroy (node_table);
    sc_mempool_destroy (*node_mempool);
    node_mempool = NULL;
  }
  /* Free memory */
  free (line);
  /* Return NULL as error code */
  return NULL;
}

/* fp should be set after the Nodes section, right before the tree section.
 * If vertex_indices is not NULL, it is allocated and will store
 * for each tree the indices of its vertices.
 * They are stored as arrays of long ints. */
static int
t8_cmesh_msh_file_2_read_eles (t8_cmesh_t cmesh, FILE *fp, sc_hash_t *vertices, sc_array_t **vertex_indices, int dim)
{
  char *line = (char *) malloc (1024), *line_modify;
  char first_word[2048] = "\0";
  size_t linen = 1024;
  t8_locidx_t num_trees, tree_loop;
  t8_gloidx_t tree_count;
  t8_eclass_t eclass;
  t8_msh_file_node_t Node, **found_node;
  long lnum_trees;
  int retval, i;
  int ele_type, num_tags;
  int num_nodes, t8_vertex_num;
  long node_indices[8], *stored_indices;
  double tree_vertices[24];

  T8_ASSERT (fp != NULL);
  /* Search for the line beginning with "$Elements" */
  while (!feof (fp) && strcmp (first_word, "$Elements")) {
    (void) t8_cmesh_msh_read_next_line (&line, &linen, fp);
    /* Get the first word of this line */
    retval = sscanf (line, "%2048s", first_word);

    /* Checking for read/write error */
    if (retval != 1) {
      t8_global_errorf ("Premature end of line while reading num trees.\n");
      t8_debugf ("The line is %s", line);
      goto die_ele;
    }
  }

  /* Read the line containing the number of trees */
  (void) t8_cmesh_msh_read_next_line (&line, &linen, fp);
  /* Since t8_locidx_t could be int32 or int64, we first read the
   * number of trees in a long int and store it as t8_locidx_t later. */
  retval = sscanf (line, "%li", &lnum_trees);
  /* Checking for read/write error */
  if (retval != 1) {
    t8_global_errorf ("Premature end of line while reading num trees.\n");
    t8_debugf ("The line is %s", line);
    goto die_ele;
  }
  num_trees = lnum_trees;
  /* Check for type conversion error */
  T8_ASSERT (num_trees == lnum_trees);

  if (vertex_indices != NULL) {
    /* We store a list of the vertex indices for each element */
    *vertex_indices = sc_array_new (sizeof (long *));
  }
  tree_count = 0; /* The index of the next tree to insert */
  for (tree_loop = 0; tree_loop < num_trees; tree_loop++) {
    /* Read the next line containing tree information */
    retval = t8_cmesh_msh_read_next_line (&line, &linen, fp);
    if (retval < 0) {
      t8_global_errorf ("Premature end of line while reading trees.\n");
      goto die_ele;
    }
    /* The line describing the tree looks like
     * tree_number tree_type Number_tags tag_1 ... tag_n Node_1 ... Node_m
     *
     * We ignore the tree number, read the type and the number of (integer) tags.
     * We also ignore the tags and after we know the type, we read the
     * nodes.
     */
    sscanf (line, "%*i %i %i", &ele_type, &num_tags);
    /* Check if the tree type is supported */
    if (ele_type > T8_NUM_GMSH_ELEM_CLASSES || ele_type < 0
        || t8_msh_tree_type_to_eclass[ele_type] == T8_ECLASS_COUNT) {
      t8_global_errorf ("tree type %i is not supported by t8code.\n", ele_type);
      goto die_ele;
    }
    /* Continue if tree type is supported */
    eclass = t8_msh_tree_type_to_eclass[ele_type];
    T8_ASSERT (eclass != T8_ECLASS_COUNT);
    /* Check if the tree is of the correct dimension */
    if (t8_eclass_to_dimension[eclass] == dim) {
      /* The tree is of the correct dimension,
       * add it to the cmesh and read its nodes */
      t8_cmesh_set_tree_class (cmesh, tree_count, eclass);
      line_modify = line;
      /* Since the tags are stored before the node indices, we need to
       * skip them first. But since the number of them is unknown and the
       * length (in characters) of them, we have to skip one by one. */
      for (i = 0; i < 3 + num_tags; i++) {
        T8_ASSERT (strcmp (line_modify, "\0"));
        /* move line_modify to the next word in the line */
        (void) strsep (&line_modify, " ");
      }
      /* At this point line_modify contains only the node indices. */
      num_nodes = t8_eclass_num_vertices[eclass];
      for (i = 0; i < num_nodes; i++) {
        T8_ASSERT (strcmp (line_modify, "\0"));
        retval = sscanf (line_modify, "%li", node_indices + i);
        if (retval != 1) {
          t8_global_errorf ("Premature end of line while reading tree.\n");
          t8_debugf ("The line is %s", line);
          goto die_ele;
        }
        /* move line_modify to the next word in the line */
        (void) strsep (&line_modify, " ");
      }
      /* Now the nodes are read and we get their coordinates from
       * the stored nodes */
      for (i = 0; i < num_nodes; i++) {
        Node.index = node_indices[i];
        sc_hash_lookup (vertices, (void *) &Node, (void ***) &found_node);
        /* Add node coordinates to the tree vertices */
        t8_vertex_num = t8_msh_tree_vertex_to_t8_vertex_num[eclass][i];
        tree_vertices[3 * t8_vertex_num] = (*found_node)->coordinates[0];
        tree_vertices[3 * t8_vertex_num + 1] = (*found_node)->coordinates[1];
        tree_vertices[3 * t8_vertex_num + 2] = (*found_node)->coordinates[2];
      }
      /* Detect and correct negative volumes */
      if (t8_cmesh_tree_vertices_negative_volume (eclass, tree_vertices, num_nodes)) {
        /* The volume described is negative. We need to change vertices.
         * For tets we switch 0 and 3.
         * For prisms we switch 0 and 3, 1 and 4, 2 and 5.
         * For hexahedra we switch 0 and 4, 1 and 5, 2 and 6, 3 and 7.
         * For pyramids we switch 0 and 4 */
        double temp;
        int num_switches = 0;
        int switch_indices[4] = { 0 };
        int iswitch;
        T8_ASSERT (t8_eclass_to_dimension[eclass] == 3);
        t8_debugf ("Correcting negative volume of tree %li\n", tree_count);
        switch (eclass) {
        case T8_ECLASS_TET:
          /* We switch vertex 0 and vertex 3 */
          num_switches = 1;
          switch_indices[0] = 3;
          break;
        case T8_ECLASS_PRISM:
          num_switches = 3;
          switch_indices[0] = 3;
          switch_indices[1] = 4;
          switch_indices[2] = 5;
          break;
        case T8_ECLASS_HEX:
          num_switches = 4;
          switch_indices[0] = 4;
          switch_indices[1] = 5;
          switch_indices[2] = 6;
          switch_indices[3] = 7;
          break;
        case T8_ECLASS_PYRAMID:
          num_switches = 1;
          switch_indices[0] = 4;
          break;
        default:
          SC_ABORT_NOT_REACHED ();
        }

        for (iswitch = 0; iswitch < num_switches; ++iswitch) {
          /* We switch vertex 0 + iswitch and vertex switch_indices[iswitch] */
          for (i = 0; i < 3; i++) {
            temp = tree_vertices[3 * iswitch + i];
            tree_vertices[3 * iswitch + i] = tree_vertices[3 * switch_indices[iswitch] + i];
            tree_vertices[3 * switch_indices[iswitch] + i] = temp;
          }
        }
        T8_ASSERT (!t8_cmesh_tree_vertices_negative_volume (eclass, tree_vertices, num_nodes));
      } /* End of negative volume handling */
      /* Set the vertices of this tree */
      t8_cmesh_set_tree_vertices (cmesh, tree_count, tree_vertices, num_nodes);
      /* If wished, we store the vertex indices of that tree. */
      if (vertex_indices != NULL) {
        /* Allocate memory for the inices */
        stored_indices = T8_ALLOC (long, t8_eclass_num_vertices[eclass]);
        for (i = 0; i < t8_eclass_num_vertices[eclass]; i++) {
          /* Get the i-th node index in t8code order and store it. */
          stored_indices[i] = node_indices[t8_vertex_to_msh_vertex_num[eclass][i]];
        }
        /* Set the index array as a new entry in the array */
        *(long **) sc_array_push (*vertex_indices) = stored_indices;
      }
      /* advance the tree counter */
      tree_count++;
    }
  }
  free (line);
  if (tree_count == 0) {
    t8_global_errorf ("Warning: No %iD elements found in msh file.\n", dim);
  }
  return 0;
die_ele:
  /* Error handling */
  free (line);
  t8_cmesh_destroy (&cmesh);
  return -1;
}

#if T8_WITH_OCC
/** Corrects the parameters on closed geometries to prevent disorted elements.
 * \param [in]      geometry_dim    The dimension of the geometry.
 *                                  1 for edges, 2 for surfaces.
 * \param [in]      geometry_index  The index of the geometry.
 * \param [in]      num_face_nodes  The number of the nodes of the surface.
 *                                  NULL if the geometry is an edge.
 * \param [in]      geometry_cad    The cad_geometry.
 * \param [in,out]  parameters      The parameters to be corrected.
 */
static void
t8_cmesh_correct_parameters_on_closed_geometry (const int geometry_dim, const int geometry_index,
                                                const int num_face_nodes, const t8_geometry_cad_c *geometry_cad,
                                                double *parameters)
{
  switch (geometry_dim) {
    /* Check for closed U parameter in case of an edge. */
  case 1:
    /* Only correct the U parameter if the edge is closed. */
    if (geometry_cad->t8_geom_is_edge_closed (geometry_index)) {
      /* Get the parametric bounds of the closed geometry 
       * edge    -> [Umin, Umax]
       */
      double parametric_bounds[2];
      /* Get the parametric edge bounds. */
      geometry_cad->t8_geom_get_edge_parametric_bounds (geometry_index, parametric_bounds);
      /* Check the upper an the lower parametric bound. */
      for (int bound = 0; bound < 2; ++bound) {
        /* Iterate over both nodes of the edge. */
        for (int i_nodes = 0; i_nodes < 2; ++i_nodes) {
          /* Check if one of the U parameters lies on one of the parametric bounds. */
          if (std::abs (parameters[i_nodes] - parametric_bounds[bound]) <= T8_PRECISION_EPS) {
            /* Check the U parameter of the other node ((i_node + 1) % 2) to find out
             * to which parametric bound the tree is closer.
             */
            if (std::abs (parameters[(i_nodes + 1) % 2] - parametric_bounds[bound]) > T8_PRECISION_EPS) {
              /* Now check if the difference of the parameters of both nodes are bigger than the half parametric range.
               * In this case, the parameter at i_nodes has to be changed to the other parametric bound ((bound + 1) % 2).
               */
              if (std::abs (parameters[(i_nodes + 1) % 2] - parameters[i_nodes])
                  > ((parametric_bounds[1] - parametric_bounds[0]) / 2)) {
                /* Switch to the other parametric bound. */
                parameters[i_nodes] = parametric_bounds[(bound + 1) % 2];
                break;
              }
            }
          }
        }
      }
    }
    break;

    /* Check for closed U parameter and closed V parameter in case of a surface. */
  case 2:
    /* Iterate over both parameters. 0 stands for the U parameter an 1 for the V parameter. */
    for (int param_dim = 0; param_dim < 2; ++param_dim) {
      /* Only correct the surface parameters if they are closed */
      if (geometry_cad->t8_geom_is_surface_closed (geometry_index, param_dim)) {
        /* Get the parametric bounds of the closed geometry
         * surface -> [Umin, Umax, Vmin, Vmax]
         */
        double parametric_bounds[4];
        geometry_cad->t8_geom_get_face_parametric_bounds (geometry_index, parametric_bounds);
        /* Check the upper an the lower parametric bound. */
        for (int bound = 0; bound < 2; ++bound) {
          /* Iterate over every corner node of the tree. */
          for (int i_nodes = 0; i_nodes < num_face_nodes; ++i_nodes) {
            /* Check if one of the U parameters lies on one of the parametric bounds. */
            if (std::abs (parameters[2 * i_nodes + param_dim] - parametric_bounds[bound + 2 * param_dim])
                <= T8_PRECISION_EPS) {
              /* Iterate over every corner node of the tree again. */
              for (int j_nodes = 0; j_nodes < num_face_nodes; ++j_nodes) {
                /* Search for a U parameter that is non of the parametric bounds. To check
                 * whether the tree is closer to the lower or the upper parametric bound.
                 */
                if (std::abs (parameters[2 * j_nodes + param_dim] - parametric_bounds[bound + 2 * param_dim])
                      > T8_PRECISION_EPS
                    && std::abs (parameters[2 * j_nodes + param_dim]
                                 - parametric_bounds[((bound + 1) % 2) + 2 * param_dim])
                         > T8_PRECISION_EPS) {
                  /* Now check if the difference of the parameters of both nodes are bigger than the half parametric range.
                   * In this case, the parameter at i_nodes has to be changed to the other parametric bound ((bound + 1) % 2).
                   */
                  if (std::abs (parameters[2 * j_nodes + param_dim] - parameters[2 * i_nodes + param_dim])
                      > ((parametric_bounds[1 + 2 * param_dim] - parametric_bounds[0 + 2 * param_dim]) / 2)) {
                    /* Switch to the other parametric bound. */
                    parameters[2 * i_nodes + param_dim] = parametric_bounds[((bound + 1) % 2) + 2 * param_dim];
                    break;
                  }
                }
              }
            }
          }
        }
      }
    }
    break;
  default:
    SC_ABORT_NOT_REACHED ();
    break;
  }
}
#endif /* T8_WITH_OCC */

/* fp should be set after the Nodes section, right before the tree section.
 * If vertex_indices is not NULL, it is allocated and will store
 * for each tree the indices of its vertices.
 * They are stored as arrays of long ints. 
 * If cad geometry is used, the geometry is passed as a pointer here.
 * We cannot access this geometry over the cmesh interface since the cmesh
 * is not committed yet. */
static int
t8_cmesh_msh_file_4_read_eles (t8_cmesh_t cmesh, FILE *fp, sc_hash_t *vertices, sc_array_t **vertex_indices, int dim,
                               const t8_geometry_c *linear_geometry_base, const int use_cad_geometry,
                               const t8_geometry_c *cad_geometry_base)
{
  char *line = (char *) malloc (1024), *line_modify;
  char first_word[2048] = "\0";
  size_t linen = 1024;
  t8_locidx_t tree_loop, block_loop;
  t8_gloidx_t tree_count;
  t8_eclass_t eclass;
  t8_msh_file_node_parametric_t Node, **found_node, tree_nodes[T8_ECLASS_MAX_CORNERS];
#if T8_WITH_OCC
  t8_msh_file_node_parametric_t face_nodes[T8_ECLASS_MAX_CORNERS_2D], edge_nodes[2];
#endif /* T8_WITH_OCC */
  long lnum_trees, lnum_blocks, entity_tag;
  int retval, i;
  int ele_type;
  int num_nodes, t8_vertex_num;
  int entity_dim;
  long node_indices[T8_ECLASS_MAX_CORNERS], *stored_indices, num_ele_in_block;
  double tree_vertices[T8_ECLASS_MAX_CORNERS * 3];

  T8_ASSERT (fp != NULL);
  /* Search for the line beginning with "$Elements" */
  while (!feof (fp) && strcmp (first_word, "$Elements")) {
    (void) t8_cmesh_msh_read_next_line (&line, &linen, fp);
    /* Get the first word of this line */
    retval = sscanf (line, "%2048s", first_word);

    /* Checking for read/write error */
    if (retval != 1) {
      t8_global_errorf ("Premature end of line while reading num trees.\n");
      t8_debugf ("The line is %s", line);
      goto die_ele;
    }
  }

  /* Read the line containing the number of blocks and trees */
  (void) t8_cmesh_msh_read_next_line (&line, &linen, fp);
  /* Since t8_locidx_t could be int32 or int64, we first read the
   * number of trees in a long int and store it as t8_locidx_t later. */
  retval = sscanf (line, "%li %li %*i %*i", &lnum_blocks, &lnum_trees);
  /* Checking for read/write error */
  if (retval != 2) {
    t8_global_errorf ("Premature end of line while reading num trees and num blocks.\n");
    t8_debugf ("The line is %s", line);
    goto die_ele;
  }

  if (vertex_indices != NULL) {
    /* We store a list of the vertex indices for each element */
    *vertex_indices = sc_array_new (sizeof (long *));
  }
  tree_count = 0; /* The index of the next tree to insert */
  for (block_loop = 0; block_loop < lnum_blocks; block_loop++) {
    /* The line describing the block information looks like
     * entityDim entityTag elementType numElementsInBlock */
    retval = t8_cmesh_msh_read_next_line (&line, &linen, fp);
    if (retval < 0) {
      t8_global_errorf ("Premature end of line while reading trees.\n");
      goto die_ele;
    }
    retval = sscanf (line, "%i %li %i %li", &entity_dim, &entity_tag, &ele_type, &num_ele_in_block);
    /* Checking for read/write error */
    if (retval != 4) {
      t8_global_errorf ("Error while reading element block information.\n");
      t8_debugf ("The line is %s", line);
      goto die_ele;
    }
    /* Check if the tree type is supported */
    if (ele_type > T8_NUM_GMSH_ELEM_CLASSES || ele_type < 0
        || t8_msh_tree_type_to_eclass[ele_type] == T8_ECLASS_COUNT) {
      t8_global_errorf ("tree type %i is not supported by t8code.\n", ele_type);
      goto die_ele;
    }
    eclass = t8_msh_tree_type_to_eclass[ele_type];
    T8_ASSERT (eclass != T8_ECLASS_COUNT);
    /* Check if the tree is of the correct dimension */
    if (t8_eclass_to_dimension[eclass] != dim) {
      /* The trees in this block are not of the correct dimension.
       * Thus, we skip them. */
      for (tree_loop = 0; tree_loop < num_ele_in_block; tree_loop++) {
        retval = t8_cmesh_msh_read_next_line (&line, &linen, fp);
        if (retval < 0) {
          t8_global_errorf ("Premature end of line while reading trees.\n");
          goto die_ele;
        }
      }
    }
    else {
      for (tree_loop = 0; tree_loop < num_ele_in_block; tree_loop++, tree_count++) {
        /* Read the next line containing tree information */
        retval = t8_cmesh_msh_read_next_line (&line, &linen, fp);
        if (retval < 0) {
          t8_global_errorf ("Premature end of line while reading trees.\n");
          goto die_ele;
        }
        t8_cmesh_set_tree_class (cmesh, tree_count, eclass);

        /* The line describing the tree looks like
         * tree_number(every ele type has its own numeration) Node_1 ... Node_m
         *
         * We ignore the tree number and read the nodes.
         */
        line_modify = line;
        T8_ASSERT (strcmp (line_modify, "\0"));
        /* move line_modify to the next word in the line */
        (void) strsep (&line_modify, " ");

        /* At this point line_modify contains only the node indices. */
        num_nodes = t8_eclass_num_vertices[eclass];
        for (i = 0; i < num_nodes; i++) {
          T8_ASSERT (strcmp (line_modify, "\0"));
          retval = sscanf (line_modify, "%li", node_indices + i);
          if (retval != 1) {
            t8_global_errorf ("Premature end of line while reading tree.\n");
            t8_debugf ("The line is %s", line);
            goto die_ele;
          }
          /* move line_modify to the next word in the line */
          (void) strsep (&line_modify, " ");
        }
        /* Now the nodes are read and we get their coordinates from
         * the stored nodes */
        for (i = 0; i < num_nodes; i++) {
          Node.index = node_indices[i];
          sc_hash_lookup (vertices, (void *) &Node, (void ***) &found_node);
          /* Add node coordinates to the tree vertices */
          t8_vertex_num = t8_msh_tree_vertex_to_t8_vertex_num[eclass][i];
          tree_nodes[t8_vertex_num] = **found_node;
          tree_vertices[3 * t8_vertex_num] = (*found_node)->coordinates[0];
          tree_vertices[3 * t8_vertex_num + 1] = (*found_node)->coordinates[1];
          tree_vertices[3 * t8_vertex_num + 2] = (*found_node)->coordinates[2];
        }
        /* Detect and correct negative volumes */
        if (t8_cmesh_tree_vertices_negative_volume (eclass, tree_vertices, num_nodes)) {
          /* The volume described is negative. We need to change vertices.
           * For tets we switch 0 and 3.
           * For prisms we switch 0 and 3, 1 and 4, 2 and 5.
           * For hexahedra we switch 0 and 4, 1 and 5, 2 and 6, 3 and 7.
           * For pyramids we switch 0 and 4 */
          double temp;
          t8_msh_file_node_parametric_t temp_node;
          int num_switches = 0;
          int switch_indices[4] = { 0 };
          int iswitch;
          T8_ASSERT (t8_eclass_to_dimension[eclass] == 3);
          t8_debugf ("Correcting negative volume of tree %li\n", tree_count);
          switch (eclass) {
          case T8_ECLASS_TET:
            /* We switch vertex 0 and vertex 3 */
            num_switches = 1;
            switch_indices[0] = 3;
            break;
          case T8_ECLASS_PRISM:
            num_switches = 3;
            switch_indices[0] = 3;
            switch_indices[1] = 4;
            switch_indices[2] = 5;
            break;
          case T8_ECLASS_HEX:
            num_switches = 4;
            switch_indices[0] = 4;
            switch_indices[1] = 5;
            switch_indices[2] = 6;
            switch_indices[3] = 7;
            break;
          case T8_ECLASS_PYRAMID:
            num_switches = 1;
            switch_indices[0] = 4;
            break;
          default:
            SC_ABORT_NOT_REACHED ();
          }

          for (iswitch = 0; iswitch < num_switches; ++iswitch) {
            /* We switch vertex 0 + iswitch and vertex switch_indices[iswitch] */
            for (i = 0; i < 3; i++) {
              temp = tree_vertices[3 * iswitch + i];
              tree_vertices[3 * iswitch + i] = tree_vertices[3 * switch_indices[iswitch] + i];
              tree_vertices[3 * switch_indices[iswitch] + i] = temp;
            }
            temp_node = tree_nodes[iswitch];
            tree_nodes[iswitch] = tree_nodes[switch_indices[iswitch]];
            tree_nodes[switch_indices[iswitch]] = temp_node;
          }
          T8_ASSERT (!t8_cmesh_tree_vertices_negative_volume (eclass, tree_vertices, num_nodes));
        } /* End of negative volume handling */
        /* Set the vertices of this tree */
        t8_cmesh_set_tree_vertices (cmesh, tree_count, tree_vertices, num_nodes);
        /* If wished, we store the vertex indices of that tree. */
        if (vertex_indices != NULL) {
          /* Allocate memory for the indices */
          stored_indices = T8_ALLOC (long, t8_eclass_num_vertices[eclass]);
          for (i = 0; i < t8_eclass_num_vertices[eclass]; i++) {
            /* Get the i-th node index in t8code order and store it. */
            stored_indices[i] = node_indices[t8_vertex_to_msh_vertex_num[eclass][i]];
          }
          /* Set the index array as a new entry in the array */
          *(long **) sc_array_push (*vertex_indices) = stored_indices;
        }

        if (!use_cad_geometry) {
          /* Set the geometry of the tree to be linear.
           * If we use an cad geometry, we set the geometry in accordance,
           * if the tree is linked to a geometry or not */
          const char *geom_name = linear_geometry_base->t8_geom_get_name ();
          t8_cmesh_set_tree_geometry (cmesh, tree_count, geom_name);
        }
        else {
          /* Calculate the parametric geometries of the tree */
#if T8_WITH_OCC
          T8_ASSERT (cad_geometry_base->t8_geom_get_type () == T8_GEOMETRY_TYPE_CAD);
          const t8_geometry_cad_c *cad_geometry = dynamic_cast<const t8_geometry_cad_c *> (cad_geometry_base);
          /* Check for right element class */
<<<<<<< HEAD
          if (eclass != T8_ECLASS_TRIANGLE && eclass != T8_ECLASS_QUAD && eclass != T8_ECLASS_HEX
              && eclass != T8_ECLASS_PRISM) {
            t8_errorf (
              "%s element detected. The occ geometry currently only supports quad, tri, hex and prism elements.",
              t8_eclass_to_string[eclass]);
=======
          if (eclass != T8_ECLASS_TRIANGLE && eclass != T8_ECLASS_QUAD && eclass != T8_ECLASS_HEX) {
            t8_errorf ("%s element detected. The cad geometry currently only supports quad, tri and hex elements.",
                       t8_eclass_to_string[eclass]);
>>>>>>> 0405df30
            goto die_ele;
          }
          int tree_is_linked = 0;
          double parameters[T8_ECLASS_MAX_CORNERS_2D * 2];
          int edge_geometries[T8_ECLASS_MAX_EDGES * 2] = { 0 };
          int face_geometries[T8_ECLASS_MAX_FACES] = { 0 };
          /* We look at each face to check, if it is linked to a cad surface */
          T8_ASSERT (t8_eclass_to_dimension[eclass] == dim);
          int num_faces;
          switch (dim) {
          case 0:
            num_faces = 0;
            break;
          case 1:
            num_faces = 0;
            break;
          case 2:
            num_faces = 1;
            break;
          case 3:
            num_faces = t8_eclass_num_faces[eclass];
            break;
          default:
            SC_ABORTF ("Invalid dimension of tree. Dimension: %i\n", dim);
          }
          for (int i_tree_faces = 0; i_tree_faces < num_faces; ++i_tree_faces) {
            const int face_eclass = dim == 2 ? eclass : t8_eclass_face_types[eclass][i_tree_faces];
            const int num_face_nodes = t8_eclass_num_vertices[face_eclass];
            const int num_face_edges = t8_eclass_num_faces[face_eclass];

            /* Save each node of face separately. Face nodes of 2D elements are also tree nodes.
             * Face nodes of 3D elements need to be translated to tree nodes. */
            for (int i_face_node = 0; i_face_node < num_face_nodes; ++i_face_node) {
              if (dim == 2) {
                face_nodes[i_face_node] = tree_nodes[i_face_node];
              }
              else {
                face_nodes[i_face_node] = tree_nodes[t8_face_vertex_to_tree_vertex[eclass][i_tree_faces][i_face_node]];
              }
            }

            /* A face can only be linked to an cad surface if all nodes of the face are parametric or on a vertex 
             * (gmsh labels nodes on vertices as not parametric) */
            int all_parametric = 1;
            for (int i_face_nodes = 0; i_face_nodes < num_face_nodes; ++i_face_nodes) {
              if (!face_nodes[i_face_nodes].parametric && face_nodes[i_face_nodes].entity_dim != 0) {
                all_parametric = 0;
                break;
              }
            }
            /* Skip face if not all nodes are parametric */
            if (!all_parametric) {
              continue;
            }
            /* Now we can check if the face is connected to a surface */
            int surface_index = 0;
            /* If one node is already on a surface we can check if the rest lies also on the surface. */
            for (int i_face_nodes = 0; i_face_nodes < num_face_nodes; ++i_face_nodes) {
              if (face_nodes[i_face_nodes].entity_dim == 2) {
                surface_index = face_nodes[i_face_nodes].entity_tag;
                break;
              }
            }
            /* If not we can take two curves and look if they share a surface and then use this surface */
            if (!surface_index) {
              /* To do this we can look if there are two curves, otherwise we have to check which vertices 
               * share the same curve. */
              int edge1_index = 0;
              int edge2_index = 0;
              /* We search for 2 different curves */
              for (int i_face_nodes = 0; i_face_nodes < num_face_nodes; ++i_face_nodes) {
                if (face_nodes[i_face_nodes].entity_dim == 1) {
                  if (edge1_index == 0) {
                    edge1_index = face_nodes[i_face_nodes].entity_tag;
                  }
                  else if (face_nodes[i_face_nodes].entity_tag != edge1_index) {
                    edge2_index = face_nodes[i_face_nodes].entity_tag;
                    break;
                  }
                }
              }
              /* If there are less than 2 curves we can look at the vertices and check, 
               * if two of them are on the same curve */
              if (edge2_index == 0) {
                /* For each edge of face */
                for (int i_face_edges = 0; i_face_edges < num_face_edges; ++i_face_edges) {
                  /* Save nodes separately */
                  const int node1_number = t8_face_vertex_to_tree_vertex[face_eclass][i_tree_faces][0];
                  const t8_msh_file_node_parametric_t node1 = face_nodes[node1_number];
                  const int node2_number = t8_face_vertex_to_tree_vertex[face_eclass][i_tree_faces][1];
                  const t8_msh_file_node_parametric_t node2 = face_nodes[node2_number];

                  /* If both nodes are on a vertex we look if both vertices share an edge */
                  if (node1.entity_dim == 0 && node2.entity_dim == 0) {
                    int common_edge = cad_geometry->t8_geom_get_common_edge (node1.entity_tag, node2.entity_tag);
                    if (common_edge > 0) {
                      if (edge1_index == 0) {
                        edge1_index = common_edge;
                      }
                      else if (edge2_index == 0 && common_edge != edge1_index) {
                        edge2_index = common_edge;
                        break;
                      }
                    }
                  }
                }
              }
              if (edge2_index > 0) {
                surface_index = cad_geometry->t8_geom_get_common_face (edge1_index, edge2_index);
              }
              else {
                continue;
              }
            }
            /* Now we can check if every node lies on the surface and retrieve its parameters */
            if (surface_index) {
              int all_nodes_on_surface = 1;
              for (int i_face_nodes = 0; i_face_nodes < num_face_nodes; ++i_face_nodes) {
                /* We check if the node is on the right surface */
                if (face_nodes[i_face_nodes].entity_dim == 2) {
                  /* Check if node is on the right surface */
                  if (face_nodes[i_face_nodes].entity_tag != surface_index) {
                    all_nodes_on_surface = 0;
                    break;
                  }
                }
                else {
                  /* If it is on another geometry we retrieve its parameters */
                  if (face_nodes[i_face_nodes].entity_dim == 0) {
                    if (cad_geometry->t8_geom_is_vertex_on_face (face_nodes[i_face_nodes].entity_tag, surface_index)) {
                      cad_geometry->t8_geom_get_parameters_of_vertex_on_face (
                        face_nodes[i_face_nodes].entity_tag, surface_index, face_nodes[i_face_nodes].parameters);
                      face_nodes[i_face_nodes].entity_dim = 2;
                    }
                    else {
                      all_nodes_on_surface = 0;
                      break;
                    }
                  }
                  if (face_nodes[i_face_nodes].entity_dim == 1) {
                    if (cad_geometry->t8_geom_is_edge_on_face (face_nodes[i_face_nodes].entity_tag, surface_index)) {
                      cad_geometry->t8_geom_edge_parameter_to_face_parameters (
                        face_nodes[i_face_nodes].entity_tag, surface_index, num_face_nodes,
                        face_nodes[i_face_nodes].parameters[0], NULL, face_nodes[i_face_nodes].parameters);
                      face_nodes[i_face_nodes].entity_dim = 2;
                    }
                    else {
                      all_nodes_on_surface = 0;
                      break;
                    }
                  }
                }
              }
              /* Abort if not all nodes are on the surface or if the surface is a plane */
              if (!all_nodes_on_surface || cad_geometry->t8_geom_is_plane (surface_index)) {
                continue;
              }
              /* If we have found a surface we link it to the face */
              face_geometries[i_tree_faces] = surface_index;
              tree_is_linked = 1;
              for (int i_face_edges = 0; i_face_edges < num_face_edges; ++i_face_edges) {
                /* We lock the edges of the face for surfaces, so that we do not link the same surface again 
                 * to the edges of the face */
                if (dim == 2) /* 2D */
                {
                  edge_geometries[i_face_edges + t8_eclass_num_edges[eclass]] = -1;
                }
                else /* 3D */
                {
                  edge_geometries[t8_face_edge_to_tree_edge[eclass][i_tree_faces][i_face_edges]
                                  + t8_eclass_num_edges[eclass]]
                    = -1;
                }
              }
              /* We retrieve the parameters of the nodes and give them to the tree */
              for (int i_face_nodes = 0; i_face_nodes < num_face_nodes; ++i_face_nodes) {
                parameters[i_face_nodes * 2] = face_nodes[i_face_nodes].parameters[0];
                parameters[i_face_nodes * 2 + 1] = face_nodes[i_face_nodes].parameters[1];
              }
              /* Corrects the parameters on the surface if it is closed to prevent disorted elements. */
              for (int param_dim = 0; param_dim < 2; ++param_dim) {
                if (cad_geometry->t8_geom_is_surface_closed (surface_index, param_dim)) {
                  t8_cmesh_correct_parameters_on_closed_geometry (2, surface_index, num_face_nodes, cad_geometry,
                                                                  parameters);
                }
              }

              t8_cmesh_set_attribute (cmesh, tree_count, t8_get_package_id (),
                                      T8_CMESH_CAD_FACE_PARAMETERS_ATTRIBUTE_KEY + i_tree_faces, parameters,
                                      num_face_nodes * 2 * sizeof (double), 0);
            }
          }
          const int num_edges = t8_eclass_num_edges[eclass];
          /* Then we look for geometries linked to the edges */
          for (int i_tree_edges = 0; i_tree_edges < num_edges; ++i_tree_edges) {
            if (t8_eclass_to_dimension[eclass] == 3) {
              edge_nodes[0] = tree_nodes[t8_edge_vertex_to_tree_vertex[eclass][i_tree_edges][0]];
              edge_nodes[1] = tree_nodes[t8_edge_vertex_to_tree_vertex[eclass][i_tree_edges][1]];
            }
            else {
              edge_nodes[0] = tree_nodes[t8_face_vertex_to_tree_vertex[eclass][i_tree_edges][0]];
              edge_nodes[1] = tree_nodes[t8_face_vertex_to_tree_vertex[eclass][i_tree_edges][1]];
            }
            /* Both nodes have to be parametric or on a vertex to be linked to a curve or surface */
            if ((!edge_nodes[0].parametric && edge_nodes[0].entity_dim != 0)
                || (!edge_nodes[1].parametric && edge_nodes[1].entity_dim != 0)) {
              continue;
            }
            /* An edge can be linked to a curve as well as a surface. 
             * Therefore, we have to save the geometry dim and tag */
            int edge_geometry_dim = 0;
            int edge_geometry_tag = 0;
            /* We check which is the highest dim a node geometry has and what is its tag */
            if (edge_nodes[0].entity_dim > edge_nodes[1].entity_dim) {
              edge_geometry_dim = edge_nodes[0].entity_dim;
              if (edge_nodes[0].entity_dim > 0) {
                edge_geometry_tag = edge_nodes[0].entity_tag;
              }
            }
            else {
              edge_geometry_dim = edge_nodes[1].entity_dim;
              if (edge_nodes[1].entity_dim > 0) {
                edge_geometry_tag = edge_nodes[1].entity_tag;
              }
            }
            /* If both nodes are on two different faces we can skip this edge. */
            if (edge_nodes[0].entity_dim == 2 && edge_nodes[1].entity_dim == 2
                && edge_nodes[0].entity_tag != edge_nodes[1].entity_tag) {
              continue;
            }

            /* If one vertex lies on a geometry of a higher dim as the other, we have to check,
             * if the geometry of lower dimension is on that geometry. */
            {
              int is_on_geom = 1;
              for (int i_edge = 0; i_edge < 2; ++i_edge) {
                if (edge_geometry_dim == 2 && edge_nodes[i_edge].entity_dim == 1) {
                  if (!cad_geometry->t8_geom_is_edge_on_face (edge_nodes[i_edge].entity_tag, edge_geometry_tag)) {
                    is_on_geom = 0;
                    break;
                  }
                }
                else if (edge_geometry_dim == 2 && edge_nodes[i_edge].entity_dim == 0) {
                  if (!cad_geometry->t8_geom_is_vertex_on_face (edge_nodes[i_edge].entity_tag, edge_geometry_tag)) {
                    is_on_geom = 0;
                    break;
                  }
                }
                else if (edge_geometry_dim == 1 && edge_nodes[i_edge].entity_dim == 0) {
                  if (!cad_geometry->t8_geom_is_vertex_on_edge (edge_nodes[i_edge].entity_tag, edge_geometry_tag)) {
                    is_on_geom = 0;
                    break;
                  }
                }
              }
              if (!is_on_geom) {
                continue;
              }
            }

            /* If both nodes are on a vertex we still got no edge. 
             * But we can look if both vertices share an edge and use this edge. 
             * If not we can skip this edge. */
            if (edge_geometry_dim == 0 && edge_geometry_tag == 0) {
              int common_curve
                = cad_geometry->t8_geom_get_common_edge (edge_nodes[0].entity_tag, edge_nodes[1].entity_tag);
              if (common_curve > 0) {
                edge_geometry_tag = common_curve;
                edge_geometry_dim = 1;
              }
              else {
                continue;
              }
            }
            /* If both nodes are on different edges we have to look if both edges share a surface. 
             * If not we can skip this edge */
            if (edge_nodes[0].entity_dim == 1 && edge_nodes[1].entity_dim == 1
                && edge_nodes[0].entity_tag != edge_nodes[1].entity_tag) {
              int common_surface
                = cad_geometry->t8_geom_get_common_face (edge_nodes[0].entity_tag, edge_nodes[1].entity_tag);
              if (common_surface > 0) {
                edge_geometry_tag = common_surface;
                edge_geometry_dim = 2;
              }
              else {
                continue;
              }
            }
            /* If we have found a curve we can look for the parameters */
            if (edge_geometry_dim == 1) {
              /* Check if adjacent faces carry a surface and if this edge lies on the surface */
              for (int i_adjacent_face = 0; i_adjacent_face < 2; ++i_adjacent_face) {
                if (face_geometries[t8_edge_to_face[eclass][i_tree_edges][i_adjacent_face]] > 0) {
                  if (!cad_geometry->t8_geom_is_edge_on_face (
                        edge_geometry_tag, face_geometries[t8_edge_to_face[eclass][i_tree_edges][i_adjacent_face]])) {
                    t8_global_errorf ("Error: Adjacent edge and face of a tree carry "
                                      "incompatible geometries.\n");
                    goto die_ele;
                  }
                }
              }
              for (int i_edge_node = 0; i_edge_node < 2; ++i_edge_node) {
                /* Some error checking */
                if (edge_nodes[i_edge_node].entity_dim == 2) {
                  t8_global_errorf ("Error: Node %i should lie on a vertex or an edge, "
                                    "but it lies on a surface.\n",
                                    edge_nodes[i_edge_node].index);
                  goto die_ele;
                }
                if (edge_nodes[i_edge_node].entity_dim == 1
                    && edge_nodes[i_edge_node].entity_tag != edge_geometry_tag) {
                  t8_global_errorf ("Error: Node %i should lie on a specific edge, "
                                    "but it lies on another edge.\n",
                                    edge_nodes[i_edge_node].index);
                  goto die_ele;
                }
                if (edge_nodes[i_edge_node].entity_dim == 0) {
                  if (!cad_geometry->t8_geom_is_vertex_on_edge (edge_nodes[i_edge_node].entity_tag,
                                                                edge_geometry_tag)) {
                    t8_global_errorf ("Error: Node %i should lie on a vertex which lies on an edge, "
                                      "but the vertex does not lie on that edge.\n",
                                      edge_nodes[i_edge_node].index);
                    goto die_ele;
                  }
                }

                /* If the node lies on a vertex we retrieve its parameter on the curve */
                if (edge_nodes[i_edge_node].entity_dim == 0) {
                  cad_geometry->t8_geom_get_parameter_of_vertex_on_edge (
                    edge_nodes[i_edge_node].entity_tag, edge_geometry_tag, edge_nodes[i_edge_node].parameters);
                  edge_nodes[i_edge_node].entity_dim = 1;
                }
              }

              /* Abort if the edge is a line */
              if (cad_geometry->t8_geom_is_line (edge_geometry_tag)) {
                continue;
              }

              edge_geometries[i_tree_edges] = edge_geometry_tag;
              tree_is_linked = 1;
              parameters[0] = edge_nodes[0].parameters[0];
              parameters[1] = edge_nodes[1].parameters[0];

              /* Corrects the parameters on the edge if it is closed to prevent disorted elements. */
              if (cad_geometry->t8_geom_is_edge_closed (edge_geometry_tag)) {
                t8_cmesh_correct_parameters_on_closed_geometry (1, edge_geometry_tag, 2, cad_geometry, parameters);
              }

              t8_cmesh_set_attribute (cmesh, tree_count, t8_get_package_id (),
                                      T8_CMESH_CAD_EDGE_PARAMETERS_ATTRIBUTE_KEY + i_tree_edges, parameters,
                                      2 * sizeof (double), 0);
            }
            /* If we have found a surface we can look for the parameters. 
             * If the edge is locked for edges on surfaces we have to skip this edge */
            else if (edge_geometry_dim == 2 && edge_geometries[i_tree_edges + num_edges] >= 0) {
              /* If the node lies on a geometry with a different dimension we try to retrieve the parameters */
              for (int i_edge_node = 0; i_edge_node < 2; ++i_edge_node) {
                /* Some error checking */
                if (edge_nodes[i_edge_node].entity_dim == 2
                    && edge_nodes[i_edge_node].entity_tag != edge_geometry_tag) {
                  t8_global_errorf ("Error: Node %i should lie on a specific face, but it lies on another face.\n",
                                    edge_nodes[i_edge_node].index);
                  goto die_ele;
                }
                if (edge_nodes[i_edge_node].entity_dim == 0) {
                  if (!cad_geometry->t8_geom_is_vertex_on_face (edge_nodes[i_edge_node].entity_tag,
                                                                edge_geometry_tag)) {
                    t8_global_errorf ("Error: Node %i should lie on a vertex which lies on a face, "
                                      "but the vertex does not lie on that face.\n",
                                      edge_nodes[i_edge_node].index);
                    goto die_ele;
                  }
                }
                if (edge_nodes[i_edge_node].entity_dim == 1) {
                  if (!cad_geometry->t8_geom_is_edge_on_face (edge_nodes[i_edge_node].entity_tag, edge_geometry_tag)) {
                    t8_global_errorf ("Error: Node %i should lie on an edge which lies on a face, "
                                      "but the edge does not lie on that face.\n",
                                      edge_nodes[i_edge_node].index);
                    goto die_ele;
                  }
                }

                /* If the node lies on a vertex we retrieve its parameters on the surface */
                if (edge_nodes[i_edge_node].entity_dim == 0) {
                  cad_geometry->t8_geom_get_parameters_of_vertex_on_face (
                    edge_nodes[i_edge_node].entity_tag, edge_geometry_tag, edge_nodes[i_edge_node].parameters);
                  edge_nodes[i_edge_node].entity_dim = 2;
                }
                /* If the node lies on an edge we have to do the same */
                if (edge_nodes[i_edge_node].entity_dim == 1) {
                  const int num_face_nodes = t8_eclass_num_vertices[eclass];
                  cad_geometry->t8_geom_edge_parameter_to_face_parameters (
                    edge_nodes[i_edge_node].entity_tag, edge_geometry_tag, num_face_nodes,
                    edge_nodes[i_edge_node].parameters[0], parameters, edge_nodes[i_edge_node].parameters);
                  edge_nodes[i_edge_node].entity_dim = 2;
                }
              }

              /* Abort if the edge is a line */
              if (cad_geometry->t8_geom_is_line (edge_geometry_tag)) {
                continue;
              }

              edge_geometries[i_tree_edges + t8_eclass_num_edges[eclass]] = edge_geometry_tag;
              tree_is_linked = 1;
              parameters[0] = edge_nodes[0].parameters[0];
              parameters[1] = edge_nodes[0].parameters[1];
              parameters[2] = edge_nodes[1].parameters[0];
              parameters[3] = edge_nodes[1].parameters[1];

              /* Corrects the parameters on the surface if it is closed to prevent disorted elements. */
              for (int param_dim = 0; param_dim < 2; ++param_dim) {
                if (cad_geometry->t8_geom_is_surface_closed (edge_geometry_tag, param_dim)) {
                  t8_cmesh_correct_parameters_on_closed_geometry (2, edge_geometry_tag, 2, cad_geometry, parameters);
                }
              }

              t8_cmesh_set_attribute (cmesh, tree_count, t8_get_package_id (),
                                      T8_CMESH_CAD_EDGE_PARAMETERS_ATTRIBUTE_KEY + i_tree_edges, parameters,
                                      4 * sizeof (double), 0);
            }
          }
          /* Remove the -1 used to lock the edges */
          for (int i_edge = 0; i_edge < T8_ECLASS_MAX_EDGES * 2; ++i_edge) {
            if (edge_geometries[i_edge] < 0) {
              edge_geometries[i_edge] = 0;
            }
          }
          t8_cmesh_set_attribute (cmesh, tree_count, t8_get_package_id (), T8_CMESH_CAD_FACE_ATTRIBUTE_KEY,
                                  face_geometries, num_faces * sizeof (int), 0);
          t8_cmesh_set_attribute (cmesh, tree_count, t8_get_package_id (), T8_CMESH_CAD_EDGE_ATTRIBUTE_KEY,
                                  edge_geometries, 2 * num_edges * sizeof (int), 0);

          /* Now we set the tree geometry according to the tree linkage status. */
          const char *geom_name;
          if (tree_is_linked) {
            geom_name = cad_geometry_base->t8_geom_get_name ();
          }
          else {
            geom_name = linear_geometry_base->t8_geom_get_name ();
          }
          t8_debugf ("Registering tree %li with geometry %s \n", tree_count, geom_name);
          t8_cmesh_set_tree_geometry (cmesh, tree_count, geom_name);
#else  /* !T8_WITH_OCC */
          SC_ABORTF ("OCC not linked");
#endif /* T8_WITH_OCC */
        }
      }
    }
  }
  free (line);
  if (tree_count == 0) {
    t8_global_errorf ("Warning: No %iD elements found in msh file.\n", dim);
  }
  return 0;
die_ele:
  /* Error handling */
  free (line);
  t8_cmesh_destroy (&cmesh);
  return -1;
}

/* This struct stores all information associated to a tree's face.
 * We need it to find neighbor trees.
 */
typedef struct
{
  t8_locidx_t ltree_id; /* The local id of the tree this face belongs to */
  int8_t face_number;   /* The number of that face whitin the tree */
  int num_vertices;     /* The number of vertices of this face. */
  long *vertices;       /* The indices of these vertices. */
} t8_msh_file_face_t;

/* Hash a face. The hash value is the sum of its vertex indices */
static unsigned
t8_msh_file_face_hash (const void *face, const void *data)
{
  t8_msh_file_face_t *Face;
  int iv;
  long sum = 0;

  Face = (t8_msh_file_face_t *) face;
  for (iv = 0; iv < Face->num_vertices; iv++) {
    sum += Face->vertices[iv];
  }
  T8_ASSERT (sum >= 0);
  return (unsigned) sum;
}

/* Two face are considered equal if they have the same vertices up
 * to renumeration. */
static int
t8_msh_file_face_equal (const void *facea, const void *faceb, const void *data)
{
  int iv, jv, ret;
  long vertex;
  t8_msh_file_face_t *Face_a, *Face_b;

  Face_a = (t8_msh_file_face_t *) facea;
  Face_b = (t8_msh_file_face_t *) faceb;
  /* If both have different number of vertices they can't be equal */
  ret = Face_a->num_vertices == Face_b->num_vertices;
  if (!ret) {
    return 0;
  }
  /* Check for each vertex of Face_a whether it is a vertex
   * of Face_b */
  for (iv = 0; iv < Face_a->num_vertices; iv++) {
    vertex = Face_a->vertices[iv];
    ret = 0;
    for (jv = 0; jv < Face_b->num_vertices; jv++) {
      ret |= vertex == Face_b->vertices[jv];
    }
    /* if vertex was a vertex of Face_b then ret is true here */
    if (!ret) {
      return 0;
    }
  }
  return 1;
}

/* We use this function in a loop over all elements
 * in the hash table, to free the memory of the vertices array */
static int
t8_msh_file_face_free (void **face, const void *data)
{
  t8_msh_file_face_t *Face;

  Face = *(t8_msh_file_face_t **) face;
  T8_FREE (Face->vertices);
  return 1;
}

/* Given a face and a cmesh set the face as a domain boundary.
 * We use this function in a loop over all hashed faces.
 */
static int
t8_msh_file_face_set_boundary (void **face, const void *data)
{
  t8_msh_file_face_t *Face;
  t8_cmesh_t cmesh;
  t8_gloidx_t gtree_id;

  cmesh = (t8_cmesh_t) data;
  Face = *(t8_msh_file_face_t **) face;

  /* Get the global tree id */
  gtree_id = Face->ltree_id;
  /* Set the Face as a domain boundary */
  t8_cmesh_set_join (cmesh, gtree_id, gtree_id, Face->face_number, Face->face_number, 0);
  return 1;
}

/* Given two faces and the classes of their volume trees,
 * compute the orientation of the faces to each other */
static int
t8_msh_file_face_orientation (t8_msh_file_face_t *Face_a, t8_msh_file_face_t *Face_b, t8_eclass_t tree_class_a,
                              t8_eclass_t tree_class_b)
{
  long vertex_zero; /* The number of the first vertex of the smaller face */
  t8_msh_file_face_t *smaller_Face, *bigger_Face;
  int compare, iv;
  t8_eclass_t bigger_class;
  int orientation = -1;

  compare = t8_eclass_compare (tree_class_a, tree_class_b);
  if (compare > 0) {
    /* tree_class_a is bigger than tree_class_b */
    smaller_Face = Face_b;
    bigger_Face = Face_a;
    bigger_class = (t8_eclass_t) t8_eclass_face_types[tree_class_a][Face_a->face_number];
  }
  else if (compare < 0) {
    /* tree_class_a is smaller than tree_class_b */
    smaller_Face = Face_a;
    bigger_Face = Face_b;
    bigger_class = (t8_eclass_t) t8_eclass_face_types[tree_class_b][Face_b->face_number];
  }
  else {
    /* both classes are the same, thus
     * the face with the smaller face id is the smaller one */
    if (Face_a->face_number < Face_b->face_number) {
      smaller_Face = Face_a;
      bigger_Face = Face_b;
      bigger_class = (t8_eclass_t) t8_eclass_face_types[tree_class_b][Face_b->face_number];
    }
    else {
      smaller_Face = Face_b;
      bigger_Face = Face_a;
      bigger_class = (t8_eclass_t) t8_eclass_face_types[tree_class_a][Face_a->face_number];
    }
  }
  vertex_zero = smaller_Face->vertices[0];
  /* Find which point in the bigger face is vertex_zero */
  for (iv = 0; iv < t8_eclass_num_vertices[bigger_class]; iv++) {
    if (vertex_zero == bigger_Face->vertices[iv]) {
      /* We found the corresponding vertex */
      orientation = iv;
      /* set condition to break the loop */
      iv = t8_eclass_num_vertices[bigger_class];
    }
  }
  T8_ASSERT (orientation >= 0);
  return orientation;
}

/* Given the number of vertices and for each element a list of its
 * vertices, find the neighborship relations of each element */
/* This routine does only find neighbors between local trees.
 * Use with care if cmesh is partitioned. */
static void
t8_cmesh_msh_file_find_neighbors (t8_cmesh_t cmesh, sc_array_t *vertex_indices)
{
  sc_hash_t *faces;
  t8_msh_file_face_t *Face, **pNeighbor, *Neighbor;
  sc_mempool_t *face_mempool;
  t8_gloidx_t gtree_it;
  t8_gloidx_t gtree_id, gtree_neighbor;
  t8_eclass_t eclass, face_class, neighbor_tclass;
  int num_face_vertices, face_it, vertex_it;
  int retval, orientation;
  long *tree_vertices;
  t8_stash_class_struct_t *class_entry;

  face_mempool = sc_mempool_new (sizeof (t8_msh_file_face_t));
  faces = sc_hash_new (t8_msh_file_face_hash, t8_msh_file_face_equal, cmesh, NULL);

  /* TODO: Does currently not work with partitioned cmesh */
  T8_ASSERT (!cmesh->set_partition);
  /* The cmesh is not allowed to be committed yet */
  T8_ASSERT (t8_cmesh_is_initialized (cmesh));
  t8_debugf ("Starting to find tree neighbors\n");
  /* Iterate over all local trees */
  for (gtree_it = 0; gtree_it < (t8_gloidx_t) cmesh->stash->classes.elem_count; gtree_it++) {
    /* We get the class of the current tree.
     * Since we know that the trees were put into the stash in order
     * of their tree id's, we can just read the corresponding entry from
     * the stash.
     * !WARNING: This does not work in general to find the class of a tree
     *    since the order in which the trees are added to the stash is arbitrary.
     *    Use t8_stash_class_bsearch in tat case.
     */
    class_entry = (t8_stash_class_struct_t *) t8_sc_array_index_locidx (&cmesh->stash->classes, gtree_it);
    T8_ASSERT (class_entry->id == gtree_it);
    eclass = class_entry->eclass;
    /* Get the vertices of that tree */
    tree_vertices = *(long **) t8_sc_array_index_locidx (vertex_indices, gtree_it);
    /* loop over all faces of the tree */
    for (face_it = 0; face_it < t8_eclass_num_faces[eclass]; face_it++) {
      /* Create the Face struct */
      Face = (t8_msh_file_face_t *) sc_mempool_alloc (face_mempool);
      /* Get its eclass and the number of vertices */
      face_class = (t8_eclass_t) t8_eclass_face_types[eclass][face_it];
      num_face_vertices = t8_eclass_num_vertices[face_class];
      Face->vertices = T8_ALLOC (long, num_face_vertices);
      Face->num_vertices = num_face_vertices;
      Face->ltree_id = gtree_it;
      Face->face_number = face_it;
      /* Copy the vertices of the face to the face struct */
      for (vertex_it = 0; vertex_it < num_face_vertices; vertex_it++) {
        Face->vertices[vertex_it] = tree_vertices[t8_face_vertex_to_tree_vertex[eclass][face_it][vertex_it]];
      }
      /* Try to insert the face into the hash */
      retval = sc_hash_insert_unique (faces, Face, (void ***) &pNeighbor);
      if (!retval) {
        /* The face was already in the hash */
        Neighbor = *pNeighbor;
        T8_ASSERT (Neighbor->ltree_id != gtree_it);
        /* The current tree is a neighbor to the tree Neighbor->ltree_id */
        /* We need to identify the face number and the orientation */
        gtree_id = gtree_it;
        gtree_neighbor = Neighbor->ltree_id;
        /* Compute the orientation of the face connection */
        /* Get the element class of the neighbor tree */
        class_entry = (t8_stash_class_struct_t *) t8_sc_array_index_locidx (&cmesh->stash->classes, Neighbor->ltree_id);
        T8_ASSERT (class_entry->id == Neighbor->ltree_id);
        neighbor_tclass = class_entry->eclass;
        /* Calculate the orientation */
        orientation = t8_msh_file_face_orientation (Face, Neighbor, eclass, neighbor_tclass);
        /* Set the face connection */
        t8_cmesh_set_join (cmesh, gtree_id, gtree_neighbor, face_it, Neighbor->face_number, orientation);
        T8_FREE (Face->vertices);
        sc_mempool_free (face_mempool, Face);
        /* We can free the neighbor here as well */
        sc_hash_remove (faces, Neighbor, NULL);
        T8_FREE (Neighbor->vertices);
        sc_mempool_free (face_mempool, Neighbor);
      }
    }
  }
  /* The remaining faces are domain boundaries */
  sc_hash_foreach (faces, t8_msh_file_face_set_boundary);
  /* Free the faces and the hash */
  sc_hash_foreach (faces, t8_msh_file_face_free);
  sc_mempool_destroy (face_mempool);
  sc_hash_destroy (faces);
  t8_debugf ("Done finding tree neighbors.\n");
}

/* This part should be callable from C */
T8_EXTERN_C_BEGIN ();

/* This is a helper function to properly register the 
 * geometries for the cmesh created in t8_cmesh_from_msh_file.
 * It should be called by all processes of the cmesh.
 * Returns 1 on success, 0 on cad usage error: use_cad_geometry true, but OCC not linked.
 * The linear_geometry pointer will point to the newly created linear geometry.
 * The cad_geometry pointer will point to the newly created cad geometry, or to NULL if
 * no cad geometry is used.
 */
static int
t8_cmesh_from_msh_file_register_geometries (t8_cmesh_t cmesh, const int use_cad_geometry, const int dim,
                                            const char *fileprefix, const t8_geometry_c **linear_geometry,
                                            const t8_geometry_c **cad_geometry)
{

  const t8_geometry_c *linear_geom = new t8_geometry_linear (dim);
  /* Register linear geometry */
  t8_cmesh_register_geometry (cmesh, linear_geom);
  *linear_geometry = linear_geom;
  if (use_cad_geometry) {
#if T8_WITH_OCC
    const t8_geometry_c *cad_geom = t8_geometry_cad_new (dim, fileprefix, "brep_geometry");
    t8_cmesh_register_geometry (cmesh, cad_geom);
    *cad_geometry = cad_geom;
#else /* !T8_WITH_OCC */
    *cad_geometry = NULL;
    return 0;
#endif
  }
  return 1;
}

t8_cmesh_t
t8_cmesh_from_msh_file (const char *fileprefix, int partition, sc_MPI_Comm comm, int dim, int main_proc,
                        int use_cad_geometry)
{
  int mpirank, mpisize, mpiret;
  t8_cmesh_t cmesh;
  sc_hash_t *vertices = NULL;
  t8_locidx_t num_vertices;
  sc_mempool_t *node_mempool = NULL;
  sc_array_t *vertex_indices = NULL;
  long *indices_entry;
  char current_file[BUFSIZ];
  FILE *file;
  t8_gloidx_t num_trees, first_tree, last_tree = -1;
  int main_proc_read_successful = 0;
  int msh_version;
  const t8_geometry_c *cad_geometry = NULL;
  const t8_geometry_c *linear_geometry = NULL;

  mpiret = sc_MPI_Comm_size (comm, &mpisize);
  SC_CHECK_MPI (mpiret);
  mpiret = sc_MPI_Comm_rank (comm, &mpirank);
  SC_CHECK_MPI (mpiret);

  /* TODO: implement partitioned input using gmesh's
   * partitioned files.
   * Or using a single file and computing the partition on the run. */
  T8_ASSERT (partition == 0 || (main_proc >= 0 && main_proc < mpisize));

  /* initialize cmesh structure */
  t8_cmesh_init (&cmesh);
  /* Setting the dimension by hand is necessary for partitioned
   * commit, since there are process without any trees. So the cmesh would
   * not know its dimension on these processes. */
  t8_cmesh_set_dimension (cmesh, dim);

  /* Register the geometries for the cmesh. */
  const int registered_geom_success = t8_cmesh_from_msh_file_register_geometries (
    cmesh, use_cad_geometry, dim, fileprefix, &linear_geometry, &cad_geometry);
  if (!registered_geom_success) {
    /* Registering failed */
    t8_errorf ("cad is not linked. Cannot use cad geometry.\n");
    t8_cmesh_destroy (&cmesh);
    return NULL;
  }

  if (!partition || mpirank == main_proc) {
    snprintf (current_file, BUFSIZ, "%s.msh", fileprefix);
    /* Open the file */
    t8_debugf ("Opening file %s\n", current_file);
    file = fopen (current_file, "r");
    if (file == NULL) {
      t8_global_errorf ("Could not open file %s\n", current_file);
      t8_cmesh_destroy (&cmesh);

      if (partition) {
        /* Communicate to the other processes that reading failed. */
        main_proc_read_successful = 0;
        sc_MPI_Bcast (&main_proc_read_successful, 1, sc_MPI_INT, main_proc, comm);
      }
      return NULL;
    }
    /* Check if msh-file version is compatible. */
    msh_version = t8_cmesh_check_version_of_msh_file (file);
    if (msh_version < 1) {
      /* If reading the MeshFormat-number failed or the version is incompatible, close the file */
      fclose (file);
      t8_debugf ("The reading process of the msh-file has failed and the file has been closed.\n");
      t8_cmesh_destroy (&cmesh);

      if (partition) {
        /* Communicate to the other processes that reading failed. */
        main_proc_read_successful = 0;
        sc_MPI_Bcast (&main_proc_read_successful, 1, sc_MPI_INT, main_proc, comm);
      }
      return NULL;
    }
    /* read nodes from the file */
    switch (msh_version) {
    case 2:
      if (use_cad_geometry) {
        fclose (file);
        t8_errorf ("WARNING: The cad geometry is only supported for msh files of version 4\n");
        t8_cmesh_destroy (&cmesh);
        if (partition) {
          /* Communicate to the other processes that reading failed. */
          main_proc_read_successful = 0;
          sc_MPI_Bcast (&main_proc_read_successful, 1, sc_MPI_INT, main_proc, comm);
        }
        return NULL;
      }
      vertices = t8_msh_file_2_read_nodes (file, &num_vertices, &node_mempool);
      t8_cmesh_msh_file_2_read_eles (cmesh, file, vertices, &vertex_indices, dim);
      break;

    case 4:
      vertices = t8_msh_file_4_read_nodes (file, &num_vertices, &node_mempool);
      t8_cmesh_msh_file_4_read_eles (cmesh, file, vertices, &vertex_indices, dim, linear_geometry, use_cad_geometry,
                                     cad_geometry);
      break;

    default:
      break;
    }
    /* close the file and free the memory for the nodes */
    fclose (file);
    t8_cmesh_msh_file_find_neighbors (cmesh, vertex_indices);
    if (vertices != NULL) {
      sc_hash_destroy (vertices);
    }
    sc_mempool_destroy (node_mempool);
    while (vertex_indices->elem_count > 0) {
      indices_entry = *(long **) sc_array_pop (vertex_indices);
      T8_FREE (indices_entry);
    }
    sc_array_destroy (vertex_indices);

    main_proc_read_successful = 1;
  }

  if (partition) {
    /* Communicate whether main proc read the cmesh successful.
     * If the main process failed then it called this Bcast already and
     * terminated. If it was successful, it calls the Bcast now. */
    sc_MPI_Bcast (&main_proc_read_successful, 1, sc_MPI_INT, main_proc, comm);
    if (!main_proc_read_successful) {
      t8_debugf ("Main process could not read cmesh successfully.\n");
      t8_cmesh_destroy (&cmesh);
      return NULL;
    }
    /* The cmesh is not yet committed, since we set the partitioning before */
    if (mpirank == main_proc) {
      /* The main_proc process sends the number of trees to
       * all processes. This is used to fill the partition table
       * that says that all trees are on main_proc and zero on everybody else. */
      num_trees = cmesh->stash->classes.elem_count;
      first_tree = 0;
      last_tree = num_trees - 1;
      T8_ASSERT (cmesh->dimension == dim);
    }
    /* bcast the global number of trees */
    sc_MPI_Bcast (&num_trees, 1, T8_MPI_GLOIDX, main_proc, comm);
    /* Set the first and last trees on this rank.
     * No rank has any trees except the main_proc */
    if (mpirank < main_proc) {
      first_tree = 0;
      last_tree = -1;
    }
    else if (mpirank > main_proc) {
      first_tree = num_trees;
      last_tree = num_trees - 1;
    }
    t8_cmesh_set_partition_range (cmesh, 3, first_tree, last_tree);
  }

  /* Commit the cmesh */
  T8_ASSERT (cmesh != NULL);
  if (cmesh != NULL) {
    t8_cmesh_commit (cmesh, comm);
  }
  return cmesh;
}

T8_EXTERN_C_END ();<|MERGE_RESOLUTION|>--- conflicted
+++ resolved
@@ -1016,17 +1016,11 @@
           T8_ASSERT (cad_geometry_base->t8_geom_get_type () == T8_GEOMETRY_TYPE_CAD);
           const t8_geometry_cad_c *cad_geometry = dynamic_cast<const t8_geometry_cad_c *> (cad_geometry_base);
           /* Check for right element class */
-<<<<<<< HEAD
           if (eclass != T8_ECLASS_TRIANGLE && eclass != T8_ECLASS_QUAD && eclass != T8_ECLASS_HEX
               && eclass != T8_ECLASS_PRISM) {
             t8_errorf (
               "%s element detected. The occ geometry currently only supports quad, tri, hex and prism elements.",
               t8_eclass_to_string[eclass]);
-=======
-          if (eclass != T8_ECLASS_TRIANGLE && eclass != T8_ECLASS_QUAD && eclass != T8_ECLASS_HEX) {
-            t8_errorf ("%s element detected. The cad geometry currently only supports quad, tri and hex elements.",
-                       t8_eclass_to_string[eclass]);
->>>>>>> 0405df30
             goto die_ele;
           }
           int tree_is_linked = 0;
