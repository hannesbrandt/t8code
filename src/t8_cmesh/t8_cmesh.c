--- conflicted
+++ resolved
@@ -148,7 +148,6 @@
   return (t8_ctree_t) t8_sc_array_index_topidx (cmesh->ctrees, index);
 }
 
-<<<<<<< HEAD
 /* Returns the first local tree.
  * Returns NULL if there are no local trees. */
 static              t8_ctree_t
@@ -176,50 +175,6 @@
                                                tree->treeid + 1) : NULL;
 }
 
-/** Set the number of corners for a cmesh.
- * If there are no corners (num_corners = 0) this function does not need to
- * be called.
- * It is not allowed to call this function after \see t8_cmesh_commit.
- * \param [in,out] cmesh        The cmesh to be updated.
- * \param [in]     num_corners The number of corners to be set.
- */
-static void
-t8_cmesh_set_num_corners (t8_cmesh_t cmesh, t8_topidx_t num_corners)
-{
-  T8_ASSERT (cmesh != NULL);
-  T8_ASSERT (!cmesh->committed);
-  T8_ASSERT (num_corners > 0);
-  T8_ASSERT (cmesh->num_corners == 0);
-
-  cmesh->num_corners = num_corners;
-  if (cmesh->set_partitioned == 0) {
-    cmesh->num_local_corners = num_corners;
-  }
-}
-
-/** Set the number of local corners for a partitioned cmesh.
-*  If there are no local corners (num_local_corners = 0) this function does not need to
- * be called.
- * It is not allowed to call this function after \see t8_cmesh_commit.
- * Must be called after \ref t8_cmesh_set_num_corners.
- * \param [in,out] cmesh        The cmesh to be updated.
- * \param [in]     num_local_corners The number of local corners to be set.
- */
-static void
-t8_cmesh_set_num_local_corners (t8_cmesh_t cmesh,
-                                t8_topidx_t num_local_corners)
-{
-  T8_ASSERT (cmesh != NULL);
-  T8_ASSERT (!cmesh->committed);
-  T8_ASSERT (num_local_corners > 0);
-  T8_ASSERT (cmesh->num_corners >= num_local_corners);
-  T8_ASSERT (cmesh->set_partitioned);
-
-  cmesh->num_local_corners = num_local_corners;
-}
-
-=======
->>>>>>> ce340482
 void
 t8_cmesh_set_attribute_sizes (t8_cmesh_t cmesh, size_t attr_sizes[],
                               int num_sizes)
@@ -370,10 +325,6 @@
     tree->face_neighbors[i].tree_to_face = -1;
     tree->face_neighbors[i].is_owned = -1;
   }
-<<<<<<< HEAD
-  tree->corners = NULL;
-=======
->>>>>>> ce340482
   tree->attribute = NULL;
 #ifdef T8_ENABLE_DEBUG
   cmesh->inserted_trees++;
@@ -825,12 +776,7 @@
     for (tree = t8_cmesh_first_tree (cmesh_in); tree != NULL;
          tree = t8_cmesh_next_tree (cmesh_in, tree)) {
       tree->face_neighbors = T8_ALLOC (t8_ctree_fneighbor_struct_t,
-<<<<<<< HEAD
-                                       t8_eclass_num_faces[tree->eclass]);
-      tree->corners = NULL;
-=======
                                        t8_eclass_num_faces[tree->eclass]);      
->>>>>>> ce340482
     }
   }
   /* broadcast attributes */
@@ -1058,10 +1004,6 @@
     for (treeit = t8_cmesh_first_tree (cmesh); treeit != NULL;
          treeit = t8_cmesh_next_tree (cmesh, treeit)) {
       T8_FREE (treeit->face_neighbors);
-<<<<<<< HEAD
-      T8_FREE (treeit->corners);
-=======
->>>>>>> ce340482
     }
     sc_array_destroy (cmesh->ctrees);
   }
