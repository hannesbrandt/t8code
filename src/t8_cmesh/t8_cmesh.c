--- conflicted
+++ resolved
@@ -2050,8 +2050,6 @@
   t8_cmesh_commit (cmesh, comm);
 
   return cmesh;
-<<<<<<< HEAD
-
 }
 
 t8_cmesh_t
@@ -2292,8 +2290,6 @@
   }
   t8_cmesh_commit (cmesh, comm);
   return cmesh;
-=======
->>>>>>> 8a64b800
 }
 
 /* On each process, create a num_x by num_y (by num_z) brick connectivity and
