/*
  This file is part of t8code.
  t8code is a C library to manage a collection (a forest) of multiple
  connected adaptive space-trees of general element classes in parallel.

  Copyright (C) 2015 the developers

  t8code is free software; you can redistribute it and/or modify
  it under the terms of the GNU General Public License as published by
  the Free Software Foundation; either version 2 of the License, or
  (at your option) any later version.

  t8code is distributed in the hope that it will be useful,
  but WITHOUT ANY WARRANTY; without even the implied warranty of
  MERCHANTABILITY or FITNESS FOR A PARTICULAR PURPOSE.  See the
  GNU General Public License for more details.

  You should have received a copy of the GNU General Public License
  along with t8code; if not, write to the Free Software Foundation, Inc.,
  51 Franklin Street, Fifth Floor, Boston, MA 02110-1301, USA.
*/

#include <sc_statistics.h>
#include <t8_cmesh.h>
#include <t8_cmesh_vtk.h>
#include <t8_cmesh/t8_cmesh_geometry.h>
#include <t8_geometry/t8_geometry_implementations/t8_geometry_linear.h>
#include <t8_refcount.h>
#include <t8_data/t8_shmem.h>
#include <t8_vec.h>
#ifdef T8_WITH_METIS
#include <metis.h>

#endif
#include "t8_cmesh_trees.h"

/** \file t8_cmesh.c
 *
 * TODO: document this file
 */

int
t8_cmesh_is_initialized (t8_cmesh_t cmesh)
{
  if (!(cmesh != NULL && t8_refcount_is_active (&cmesh->rc) &&
        !cmesh->committed)) {
    return 0;
  }

#ifdef T8_ENABLE_DEBUG
  /* TODO: check conditions that must always hold after init and before commit */
  if (0) {
    return 0;
  }
#endif

  return 1;
}

/* For a committed cmesh check whether the entries of num_trees_per_eclass
 * and num_local_trees_per_eclass are valid.
 * Thus, num_local_trees_per_eclass[i] <= num_trees_per_eclass[i]
 * and the sum of the local trees must match cmesh->num_local_trees
 * and the sum of the global trees must match cmesh->num_trees.
 *
 * Returns true, if everything is fine.
 */
#ifdef T8_ENABLE_DEBUG
static int
t8_cmesh_check_trees_per_eclass (t8_cmesh_t cmesh)
{
  int                 ieclass;
  t8_gloidx_t         glo_trees = 0;
  t8_locidx_t         lo_trees = 0;
  int                 ret = 0;

  T8_ASSERT (t8_cmesh_is_committed (cmesh));
  for (ieclass = 0; ieclass < T8_ECLASS_COUNT; ieclass++) {
    ret = ret && cmesh->num_local_trees_per_eclass[ieclass] <=
      cmesh->num_trees_per_eclass[ieclass];
    lo_trees += cmesh->num_local_trees_per_eclass[ieclass];
    glo_trees += cmesh->num_trees_per_eclass[ieclass];
  }
  return !ret && lo_trees == cmesh->num_local_trees
    && glo_trees == cmesh->num_trees;
}
#endif

int
t8_cmesh_is_committed (t8_cmesh_t cmesh)
{
  static int          is_checking = 0;

  /* We run into a stackoverflow if routines that we call here,
   * also call t8_cmesh_is_committed.
   * We prevent this with the static variable is_checking.
   * This variable lives beyond one execution of t8_cmesh_is_committed.
   * We use it as a form of lock to prevent entering an infinite recursion.
   */
  /* TODO: This is_checking is not thread safe. If two threads call cmesh routines
   *       that call t8_cmesh_is_committed, only one of them will correctly check the cmesh. */
  if (!is_checking) {
    is_checking = 1;

    if (!(cmesh != NULL && t8_refcount_is_active (&cmesh->rc) &&
          cmesh->committed)) {
      is_checking = 0;
      return 0;
    }

#ifdef T8_ENABLE_DEBUG
    /* TODO: check more conditions that must always hold after commit */
    if ((!t8_cmesh_trees_is_face_consistend (cmesh, cmesh->trees)) ||
        (!t8_cmesh_no_negative_volume (cmesh))
        || (!t8_cmesh_check_trees_per_eclass (cmesh))) {
      is_checking = 0;
      return 0;
    }
    if (t8_cmesh_get_num_local_trees (cmesh) > 0 && t8_cmesh_is_empty (cmesh)) {
      is_checking = 0;
      return 0;
    }
#endif
    is_checking = 0;
  }
  return 1;
}

#if 0
/* Compute a hash value for a ghost tree. */
/* deprecated */
static unsigned
t8_cmesh_ghost_hash_fn (const void *ghost, const void *data)
{
  t8_cmesh_t          cmesh;
  t8_cghost_t         G;

  T8_ASSERT (data != NULL);
  cmesh = (t8_cmesh_t) data;
  T8_ASSERT (cmesh->num_ghosts > 0);
  T8_ASSERT (cmesh->set_partition);
  T8_ASSERT (cmesh->num_local_trees > 0);

  G = (t8_cghost_t) ghost;
  /* TODO: is this a reasonable hash value? */
  return G->treeid % cmesh->num_ghosts;
}

static int
t8_cmesh_ghost_equal_fn (const void *ghost1, const void *ghost2,
                         const void *data)
{
  t8_cghost_t         G1, G2;

  G1 = (t8_cghost_t) ghost1;
  G2 = (t8_cghost_t) ghost2;

  return G1->treeid == G2->treeid;
}
#endif

/* Check whether a given communicator assigns the same rank and mpisize
 * as stored in a given cmesh. */
int
t8_cmesh_comm_is_valid (t8_cmesh_t cmesh, sc_MPI_Comm comm)
{
  int                 mpiret, mpisize, mpirank;

  mpiret = sc_MPI_Comm_rank (comm, &mpirank);
  SC_CHECK_MPI (mpiret);
  mpiret = sc_MPI_Comm_size (comm, &mpisize);
  SC_CHECK_MPI (mpiret);
  if (mpisize != cmesh->mpisize || mpirank != cmesh->mpirank) {
    return 0;
  }
  return 1;
}

void
t8_cmesh_init (t8_cmesh_t * pcmesh)
{
  t8_cmesh_t          cmesh;
  T8_ASSERT (pcmesh != NULL);

  cmesh = *pcmesh = T8_ALLOC_ZERO (t8_cmesh_struct_t, 1);
  t8_refcount_init (&cmesh->rc);

  /* sensible (hard error) defaults */
  cmesh->set_refine_level = 0;  /*< sensible default TODO document */
  cmesh->set_partition_level = -1;
  cmesh->dimension = -1;        /*< ok; force user to select dimension */
  cmesh->mpirank = -1;
  cmesh->mpisize = -1;
  cmesh->first_tree = -1;
  cmesh->first_tree_shared = -1;
  cmesh->face_knowledge = 3;    /*< sensible default TODO document */
  t8_stash_init (&cmesh->stash);
  /* Set the geometry handler to NULL.
   * It will get initialized either when a geometry is registered
   * or when the cmesh gets committed. */
  cmesh->geometry_handler = NULL;

  T8_ASSERT (t8_cmesh_is_initialized (cmesh));
}

#if 0
/* This function is not part of the interface. The number of trees is always clear
 * from the number of calls to t8_cmesh_set_tree_class.
 * It is set in t8_cmesh_commit */
/* TODO: rename num_trees to global_num_trees or num_gtrees etc.
 *       to always distinguish between local and global.
 *       Do this everywhere in the code.
 */
static void
t8_cmesh_set_num_trees (t8_cmesh_t cmesh, t8_gloidx_t num_trees)
{
  T8_ASSERT (t8_cmesh_is_initialized (cmesh));

  /* If the cmesh is entered as a partitioned cmesh,
   * this function sets the local number of trees;
   * (TODO ^^^ would require locidx -- better provide two arguments)
   * the global number then must have been set in cmesh_set_partition.
   * Otherwise the global number of trees is set here.
   * TODO: make this function behave consistently independent on prior
   *       calls to set_partition.
   *       We want the user to be free in the sequence of calls
   *       as much as possible.
   */
  if (cmesh->set_partition) {
    /* num_trees == 0 is allowed */
    T8_ASSERT (cmesh->num_trees > 0);
    T8_ASSERT (cmesh->num_local_trees == 0);
    cmesh->num_local_trees = num_trees;
  }
  else {
    /* num_trees == 0 is allowed */
    T8_ASSERT (cmesh->num_trees >= 0);
    cmesh->num_trees = cmesh->num_local_trees = num_trees;
  }
  /* As soon as we know the number of trees, we allocate
   * the ctree array.
   * TODO?
   */
}
#endif

void
t8_cmesh_set_derive (t8_cmesh_t cmesh, t8_cmesh_t set_from)
{
  T8_ASSERT (t8_cmesh_is_initialized (cmesh));
  T8_ASSERT (set_from == NULL || t8_cmesh_is_committed (set_from));

  if (cmesh->set_from != NULL) {
    /* If we overwrite a previously set cmesh, then we unref it. */
    t8_cmesh_unref (&cmesh->set_from);
  }
  cmesh->set_from = set_from;

  if (set_from != NULL) {
    t8_cmesh_set_dimension (cmesh, set_from->dimension);
  }
}

#if 0
/* TODO: deprecated, remove */
void
t8_cmesh_set_partition (t8_cmesh_t cmesh, int set_partition,
                        int set_face_knowledge,
                        t8_gloidx_t first_local_tree,
                        t8_gloidx_t last_local_tree,
                        t8_gloidx_t * tree_offsets)
{
  T8_ASSERT (t8_cmesh_is_initialized (cmesh));
  T8_ASSERT (0 <= set_face_knowledge && set_face_knowledge <= 3);
  /* TODO: allow -1 for set_face_knowledge to keep it unchanged?
   *      update: unchanged from what? face_knowledge is only important for the
   * information on the stash. When the cmesh is derived there is no
   * stash. A committed cmesh has always face_knowledge 3. */

  /* TODO: Careful with tese assumptions; allow the user maximum flexibility */
#if 0
  T8_ASSERT (cmesh->num_trees == 0);
  T8_ASSERT (cmesh->num_local_trees == 0);
  T8_ASSERT (cmesh->first_tree == 0);
#endif

  /* set cmesh->set_partition to 0 or 1 (no; we always treat nonzero as true) */
  cmesh->set_partition = set_partition;
  /* TODO: this is how to query boolean variables */
  if (set_partition) {
    cmesh->first_tree = first_local_tree;
    cmesh->num_local_trees = last_local_tree - first_local_tree + 1;
    /* Since num_local_trees is a locidx we have to check whether we did create an
     * overflow in the previous computation */
    T8_ASSERT (cmesh->num_local_trees ==
               last_local_tree - first_local_tree + 1);
    cmesh->face_knowledge = set_face_knowledge;
    /* Right now no other face_knowledge is supported */
    SC_CHECK_ABORTF (set_face_knowledge == 3, "Level %i of face knowledge"
                     "is not supported.\n", set_face_knowledge);
    cmesh->tree_offsets = tree_offsets;
  }
}
#endif

t8_shmem_array_t
t8_cmesh_alloc_offsets (int mpisize, sc_MPI_Comm comm)
{
  t8_shmem_array_t    offsets;
#ifdef T8_ENABLE_DEBUG
  int                 mpisize_debug, mpiret;
  mpiret = sc_MPI_Comm_size (comm, &mpisize_debug);
  SC_CHECK_MPI (mpiret);
  T8_ASSERT (mpisize == mpisize_debug);
#endif

  t8_shmem_array_init (&offsets, sizeof (t8_gloidx_t), mpisize + 1, comm);
  t8_debugf ("Allocating shared array with type %s\n",
             sc_shmem_type_to_string[sc_shmem_get_type (comm)]);
  return offsets;
}

void
t8_cmesh_set_partition_range (t8_cmesh_t cmesh, int set_face_knowledge,
                              t8_gloidx_t first_local_tree,
                              t8_gloidx_t last_local_tree)
{
  T8_ASSERT (t8_cmesh_is_initialized (cmesh));

  SC_CHECK_ABORT (set_face_knowledge == -1 || set_face_knowledge == 3,
                  "Face knowledge other than three is not implemented yet.");
  cmesh->face_knowledge = set_face_knowledge;
  if (first_local_tree < 0) {
    /* the first tree is shared */
    cmesh->first_tree = -first_local_tree - 1;
    cmesh->first_tree_shared = 1;
  }
  else {
    /* The first tree is not shared */
    cmesh->first_tree = first_local_tree;
    cmesh->first_tree_shared = 0;
  }
  cmesh->num_local_trees = last_local_tree - cmesh->first_tree + 1;
  cmesh->set_partition = 1;
  /* Overwrite previous partition settings */
  if (cmesh->tree_offsets != NULL) {
    t8_shmem_array_destroy (&cmesh->tree_offsets);
    cmesh->tree_offsets = NULL;
  }
  cmesh->set_partition_level = -1;
}

void
t8_cmesh_set_partition_offsets (t8_cmesh_t cmesh,
                                t8_shmem_array_t tree_offsets)
{
  T8_ASSERT (t8_cmesh_is_initialized (cmesh));

  if (cmesh->tree_offsets != NULL && cmesh->tree_offsets != tree_offsets) {
    /* We overwrite a previouly set offset array, so
     * we need to free its memory first. */
    t8_shmem_array_destroy (&cmesh->tree_offsets);
  }
  cmesh->tree_offsets = tree_offsets;
  cmesh->set_partition = 1;
  if (tree_offsets != NULL) {
    /* We overwrite any previously partition settings */
    cmesh->first_tree = -1;
    cmesh->first_tree_shared = -1;
    cmesh->num_local_trees = -1;
    cmesh->set_partition_level = -1;
  }
}

void
t8_cmesh_set_partition_uniform (t8_cmesh_t cmesh, int element_level,
                                t8_scheme_cxx_t * ts)
{
  T8_ASSERT (t8_cmesh_is_initialized (cmesh));
  T8_ASSERT (element_level >= -1);
  T8_ASSERT (ts != NULL);

  cmesh->set_partition = 1;
  cmesh->set_partition_level = element_level;
  cmesh->set_partition_scheme = ts;
  if (element_level >= 0) {
    /* We overwrite any previous partition settings */
    cmesh->first_tree = -1;
    cmesh->num_local_trees = -1;
    if (cmesh->tree_offsets != NULL) {
      t8_shmem_array_destroy (&cmesh->tree_offsets);
      cmesh->tree_offsets = NULL;
    }
  }
}

#if 0
/* No longer needed */
void
t8_cmesh_set_partition_from (t8_cmesh_t cmesh, const t8_cmesh_t cmesh_from,
                             int level, t8_gloidx_t * tree_offsets)
{
  T8_ASSERT (t8_cmesh_is_initialized (cmesh));
  T8_ASSERT (t8_cmesh_is_committed (cmesh_from));
  T8_ASSERT (cmesh_from->set_partition);

  cmesh->set_from = cmesh_from;
  cmesh->set_partition = 1;
  cmesh->face_knowledge = cmesh_from->face_knowledge;
  if (level >= 0) {
    cmesh->set_partition_level = level;
  }
  else {
    cmesh->tree_offsets = tree_offsets;
  }
  cmesh->from_method |= T8_CMESH_PARTITION;
}
#endif

void
t8_cmesh_set_refine (t8_cmesh_t cmesh, int level, t8_scheme_cxx_t * scheme)
{
  T8_ASSERT (t8_cmesh_is_initialized (cmesh));
  T8_ASSERT (level >= 0);
  T8_ASSERT (scheme != NULL);

  cmesh->set_refine_level = level;
  cmesh->set_refine_scheme = scheme;
}

t8_gloidx_t
t8_cmesh_get_first_treeid (t8_cmesh_t cmesh)
{
  return cmesh->first_tree;
}

int
t8_cmesh_treeid_is_local_tree (const t8_cmesh_t cmesh,
                               const t8_locidx_t ltreeid)
{
  T8_ASSERT (t8_cmesh_is_committed (cmesh));

  return 0 <= ltreeid && ltreeid < t8_cmesh_get_num_local_trees (cmesh);
}

int
t8_cmesh_treeid_is_ghost (const t8_cmesh_t cmesh, const t8_locidx_t ltreeid)
{
  T8_ASSERT (t8_cmesh_is_committed (cmesh));
  const t8_locidx_t   num_trees = t8_cmesh_get_num_local_trees (cmesh);
  const t8_locidx_t   num_ghosts = t8_cmesh_get_num_ghosts (cmesh);

  return num_trees <= ltreeid && ltreeid < num_trees + num_ghosts;
}

t8_locidx_t
t8_cmesh_ltreeid_to_ghostid (const t8_cmesh_t cmesh,
                             const t8_locidx_t ltreeid)
{
  T8_ASSERT (t8_cmesh_is_committed (cmesh));
  T8_ASSERT (t8_cmesh_treeid_is_ghost (cmesh, ltreeid));

  return ltreeid - t8_cmesh_get_num_local_trees (cmesh);
}

/* TODO: should get a gloidx?
 *       place after commit */
t8_ctree_t
t8_cmesh_get_tree (t8_cmesh_t cmesh, t8_locidx_t ltree_id)
{
  T8_ASSERT (t8_cmesh_is_committed (cmesh));
  T8_ASSERT (t8_cmesh_treeid_is_local_tree (cmesh, ltree_id));

  return t8_cmesh_trees_get_tree (cmesh->trees, ltree_id);
}

/* Returns the first local tree.
 * Returns NULL if there are no local trees. */
/* TODO: hide */
t8_ctree_t
t8_cmesh_get_first_tree (t8_cmesh_t cmesh)
{
  T8_ASSERT (t8_cmesh_is_committed (cmesh));

  return cmesh->num_local_trees > 0 ? t8_cmesh_get_tree (cmesh, 0) : NULL;
}

/* returns the next local tree in the cmesh (by treeid)
 * after a given tree.
 * The given tree must be a valid and owned tree.
 * If the given tree is the last local tree, NULL is returned */
/* TODO: hide */
t8_ctree_t
t8_cmesh_get_next_tree (t8_cmesh_t cmesh, t8_ctree_t tree)
{
  T8_ASSERT (cmesh != NULL);
  T8_ASSERT (tree != NULL);
  T8_ASSERT (t8_cmesh_treeid_is_local_tree (cmesh, tree->treeid));
  T8_ASSERT (cmesh->committed);
  return tree->treeid <
    cmesh->num_local_trees -
    1 ? t8_cmesh_get_tree (cmesh, tree->treeid + 1) : NULL;
}

void
t8_cmesh_set_attribute (t8_cmesh_t cmesh, t8_gloidx_t gtree_id,
                        int package_id, int key, void *data, size_t data_size,
                        int data_persists)
{
  T8_ASSERT (cmesh != NULL);
  T8_ASSERT (!cmesh->committed);

  t8_stash_add_attribute (cmesh->stash, gtree_id, package_id, key, data_size,
                          data, !data_persists);
}

void
t8_cmesh_set_attribute_string (t8_cmesh_t cmesh, t8_gloidx_t gtree_id,
                               int package_id, int key, const char *string)
{
  T8_ASSERT (cmesh != NULL);
  T8_ASSERT (!cmesh->committed);

  /* The size is the string's length + the terminating '\0' */
  size_t              size = strlen (string) + 1;
  /* Add the string as an attribute. */
  t8_cmesh_set_attribute (cmesh, gtree_id, package_id, key, (void *) string,
                          size, 0);
}

double             *
t8_cmesh_get_tree_vertices (t8_cmesh_t cmesh, t8_locidx_t ltreeid)
{
  T8_ASSERT (t8_cmesh_is_committed (cmesh));
  T8_ASSERT (t8_cmesh_treeid_is_local_tree (cmesh, ltreeid));

  return (double *) t8_cmesh_get_attribute (cmesh, t8_get_package_id (),
                                            T8_CMESH_VERTICES_ATTRIBUTE_KEY,
                                            ltreeid);
}

void               *
t8_cmesh_get_attribute (t8_cmesh_t cmesh, int package_id, int key,
                        t8_locidx_t ltree_id)
{
  int                 is_ghost;

  T8_ASSERT (cmesh->committed);
  T8_ASSERT (t8_cmesh_treeid_is_local_tree (cmesh, ltree_id)
             || t8_cmesh_treeid_is_ghost (cmesh, ltree_id));
  is_ghost = t8_cmesh_treeid_is_ghost (cmesh, ltree_id);

  if (is_ghost) {
    ltree_id = t8_cmesh_ltreeid_to_ghostid (cmesh, ltree_id);
  }
  return t8_cmesh_trees_get_attribute (cmesh->trees, ltree_id, package_id,
                                       key, NULL, is_ghost);
}

t8_shmem_array_t
t8_cmesh_get_partition_table (t8_cmesh_t cmesh)
{
  T8_ASSERT (t8_cmesh_is_committed (cmesh));
  if (!cmesh->set_partition) {
    /* The mesh is not partitioned. We return NULL. */
    return NULL;
  }
  /* If the mesh is not stored, NULL is returned, otherwise the
   * partition array. */
  return cmesh->tree_offsets;
}

#if 0
/* Check whether a given tree_id belongs to a tree in the cmesh.
 * If partitioned only local trees are allowed.
 */
static int
t8_cmesh_tree_id_is_owned (t8_cmesh_t cmesh, t8_locidx_t tree_id)
{
  T8_ASSERT (cmesh->committed);
  if (cmesh->set_partition) {
    return cmesh->first_tree <= tree_id
      && tree_id < cmesh->first_tree + cmesh->num_local_trees;
  }
  else {
    return 0 <= tree_id && tree_id < cmesh->num_trees;
  }
}

#endif

#if 0
/* Given a tree_id return the index of the specified tree in
 * cmesh's tree array
 */
static              t8_locidx_t
t8_cmesh_tree_index (t8_cmesh_t cmesh, t8_locidx_t tree_id)
{
  return cmesh->set_partition ? tree_id - cmesh->first_tree : tree_id;
}
#endif

void
t8_cmesh_set_dimension (t8_cmesh_t cmesh, int dim)
{
  T8_ASSERT (t8_cmesh_is_initialized (cmesh));
  T8_ASSERT (0 <= dim && dim <= T8_ECLASS_MAX_DIM);

  cmesh->dimension = dim;
}

void
t8_cmesh_set_tree_class (t8_cmesh_t cmesh, t8_gloidx_t gtree_id,
                         t8_eclass_t tree_class)
{
  T8_ASSERT (t8_cmesh_is_initialized (cmesh));
  T8_ASSERT (gtree_id >= 0);

  /* If we insert the first tree, set the dimension of the cmesh
   * to this tree's dimension. Otherwise check whether the dimension
   * of the tree to be inserted equals the dimension of the cmesh. */
  if (cmesh->dimension == -1) {
    cmesh->dimension = t8_eclass_to_dimension[tree_class];
  }
  else {
    /* TODO: This makes it illegal to set a tree to i.e. quad and change it
     *       to hex later. Even if we replace all trees with another dimension.
     *       We could move this check to commit. */
    /* TODO: If cmesh is partitioned and this part has no trees then the
     *       dimension remains unset forever. */
    T8_ASSERT (t8_eclass_to_dimension[tree_class] == cmesh->dimension);
  }

  t8_stash_add_class (cmesh->stash, gtree_id, tree_class);
#ifdef T8_ENABLE_DEBUG
  cmesh->inserted_trees++;
#endif
}

/* Compute erg = v_1 . v_2
 * the 3D scalar product.
 */
static double
t8_cmesh_tree_vertices_dot (double *v_1, double *v_2)
{
  double              erg = 0;
  int                 i;

  for (i = 0; i < 3; i++) {
    erg += v_1[i] * v_2[i];
  }
  return erg;
}

/* Compute erg = v_1 x v_2
 * the 3D cross product.
 */
static void
t8_cmesh_tree_vertices_cross (double *v_1, double *v_2, double *erg)
{
  int                 i;

  for (i = 0; i < 3; i++) {
    erg[i] = v_1[(i + 1) % 3] * v_2[(i + 2) % 3]
      - v_1[(i + 2) % 3] * v_2[(i + 1) % 3];
  }
}

/* Given a set of vertex coordinates for a tree of a given eclass.
 * Query whether the geometric volume of the tree with this coordinates
 * would be negative.
 * Returns true if a tree of the given eclass with the given vertex
 * coordinates does have negative volume.
 */
int
t8_cmesh_tree_vertices_negative_volume (t8_eclass_t eclass,
                                        double *vertices, int num_vertices)
{
  double              v_1[3], v_2[3], v_j[3], cross[3], sc_prod;
  int                 i, j;

  T8_ASSERT (num_vertices == t8_eclass_num_vertices[eclass]);

  if (t8_eclass_to_dimension[eclass] <= 2) {
    /* Only three dimensional eclass do have a volume */
    return 0;
  }

  T8_ASSERT (eclass == T8_ECLASS_TET || eclass == T8_ECLASS_HEX
             || eclass == T8_ECLASS_PRISM || eclass == T8_ECLASS_PYRAMID);
  T8_ASSERT (num_vertices >= 4);

  /*
   *      6 ______  7  For Hexes and pyramids, if the vertex 4 is below the 0-1-2-3 plane,
   *       /|     /     the volume is negative. This is the case if and only if
   *    4 /_____5/|     the scalar product of v_4 with the cross product of v_1 and v_2 is
   *      | | _ |_|     smaller 0:
   *      | 2   | / 3   < v_4, v_1 x v_2 > < 0
   *      |/____|/
   *     0      1
   *
   *
   *    For tets/prisms, if the vertex 3 is below/above the 0-1-2 plane, the volume
   *    is negative. This is the case if and only if
   *    the scalar product of v_3 with the cross product of v_1 and v_2 is
   *    greater 0:
   *
   *    < v_3, v_1 x v_2 > > 0
   *
   */

  /* build the vectors v_i as vertices_i - vertices_0 */

  if (eclass == T8_ECLASS_TET || eclass == T8_ECLASS_PRISM) {
    /* In the tet/prism case, the third vector is v_3 */
    j = 3;
  }
  else {
    /* For pyramids and Hexes, the third vector is v_4 */
    j = 4;
  }
  for (i = 0; i < 3; i++) {
    v_1[i] = vertices[3 + i] - vertices[i];
    v_2[i] = vertices[6 + i] - vertices[i];
    v_j[i] = vertices[3 * j + i] - vertices[i];
  }
  /* compute cross = v_1 x v_2 */
  t8_cmesh_tree_vertices_cross (v_1, v_2, cross);
  /* Compute sc_prod = <v_j, cross> */
  sc_prod = t8_cmesh_tree_vertices_dot (v_j, cross);

  T8_ASSERT (sc_prod != 0);
  return eclass == T8_ECLASS_TET ? sc_prod > 0 : sc_prod < 0;
}

#ifdef T8_ENABLE_DEBUG
/* After a cmesh is committed, check whether all trees in a cmesh do have positive volume.
 * Returns true if all trees have positive volume.
 */
int
t8_cmesh_no_negative_volume (t8_cmesh_t cmesh)
{
  t8_locidx_t         itree;
  double             *vertices;
  t8_eclass_t         eclass;
  int                 ret, res = 0;

  if (cmesh == NULL) {
    return 0;
  }
  /* Iterate over all trees, get their vertices and check the volume */
  for (itree = 0; itree < cmesh->num_local_trees; itree++) {
    vertices = t8_cmesh_get_tree_vertices (cmesh, itree);
    ret = 1;
    if (vertices != NULL) {
      /* Vertices are set */
      eclass = t8_cmesh_get_tree_class (cmesh, itree);
      ret = t8_cmesh_tree_vertices_negative_volume (eclass, vertices,
                                                    t8_eclass_num_vertices
                                                    [eclass]);
      if (ret) {
        t8_debugf ("Detected negative volume in tree %li\n", (long) itree);
      }
      res |= ret;               /* res is true if one ret value is true */
    }
  }
  return !res;
}
#endif

void
t8_cmesh_set_tree_vertices (t8_cmesh_t cmesh, t8_locidx_t ltree_id,
                            double *vertices, int num_vertices)
{
  T8_ASSERT (cmesh != NULL);
  T8_ASSERT (vertices != NULL);
  T8_ASSERT (!cmesh->committed);

  t8_stash_add_attribute (cmesh->stash, ltree_id, t8_get_package_id (),
                          T8_CMESH_VERTICES_ATTRIBUTE_KEY,
                          3 * num_vertices * sizeof (double),
                          (void *) vertices, 1);
}

void
t8_cmesh_set_join (t8_cmesh_t cmesh, t8_gloidx_t gtree1, t8_gloidx_t gtree2,
                   int face1, int face2, int orientation)
{
  T8_ASSERT (0 <= orientation);

  t8_stash_add_facejoin (cmesh->stash, gtree1, gtree2, face1, face2,
                         orientation);
}

/* Allocate a cmesh profile if not yet present and set default
 * values. */
static void
t8_cmesh_init_profile (t8_cmesh_t cmesh)
{
  if (cmesh->profile == NULL) {
    /* Allocate new profile if it is not enabled already */
    cmesh->profile = T8_ALLOC_ZERO (t8_cprofile_struct_t, 1);
  }
  /* Set default values */
  cmesh->profile->commit_runtime = 0;
  cmesh->profile->first_tree_shared = -1;       /* invalid until commit */
  cmesh->profile->geometry_evaluate_runtime = 0;
  cmesh->profile->geometry_evaluate_num_calls = 0;
  cmesh->profile->partition_bytes_sent = 0;
  cmesh->profile->partition_ghosts_recv = 0;
  cmesh->profile->partition_ghosts_shipped = 0;
  cmesh->profile->partition_procs_sent = 0;
  cmesh->profile->partition_runtime = 0;
  cmesh->profile->partition_trees_recv = 0;
  cmesh->profile->partition_trees_shipped = 0;
}

void
t8_cmesh_set_profiling (t8_cmesh_t cmesh, int set_profiling)
{
  T8_ASSERT (t8_cmesh_is_initialized (cmesh));

  if (set_profiling) {
    t8_cmesh_init_profile (cmesh);
  }
  else {
    /* Free any profile that is already set */
    if (cmesh->profile != NULL) {
      T8_FREE (cmesh->profile);
    }
  }
}

/* returns true if cmesh_a equals cmesh_b */
int
t8_cmesh_is_equal (t8_cmesh_t cmesh_a, t8_cmesh_t cmesh_b)
/* TODO: rewrite */
{
  int                 is_equal;
  T8_ASSERT (cmesh_a != NULL && cmesh_b != NULL);

  if (cmesh_a == cmesh_b) {
    return 1;
  }
  /* check entries that are numbers */
  is_equal = cmesh_a->committed != cmesh_b->committed || cmesh_a->dimension !=
    cmesh_b->dimension ||
    cmesh_a->set_partition != cmesh_b->set_partition ||
    cmesh_a->mpirank != cmesh_b->mpirank ||
    cmesh_a->mpisize != cmesh_b->mpisize ||
    cmesh_a->num_trees != cmesh_b->num_trees ||
    cmesh_a->num_local_trees != cmesh_b->num_local_trees ||
    cmesh_a->num_ghosts != cmesh_b->num_ghosts ||
    cmesh_a->first_tree != cmesh_b->first_tree;
#if 0
  /* TODO: The inserted variables are counters that are only active if the
   * cmesh is committed from scratch. If a cmesh is commited via cmesh_copy,
   * then these counters are not active. So even for equal cmeshes
   * these counters must not store the same value. */
#ifdef T8_ENABLE_DEBUG
  is_equal = is_equal || cmesh_a->inserted_trees != cmesh_b->inserted_trees ||
    cmesh_a->inserted_ghosts != cmesh_b->inserted_ghosts;
#endif
#endif
  if (is_equal != 0) {
    return 0;
  }
  /* check arrays */
  is_equal = memcmp (cmesh_a->num_trees_per_eclass,
                     cmesh_b->num_trees_per_eclass,
                     T8_ECLASS_COUNT * sizeof (t8_gloidx_t));
  is_equal = is_equal || memcmp (cmesh_a->num_local_trees_per_eclass,
                                 cmesh_b->num_local_trees_per_eclass,
                                 T8_ECLASS_COUNT * sizeof (t8_locidx_t));

  /* check tree_offsets */
  if (cmesh_a->tree_offsets != NULL) {
    if (cmesh_b->tree_offsets == NULL) {
      return 0;
    }
    else {
      is_equal = is_equal || !t8_shmem_array_is_equal (cmesh_a->tree_offsets,
                                                       cmesh_b->tree_offsets);
    }
  }
  if (is_equal != 0) {
    return 0;
  }
  /* check trees */
  if (cmesh_a->committed &&
      !t8_cmesh_trees_is_equal (cmesh_a, cmesh_a->trees, cmesh_b->trees)) {
    /* if we have committed check tree arrays */
    return 0;
  }
  else {
    if (!cmesh_a->committed &&
        !t8_stash_is_equal (cmesh_a->stash, cmesh_b->stash)) {
      /* if we have not committed check stash arrays */
      return 0;
    }
  }
  return 1;
}

#if 0
/* broadcast the tree attributes of a cmesh on root to all processors */
/* TODO: can we optimize it by just sending the memory of the mempools? */
static void
t8_cmesh_bcast_attributes (t8_cmesh_t cmesh_in, int root, sc_MPI_Comm comm)
{
  int                 mpirank, mpisize, mpiret;
  int                 has_attr;
  t8_ctree_t          tree;

  mpiret = sc_MPI_Comm_rank (comm, &mpirank);
  SC_CHECK_MPI (mpiret);
  mpiret = sc_MPI_Comm_size (comm, &mpisize);
  SC_CHECK_MPI (mpiret);

  for (tree = t8_cmesh_get_first_tree (cmesh_in); tree != NULL;
       tree = t8_cmesh_get_next_tree (cmesh_in, tree)) {
    if (mpirank == root && tree->attribute != NULL) {
      has_attr = 1;
    }
    else {
      has_attr = 0;
    }
    mpiret = sc_MPI_Bcast (&has_attr, 1, sc_MPI_INT, root, comm);
    SC_CHECK_MPI (mpiret);
    if (has_attr) {
      if (mpirank != root) {
        tree->attribute =
          sc_mempool_alloc (cmesh_in->tree_attributes_mem[tree->eclass]);
      }
      mpiret = sc_MPI_Bcast (tree->attribute,
                             t8_cmesh_get_attribute_size (cmesh_in,
                                                          tree->eclass),
                             sc_MPI_BYTE, root, comm);
      SC_CHECK_MPI (mpiret);
    }
  }
}
#endif

int
t8_cmesh_is_empty (t8_cmesh_t cmesh)
{
  return cmesh->num_trees == 0;
}

t8_cmesh_t
t8_cmesh_bcast (t8_cmesh_t cmesh_in, int root, sc_MPI_Comm comm)
{
  int                 mpirank, mpisize, mpiret;
  int                 iclass;
  t8_cmesh_t          cmesh_out = NULL; /* NULL initializer prevents compiler warning. */

  struct
  {
    t8_cmesh_struct_t   cmesh;
    t8_gloidx_t         num_trees_per_eclass[T8_ECLASS_COUNT];
    size_t              stash_elem_counts[3];
    int                 pre_commit;     /* True, if cmesh on root is not committed yet. */
#ifdef T8_ENABLE_DEBUG
    sc_MPI_Comm         comm;
#endif
  } meta_info;

  /* TODO: BUG: running with two processes and a cmesh of one T8_ECLASS_LINE,
   *       then on both processes the face_neigbors and vertices arrays of
   *       the single tree point to the same physical memory.
   *       (face_neighbors on both processes are equal and vertices on both
   *        processes are equal)
   */
  /* TODO: Send the tree's vertices */

  /* TODO: rewrite */

  mpiret = sc_MPI_Comm_rank (comm, &mpirank);
  SC_CHECK_MPI (mpiret);
  mpiret = sc_MPI_Comm_size (comm, &mpisize);
  SC_CHECK_MPI (mpiret);

  T8_ASSERT (0 <= root && root < mpisize);
  T8_ASSERT (mpirank == root || cmesh_in == NULL);
  T8_ASSERT (mpirank != root || cmesh_in != NULL);
  T8_ASSERT (mpirank != root || cmesh_in->set_partition == 0);
  /* The cmesh on the calling process must not be owned by something
   * else. */
  /* TODO: would it be useful to allow bcast even if the cmesh is referenced?
   * But then the bcasted version on other procs would have a different refcount
   * than the cmesh on the root */
  T8_ASSERT (mpirank != root || cmesh_in->rc.refcount == 1);

  /* At first we broadcast all meta information. */
  if (mpirank == root) {
    /* Check whether geometries are set. If so, abort.
     * We cannot broadcast the geometries, since they are pointers to derived 
     * classes that we cannot know of on the receiving process.
     * Geometries must therefore be added after broadcasting. */
    SC_CHECK_ABORT (cmesh_in->geometry_handler == NULL,
                    "Error: Broadcasting a cmesh with registerd geometries is not possible.\n"
                    "We recommend to broadcast first and register the geometries after.\n");
    memcpy (&meta_info.cmesh, cmesh_in, sizeof (*cmesh_in));
    for (iclass = 0; iclass < T8_ECLASS_COUNT; iclass++) {
      meta_info.num_trees_per_eclass[iclass] =
        cmesh_in->num_trees_per_eclass[iclass];
      T8_ASSERT (cmesh_in->num_local_trees_per_eclass[iclass] ==
                 cmesh_in->num_trees_per_eclass[iclass]);
    }
    if (t8_cmesh_is_committed (cmesh_in)) {
      meta_info.pre_commit = 0;
    }
    else {
      meta_info.pre_commit = 1;
      meta_info.stash_elem_counts[0] = cmesh_in->stash->attributes.elem_count;
      meta_info.stash_elem_counts[1] = cmesh_in->stash->classes.elem_count;
      meta_info.stash_elem_counts[2] = cmesh_in->stash->joinfaces.elem_count;
    }

    /* Root returns the input cmesh */
    cmesh_out = cmesh_in;
  }
  /* TODO: we could optimize this by using IBcast */
  mpiret = sc_MPI_Bcast (&meta_info, sizeof (meta_info), sc_MPI_BYTE, root,
                         comm);

  SC_CHECK_MPI (mpiret);
#ifdef T8_ENABLE_DEBUG
  mpiret = sc_MPI_Comm_dup (comm, &(meta_info.comm));
  SC_CHECK_MPI (mpiret);
#endif

  SC_CHECK_MPI (mpiret);

  /* If not root store information in new cmesh and allocate memory for arrays. */
  if (mpirank != root) {
    t8_cmesh_init (&cmesh_out);
    cmesh_out->dimension = meta_info.cmesh.dimension;
    cmesh_out->face_knowledge = meta_info.cmesh.face_knowledge;
    cmesh_out->set_partition = meta_info.cmesh.set_partition;
    cmesh_out->set_partition_level = meta_info.cmesh.set_partition_level;
    cmesh_out->set_refine_level = meta_info.cmesh.set_refine_level;
    cmesh_out->num_trees = meta_info.cmesh.num_trees;
    cmesh_out->num_local_trees = cmesh_out->num_trees;
    cmesh_out->first_tree = 0;
    cmesh_out->first_tree_shared = 0;
    cmesh_out->num_ghosts = 0;
    T8_ASSERT (cmesh_out->set_partition == 0);
    if (meta_info.cmesh.profile != NULL) {
      t8_cmesh_set_profiling (cmesh_in, 1);
    }
    for (iclass = 0; iclass < T8_ECLASS_COUNT; iclass++) {
      cmesh_out->num_trees_per_eclass[iclass] =
        meta_info.num_trees_per_eclass[iclass];
      cmesh_out->num_local_trees_per_eclass[iclass] =
        meta_info.num_trees_per_eclass[iclass];
    }
#ifdef T8_ENABLE_DEBUG
    int                 result;
    mpiret = sc_MPI_Comm_compare (comm, meta_info.comm, &result);
    SC_CHECK_MPI (mpiret);
    T8_ASSERT (result == sc_MPI_CONGRUENT);
#endif
  }
  if (meta_info.pre_commit) {
    /* broadcast all the stashed information about trees/neighbors/attributes */
    t8_stash_bcast (cmesh_out->stash, root, comm,
                    meta_info.stash_elem_counts);
  }
  else {
    /* broadcast the stored information about the trees */
    t8_cmesh_trees_bcast (cmesh_out, root, comm);
    if (mpirank != root) {
      /* destroy stash and set to committed */
      t8_stash_destroy (&cmesh_out->stash);
      cmesh_out->committed = 1;
    }
  }

  cmesh_out->mpirank = mpirank;
  cmesh_out->mpisize = mpisize;
  /* Final checks */
#ifdef T8_ENABLE_DEBUG
  mpiret = sc_MPI_Comm_free (&meta_info.comm);
  SC_CHECK_MPI (mpiret);
  if (!meta_info.pre_commit) {
    T8_ASSERT (t8_cmesh_is_committed (cmesh_out));
    T8_ASSERT (t8_cmesh_comm_is_valid (cmesh_out, comm));
  }
#endif
  return cmesh_out;
}

#ifdef T8_WITH_METIS
void
t8_cmesh_reorder (t8_cmesh_t cmesh, sc_MPI_Comm comm)
{
  int                 mpisize, mpiret;
  idx_t               idx_mpisize;
  idx_t               ncon = 1, elemens;
  idx_t               volume, *partition, ipart, newpart;
  int                 num_faces, iface, count_face;
  idx_t              *xadj, *adjncy;
  int                 success;
  t8_locidx_t        *new_number, itree, *tree_per_part_off, *tree_per_part;
  t8_locidx_t        *face_neighbor;
  t8_locidx_t         neigh_id;
  t8_ctree_t          tree;

  /* cmesh must be commited and not partitioned */
  T8_ASSERT (cmesh->committed);
  T8_ASSERT (!cmesh->set_partition);

  mpiret = sc_MPI_Comm_size (comm, &mpisize);
  idx_mpisize = mpisize;
  SC_CHECK_MPI (mpiret);

  elemens = cmesh->num_trees;
  T8_ASSERT ((t8_locidx_t) elemens == cmesh->num_trees);

  /* Count the number of tree-to-tree connections via a face */
  num_faces = 0;
  for (itree = 0; itree < cmesh->num_trees; itree++) {
    tree = t8_cmesh_trees_get_tree_ext (cmesh->trees, itree, &face_neighbor,
                                        NULL);
    for (iface = 0; iface < t8_eclass_num_faces[tree->eclass]; iface++) {
      if (face_neighbor[iface] >= 0)
        num_faces++;
    }
  }

  /* xadj and adjncy store the face-connections in a CSR format
   * xadj[treeid] = offset of the tree in adjncy
   * adjncy[xadj[treeid]]...adjncy[xadj[treeid]-1] are the trees with which
   * the tree has a face connection */
  xadj = T8_ALLOC_ZERO (idx_t, elemens + 1);
  adjncy = T8_ALLOC (idx_t, num_faces);

  /* fill xadj and adjncy arrays */
  for (itree = 0, count_face = 0; itree < cmesh->num_trees; itree++) {
    tree = t8_cmesh_get_tree (cmesh, itree);
    xadj[itree + 1] = xadj[itree];
    for (iface = 0; iface < t8_eclass_num_faces[tree->eclass]; iface++) {
      if (face_neighbor[iface] >= 0) {
        adjncy[count_face++] = face_neighbor[iface];
        xadj[itree + 1]++;
      }
    }
  }

  /* partition stores the new partition number for each element */
  partition = T8_ALLOC (idx_t, elemens);
  /* partition the elements in mpisize many partitions */
  success =
    METIS_PartGraphRecursive (&elemens, &ncon, xadj, adjncy, NULL, NULL, NULL,
                              &idx_mpisize, NULL, NULL, NULL, &volume,
                              partition);
  T8_ASSERT (success == METIS_OK);
  /* memory to store the new treeid of a tree */
  new_number = T8_ALLOC (t8_locidx_t, cmesh->num_trees);
  /* Store the number of trees pinter partition */
  tree_per_part = T8_ALLOC_ZERO (t8_locidx_t, mpisize);
  /* Store the treeid offset of each partition. */
  tree_per_part_off = T8_ALLOC_ZERO (t8_locidx_t, mpisize + 1);
  tree_per_part_off[0] = 0;
  /* compute tree_per_part and prepare tree_per_part_off */
  for (itree = 0; itree < cmesh->num_trees; itree++) {
    tree_per_part[partition[itree]]++;
    tree_per_part_off[partition[itree] + 1]++;
  }
  /* compute tree_per_part_off */
  for (ipart = 1; ipart <= mpisize; ipart++) {
    tree_per_part_off[ipart] += tree_per_part_off[ipart - 1];
  }
  /* Compute for each tree its new treeid */
  for (itree = 0; itree < cmesh->num_trees; itree++) {
    newpart = partition[itree];
    T8_ASSERT (tree_per_part[newpart] > 0);
    new_number[itree] =
      tree_per_part_off[newpart + 1] - tree_per_part[newpart];
    tree_per_part[newpart]--;
  }
  /* Set for each tree its new treeid and the new ids of its neighbors */
  for (itree = 0; itree < cmesh->num_trees; itree++) {
    tree = t8_cmesh_trees_get_tree_ext (cmesh->trees, itree, &face_neighbor,
                                        NULL);
    tree->treeid = new_number[itree];
    for (iface = 0; iface < t8_eclass_num_faces[tree->eclass]; iface++) {
      neigh_id = face_neighbor[iface];
      if (neigh_id >= 0) {
        face_neighbor[iface] = new_number[neigh_id];
      }
    }
  }
  T8_FREE (partition);
  T8_FREE (xadj);
  T8_FREE (adjncy);
  T8_FREE (new_number);
  T8_FREE (tree_per_part);
  T8_FREE (tree_per_part_off);
}
#endif

int
t8_cmesh_is_partitioned (t8_cmesh_t cmesh)
{
  T8_ASSERT (t8_cmesh_is_committed (cmesh));

  return cmesh->set_partition != 0;
}

t8_gloidx_t
t8_cmesh_get_num_trees (t8_cmesh_t cmesh)
{
  T8_ASSERT (cmesh != NULL);
  T8_ASSERT (cmesh->committed);

  return cmesh->num_trees;
}

t8_locidx_t
t8_cmesh_get_num_local_trees (t8_cmesh_t cmesh)
{
  T8_ASSERT (cmesh != NULL);
  T8_ASSERT (t8_cmesh_is_committed (cmesh));

  return cmesh->num_local_trees;
}

t8_locidx_t
t8_cmesh_get_num_ghosts (t8_cmesh_t cmesh)
{
  T8_ASSERT (cmesh != NULL);
  T8_ASSERT (t8_cmesh_is_committed (cmesh));

  return cmesh->num_ghosts;
}

int
t8_cmesh_tree_face_is_boundary (const t8_cmesh_t cmesh,
                                const t8_locidx_t ltreeid, const int face)
{
  int8_t             *ttf;

  T8_ASSERT (t8_cmesh_is_committed (cmesh));

  if (t8_cmesh_treeid_is_local_tree (cmesh, ltreeid)) {
    /* The local tree id belongs to a tree */
    t8_locidx_t        *face_neighbor;
    (void) t8_cmesh_trees_get_tree_ext (cmesh->trees, ltreeid, &face_neighbor,
                                        &ttf);

    if (face_neighbor[face] == ltreeid && ttf[face] == face) {
      /* The tree is connected to itself at the same face.
       * Thus this is a domain boundary */
      return 1;
    }
  }
  else {
    /* The local tree id belongs to a ghost */
    T8_ASSERT (t8_cmesh_treeid_is_ghost (cmesh, ltreeid));

    t8_gloidx_t        *face_neighbor;
    const t8_locidx_t   lghostid =
      t8_cmesh_ltreeid_to_ghostid (cmesh, ltreeid);
    (void) t8_cmesh_trees_get_ghost_ext (cmesh->trees, lghostid,
                                         &face_neighbor, &ttf);

    if (face_neighbor[face] == t8_cmesh_get_global_id (cmesh, ltreeid)
        && ttf[face] == face) {
      /* The ghost is connected to itself at the same face.
       * Thus this is a domain boundary */
      return 1;
    }
  }

  return 0;
}

t8_eclass_t
t8_cmesh_get_tree_class (t8_cmesh_t cmesh, t8_locidx_t ltree_id)
{
  t8_ctree_t          tree;

  T8_ASSERT (t8_cmesh_is_committed (cmesh));
  T8_ASSERT (t8_cmesh_treeid_is_local_tree (cmesh, ltree_id));

  tree = t8_cmesh_get_tree (cmesh, ltree_id);
  return tree->eclass;
}

t8_eclass_t
t8_cmesh_get_ghost_class (t8_cmesh_t cmesh, t8_locidx_t lghost_id)
{
  t8_cghost_t         ghost;

  T8_ASSERT (cmesh != NULL);
  T8_ASSERT (cmesh->committed);
  T8_ASSERT (0 <= lghost_id && lghost_id < cmesh->num_ghosts);

  ghost = t8_cmesh_trees_get_ghost (cmesh->trees, lghost_id);
  return ghost->eclass;
}

t8_gloidx_t
t8_cmesh_get_global_id (t8_cmesh_t cmesh, t8_locidx_t local_id)
{
  T8_ASSERT (0 <= local_id && local_id <
             cmesh->num_ghosts + cmesh->num_local_trees);
  if (local_id < cmesh->num_local_trees) {
    return local_id + cmesh->first_tree;
  }
  else {
    return t8_cmesh_trees_get_ghost (cmesh->trees,
                                     local_id -
                                     cmesh->num_local_trees)->treeid;
  }
}

t8_locidx_t
t8_cmesh_get_local_id (t8_cmesh_t cmesh, t8_gloidx_t global_id)
{
  t8_gloidx_t         temp_local_id;
  T8_ASSERT (t8_cmesh_is_committed (cmesh));
  T8_ASSERT (0 <= global_id && global_id < cmesh->num_trees);

  if (!cmesh->set_partition) {
    /* If the cmesh is not partitioned the local id is the global id */
    return global_id;
  }
  temp_local_id = global_id - cmesh->first_tree;
  /* Check that we do not get wrong numbers when converting to locidx */
  T8_ASSERT ((t8_locidx_t) temp_local_id == temp_local_id);
  if (t8_cmesh_treeid_is_local_tree (cmesh, temp_local_id)) {
    /* The tree is a local tree */
    return temp_local_id;
  }
  else {
    /* The tree may be a ghost tree */
    return t8_cmesh_trees_get_ghost_local_id (cmesh->trees, global_id);
  }
}

/* Given a local tree id and a face number, get information about the face neighbor tree.
 * \param [in]      cmesh     The cmesh to be considered.
 * \param [in]      ltreeid   The local id of a tree or a ghost.
 * \param [in]      face      A face number of the tree/ghost.
 * \param [out]     dual_face If not NULL, the face number of the neighbor tree at this connection.
 * \param [out]     orientation If not NULL, the face orientation of the connection.
 * \return                    If non-negative: The local id of the neighbor tree or ghost.
 *                            If negative: There is no neighbor across this face. \a dual_face and
 *                            \a orientation remain unchanged.
 * \note If \a ltreeid is a ghost and it has a neighbor which is neither a local tree or ghost,
 *       then the return value will be negative.
 *       This, a negative return value does not necessarily mean that this is a domain boundary.
 *       To find out whether a tree is a domain boundary or not \see t8_cmesh_tree_face_is_boundary.
 */
t8_locidx_t
t8_cmesh_get_face_neighbor (const t8_cmesh_t cmesh, const t8_locidx_t ltreeid,
                            const int face, int *dual_face, int *orientation)
{
  T8_ASSERT (t8_cmesh_is_committed (cmesh));
  T8_ASSERT (t8_cmesh_treeid_is_local_tree (cmesh, ltreeid)
             || t8_cmesh_treeid_is_ghost (cmesh, ltreeid));
  const int           is_ghost = t8_cmesh_treeid_is_ghost (cmesh, ltreeid);
  int8_t              ttf;
  t8_locidx_t         face_neigh;
  int                 dual_face_temp, orientation_temp;

  /* If this is a domain boundary, return -1 */
  if (t8_cmesh_tree_face_is_boundary (cmesh, ltreeid, face)) {
    return -1;
  }

  if (!is_ghost) {
    /* The local tree id belongs to a local tree (not a ghost) */
    /* Get the tree */
    const t8_ctree_t    tree = t8_cmesh_get_tree (cmesh, ltreeid);

#ifdef T8_ENABLE_DEBUG
    /* Get the eclass */
    t8_eclass_t         eclass = tree->eclass;
    /* Check that face is valid */
    T8_ASSERT (0 <= face && face < t8_eclass_num_faces[eclass]);
#endif

    /* Get the local id of the face neighbor */
    face_neigh = t8_cmesh_trees_get_face_neighbor_ext (tree, face, &ttf);
  }
  else {
    /* The local tree id belongs to a ghost */
    const t8_locidx_t   lghostid =
      ltreeid - t8_cmesh_get_num_local_trees (cmesh);
    /* Get the ghost */
    const t8_cghost_t   ghost =
      t8_cmesh_trees_get_ghost (cmesh->trees, lghostid);

    t8_gloidx_t         global_face_neigh;

#ifdef T8_ENABLE_DEBUG
    /* Get the eclass */
    t8_eclass_t         eclass = ghost->eclass;
    /* Check that face is valid */
    T8_ASSERT (0 <= face && face < t8_eclass_num_faces[eclass]);
#endif

    /* Get the global id of the face neighbor */
    global_face_neigh =
      t8_cmesh_trees_get_ghost_face_neighbor_ext (ghost, face, &ttf);
    /* Convert it into a local id */
    face_neigh = t8_cmesh_get_local_id (cmesh, global_face_neigh);

    /* TODO: Check whether this face is a boundary face */
    if (face_neigh < 0) {
      /* The neighbor is not local, return -1 */
      return -1;
    }
  }

  /* Decode the ttf information to get the orientation and the dual face */
  t8_cmesh_tree_to_face_decode (cmesh->dimension, ttf, &dual_face_temp,
                                &orientation_temp);
  if (dual_face != NULL) {
    *dual_face = dual_face_temp;
  }
  if (orientation != NULL) {
    *orientation = orientation_temp;
  }
  /* Return the face neighbor */
  return face_neigh;
}

void
t8_cmesh_print_profile (t8_cmesh_t cmesh)
{
  T8_ASSERT (t8_cmesh_is_committed (cmesh));
  if (cmesh->profile != NULL) {
    /* Only print something if profiling is enabled */
    sc_statinfo_t       stats[T8_CPROFILE_NUM_STATS];
    t8_cprofile_t      *profile = cmesh->profile;

    /* Set the stats */
    sc_stats_set1 (&stats[0], profile->partition_trees_shipped,
                   "cmesh: Number of trees sent.");
    sc_stats_set1 (&stats[1],
                   profile->partition_ghosts_shipped,
                   "cmesh: Number of ghosts sent.");
    sc_stats_set1 (&stats[2], profile->partition_trees_recv,
                   "cmesh: Number of trees received.");
    sc_stats_set1 (&stats[3], profile->partition_ghosts_recv,
                   "cmesh: Number of ghosts received.");
    sc_stats_set1 (&stats[4], profile->partition_bytes_sent,
                   "cmesh: Number of bytes sent.");
    sc_stats_set1 (&stats[5], profile->partition_procs_sent,
                   "cmesh: Number of processes sent to.");
    sc_stats_set1 (&stats[6], profile->first_tree_shared,
                   "cmesh: First tree is shared.");
    sc_stats_set1 (&stats[7], profile->partition_runtime,
                   "cmesh: Partition runtime.");
    sc_stats_set1 (&stats[8], profile->commit_runtime,
                   "cmesh: Commit runtime.");
    sc_stats_set1 (&stats[9], profile->geometry_evaluate_num_calls,
                   "cmesh: Number of geometry evaluations.");
    sc_stats_set1 (&stats[10], profile->geometry_evaluate_runtime,
                   "cmesh: Accumulated geometry evaluation runtime.");
    /* compute stats */
    sc_stats_compute (sc_MPI_COMM_WORLD, T8_CPROFILE_NUM_STATS, stats);
    /* print stats */
    t8_logf (SC_LC_GLOBAL, SC_LP_STATISTICS, "Printing stats for cmesh.\n");
    sc_stats_print (t8_get_package_id (), SC_LP_STATISTICS,
                    T8_CPROFILE_NUM_STATS, stats, 1, 1);
  }
}

static void
t8_cmesh_reset (t8_cmesh_t * pcmesh)
{
  t8_cmesh_t          cmesh;

  T8_ASSERT (pcmesh != NULL);
  cmesh = *pcmesh;
  T8_ASSERT (cmesh != NULL);
  T8_ASSERT (cmesh->rc.refcount == 0);

  /* free tree_offset */
  if (cmesh->tree_offsets != NULL) {
#if T8_ENABLE_DEBUG
    sc_MPI_Comm         comm;
    /* Check whether a correct communicator was stored at tree_offsets.
     * This is useful for debugging. */
    comm = t8_shmem_array_get_comm (cmesh->tree_offsets);
    T8_ASSERT (t8_cmesh_comm_is_valid (cmesh, comm));
#endif
    /* Destroy the shared memory array */
    t8_shmem_array_destroy (&cmesh->tree_offsets);
  }
  /*TODO: write this */
  if (!cmesh->committed) {
    t8_stash_destroy (&cmesh->stash);
    if (cmesh->set_from != NULL) {
      /* We unref our reference of set_from */
      t8_cmesh_unref (&cmesh->set_from);
    }
  }
  else {
    if (cmesh->trees != NULL) {
      t8_cmesh_trees_destroy (&cmesh->trees);
    }
    T8_ASSERT (cmesh->set_from == NULL);
  }
  if (cmesh->profile != NULL) {
    T8_FREE (cmesh->profile);
  }

  /* unref the refine scheme (if set) */
  if (cmesh->set_refine_scheme != NULL) {
    t8_scheme_cxx_unref (&cmesh->set_refine_scheme);
  }

  /* unref the partition scheme (if set) */
  if (cmesh->set_partition_scheme != NULL) {
    t8_scheme_cxx_unref (&cmesh->set_partition_scheme);
  }

  /* Unref the geometry handler. */
  if (cmesh->geometry_handler != NULL) {
    t8_geom_handler_unref (&cmesh->geometry_handler);
  }

  T8_FREE (cmesh);
  *pcmesh = NULL;
}

void
t8_cmesh_ref (t8_cmesh_t cmesh)
{
  T8_ASSERT (cmesh != NULL);
  t8_refcount_ref (&cmesh->rc);
}

void
t8_cmesh_unref (t8_cmesh_t * pcmesh)
{
  t8_cmesh_t          cmesh;
  T8_ASSERT (pcmesh != NULL);
  cmesh = *pcmesh;
  T8_ASSERT (cmesh != NULL);
  if (t8_refcount_unref (&cmesh->rc)) {
    t8_cmesh_reset (pcmesh);
  }
}

void
t8_cmesh_destroy (t8_cmesh_t * pcmesh)
{
  T8_ASSERT (pcmesh != NULL && *pcmesh != NULL &&
             t8_refcount_is_last (&(*pcmesh)->rc));
  t8_cmesh_unref (pcmesh);
  T8_ASSERT (*pcmesh == NULL);
}

<<<<<<< HEAD
/* TODO: In p4est a tree edge is joined with itself to denote a domain boundary.
 *       Will we do it the same in t8code? This is not yet decided, however the
 *       function below stores these neighbourhood information in the cmesh. */
/* TODO: Eventually we may directly partition the mesh here */
/* Offset-1 is added to each tree_id, this is used in i.e. t8_cmesh_new_disjoint_bricks,
 * If offset is nonzero, then set_partition must be true and the cmesh is
 * partitioned and has all trees in conn as local trees.
 * The offsets on the different processes must add up! */
static              t8_cmesh_t
t8_cmesh_new_from_p4est_ext (void *conn, int dim,
                             sc_MPI_Comm comm, int set_partition,
                             t8_gloidx_t offset)
{
#define _T8_CMESH_P48_CONN(_ENTRY) \
  (dim == 2 ? ((p4est_connectivity_t *) conn)->_ENTRY \
            : ((p8est_connectivity_t *) conn)->_ENTRY)
  t8_cmesh_t          cmesh;
  t8_gloidx_t         ltree;
  p4est_topidx_t      treevertex;
  double              vertices[24];     /* Only 4 * 3 = 12 used in 2d */
  int                 num_tvertices;
  int                 num_faces;
  int                 ivertex, iface;
  int                 use_offset;
  int8_t              ttf;
  p4est_topidx_t      ttt;
  t8_geometry_c      *linear_geom = t8_geometry_linear_new (3);

  T8_ASSERT (dim == 2 || dim == 3);
  T8_ASSERT (dim == 3
             ||
             p4est_connectivity_is_valid ((p4est_connectivity_t *) (conn)));
  T8_ASSERT (dim == 2
             ||
             p8est_connectivity_is_valid ((p8est_connectivity_t *) (conn)));
  T8_ASSERT (offset == 0 || set_partition);
  if (offset) {
    offset--;
    use_offset = 1;
  }
  else {
    use_offset = 0;
  }
  T8_ASSERT (offset >= 0);
  /* TODO: Check offsets for consistency */
  num_tvertices = 1 << dim;     /*vertices per tree. 4 if dim = 2 and 8 if dim = 3. */
  num_faces = dim == 2 ? 4 : 6;
  /* basic setup */
  t8_cmesh_init (&cmesh);
  /* We use linear geometry */
  t8_cmesh_register_geometry (cmesh, linear_geom);
  /* Add each tree to cmesh and get vertex information for each tree */
  for (ltree = 0; ltree < _T8_CMESH_P48_CONN (num_trees); ltree++) {    /* loop over each tree */
    t8_cmesh_set_tree_class (cmesh, ltree + offset,
                             dim == 2 ? T8_ECLASS_QUAD : T8_ECLASS_HEX);
    for (ivertex = 0; ivertex < num_tvertices; ivertex++) {     /* loop over each tree corner */
      treevertex =
        _T8_CMESH_P48_CONN (tree_to_vertex[num_tvertices * ltree + ivertex]);
      vertices[3 * ivertex] = _T8_CMESH_P48_CONN (vertices[3 * treevertex]);
      vertices[3 * ivertex + 1] =
        _T8_CMESH_P48_CONN (vertices[3 * treevertex + 1]);
      vertices[3 * ivertex + 2] =
        _T8_CMESH_P48_CONN (vertices[3 * treevertex + 2]);
    }
    t8_cmesh_set_tree_vertices (cmesh, ltree + offset,
                                vertices, num_tvertices);
  }
  /* get face neighbor information from conn and join faces in cmesh */
  for (ltree = 0; ltree < _T8_CMESH_P48_CONN (num_trees); ltree++) {    /* loop over each tree */
    for (iface = 0; iface < num_faces; iface++) {       /* loop over each face */
      ttf = _T8_CMESH_P48_CONN (tree_to_face[num_faces * ltree + iface]);
      ttt = _T8_CMESH_P48_CONN (tree_to_tree[num_faces * ltree + iface]);
      /* insert the face only if we did not insert it before */
      if (ltree < ttt || (ltree == ttt && iface < ttf % num_faces)) {
        t8_cmesh_set_join (cmesh, ltree + offset, ttt + offset, iface,
                           ttf % num_faces, ttf / num_faces);
      }
    }
  }
  if (set_partition) {
    /* TODO: a copy of this code exists below, make it a function */
    int                 mpirank, mpisize, mpiret;
    t8_gloidx_t         first_tree, last_tree, num_trees, num_local_trees;

    mpiret = sc_MPI_Comm_rank (comm, &mpirank);
    SC_CHECK_MPI (mpiret);
    mpiret = sc_MPI_Comm_size (comm, &mpisize);
    SC_CHECK_MPI (mpiret);
    if (use_offset == 0) {
      /* The total number of trees is the number of trees in conn */
      num_trees = _T8_CMESH_P48_CONN (num_trees);
      /* First tree and last tree according to uniform level 0 partitioning */
      first_tree = (mpirank * num_trees) / mpisize;
      last_tree = ((mpirank + 1) * num_trees) / mpisize - 1;
    }
    else {
      /* First_tree and last_tree are the first and last trees of conn plu the offset */
      num_local_trees = _T8_CMESH_P48_CONN (num_trees);
      first_tree = offset;
      last_tree = offset + num_local_trees - 1;
      /* The global number of trees is the sum over all numbers of trees
       * in conn on each process */
      sc_MPI_Allreduce (&num_local_trees, &num_trees, 1, T8_MPI_GLOIDX,
                        sc_MPI_SUM, comm);
      t8_debugf ("Generating partitioned cmesh from connectivity\n"
                 "Has %li global and %li local trees.\n", num_trees,
                 num_local_trees);
    }
    t8_cmesh_set_partition_range (cmesh, 3, first_tree, last_tree);
  }
  t8_cmesh_commit (cmesh, comm);
  return cmesh;
#undef _T8_CMESH_P48_CONN
}

t8_cmesh_t
t8_cmesh_new_from_p4est (p4est_connectivity_t * conn,
                         sc_MPI_Comm comm, int do_partition)
{
  return t8_cmesh_new_from_p4est_ext (conn, 2, comm, do_partition, 0);
}

t8_cmesh_t
t8_cmesh_new_from_p8est (p8est_connectivity_t * conn,
                         sc_MPI_Comm comm, int do_partition)
{
  return t8_cmesh_new_from_p4est_ext (conn, 3, comm, do_partition, 0);
}

static              t8_cmesh_t
t8_cmesh_new_vertex (sc_MPI_Comm comm)
{
  t8_cmesh_t          cmesh;
  double              vertices[3] = {
    0, 0, 0
  };
  t8_geometry_c      *linear_geom = t8_geometry_linear_new (0);

  t8_cmesh_init (&cmesh);
  /* Use linear geometry */
  t8_cmesh_register_geometry (cmesh, linear_geom);
  t8_cmesh_set_tree_class (cmesh, 0, T8_ECLASS_VERTEX);
  t8_cmesh_set_tree_vertices (cmesh, 0, vertices, 1);
  t8_cmesh_commit (cmesh, comm);
  return cmesh;
}

static              t8_cmesh_t
t8_cmesh_new_line (sc_MPI_Comm comm)
{
  t8_cmesh_t          cmesh;
  double              vertices[6] = {
    0, 0, 0,
    1, 0, 0
  };
  t8_geometry_c      *linear_geom = t8_geometry_linear_new (1);

  t8_cmesh_init (&cmesh);
  /* Use linear geometry */
  t8_cmesh_register_geometry (cmesh, linear_geom);
  t8_cmesh_set_tree_class (cmesh, 0, T8_ECLASS_LINE);
  t8_cmesh_set_tree_vertices (cmesh, 0, vertices, 2);
  t8_cmesh_commit (cmesh, comm);
  return cmesh;
}

static              t8_cmesh_t
t8_cmesh_new_tri (sc_MPI_Comm comm)
{
  t8_cmesh_t          cmesh;
  double              vertices[9] = {
    0, 0, 0,
    1, 0, 0,
    1, 1, 0
  };
  t8_geometry_c      *linear_geom = t8_geometry_linear_new (2);

  t8_cmesh_init (&cmesh);
  /* Use linear geometry */
  t8_cmesh_register_geometry (cmesh, linear_geom);
  t8_cmesh_set_tree_class (cmesh, 0, T8_ECLASS_TRIANGLE);
  t8_cmesh_set_tree_vertices (cmesh, 0, vertices, 3);
  t8_cmesh_commit (cmesh, comm);
  return cmesh;
}

static              t8_cmesh_t
t8_cmesh_new_tet (sc_MPI_Comm comm)
{
  t8_cmesh_t          cmesh;
  double              vertices[12] = {
    1, 1, 1,
    1, -1, -1,
    -1, 1, -1,
    -1, -1, 1
  };
  t8_geometry_c      *linear_geom = t8_geometry_linear_new (3);

  t8_cmesh_init (&cmesh);
  /* Use linear geometry */
  t8_cmesh_register_geometry (cmesh, linear_geom);
  t8_cmesh_set_tree_class (cmesh, 0, T8_ECLASS_TET);
  t8_cmesh_set_tree_vertices (cmesh, 0, vertices, 4);
  t8_cmesh_commit (cmesh, comm);
  return cmesh;
}

static              t8_cmesh_t
t8_cmesh_new_quad (sc_MPI_Comm comm)
{
  t8_cmesh_t          cmesh;
  double              vertices[12] = {
    0, 0, 0,
    1, 0, 0,
    0, 1, 0,
    1, 1, 0,
  };
  t8_geometry_c      *linear_geom = t8_geometry_linear_new (2);

  t8_cmesh_init (&cmesh);
  /* Use linear geometry */
  t8_cmesh_register_geometry (cmesh, linear_geom);
  t8_cmesh_set_tree_class (cmesh, 0, T8_ECLASS_QUAD);
  t8_cmesh_set_tree_vertices (cmesh, 0, vertices, 4);
  t8_cmesh_commit (cmesh, comm);
  return cmesh;
}

static              t8_cmesh_t
t8_cmesh_new_hex (sc_MPI_Comm comm)
{
  t8_cmesh_t          cmesh;
  double              vertices[24] = {
    0, 0, 0,
    1, 0, 0,
    0, 1, 0,
    1, 1, 0,
    0, 0, 1,
    1, 0, 1,
    0, 1, 1,
    1, 1, 1
  };
  t8_geometry_c      *linear_geom = t8_geometry_linear_new (3);

  t8_cmesh_init (&cmesh);
  /* Use linear geometry */
  t8_cmesh_register_geometry (cmesh, linear_geom);
  t8_cmesh_set_tree_class (cmesh, 0, T8_ECLASS_HEX);
  t8_cmesh_set_tree_vertices (cmesh, 0, vertices, 8);
  t8_cmesh_commit (cmesh, comm);
  return cmesh;
}

t8_cmesh_t
t8_cmesh_new_pyramid_deformed (sc_MPI_Comm comm)
{
  t8_cmesh_t          cmesh;
  double              vertices[15] = {
    -1, -2, 0.5,
    2, -1, 0,
    -1, 2, -0.5,
    2, 2, 0,
    3, 3, sqrt (3)
  };
  t8_geometry_c      *linear_geom = t8_geometry_linear_new (3);
  t8_cmesh_init (&cmesh);
  t8_cmesh_register_geometry (cmesh, linear_geom);
  t8_cmesh_set_tree_class (cmesh, 0, T8_ECLASS_PYRAMID);
  t8_cmesh_set_tree_vertices (cmesh, 0, vertices, 15);
  t8_cmesh_commit (cmesh, comm);
  return cmesh;
}

static              t8_cmesh_t
t8_cmesh_new_pyramid (sc_MPI_Comm comm)
{
  t8_cmesh_t          cmesh;
  double              vertices[15] = {
    0, 0, 0,
    1, 0, 0,
    0, 1, 0,
    1, 1, 0,
    1, 1, 1
  };
  t8_geometry_c      *linear_geom = t8_geometry_linear_new (3);

  t8_cmesh_init (&cmesh);
  /* Use linear geometry */
  t8_cmesh_register_geometry (cmesh, linear_geom);
  t8_cmesh_set_tree_class (cmesh, 0, T8_ECLASS_PYRAMID);
  t8_cmesh_set_tree_vertices (cmesh, 0, vertices, 15);
  t8_cmesh_commit (cmesh, comm);
  return cmesh;
}

static              t8_cmesh_t
t8_cmesh_new_prism (sc_MPI_Comm comm)
=======
void
t8_cmesh_translate_coordinates (const double *coords_in, double *coords_out,
                                int num_vertices, double translate[3])
>>>>>>> 43bc4680
{
  int                 i;

  for (i = 0; i < num_vertices; i++) {
    coords_out[3 * i] = coords_in[3 * i] + translate[0];
    coords_out[3 * i + 1] = coords_in[3 * i + 1] + translate[1];
    coords_out[3 * i + 2] = coords_in[3 * i + 2] + translate[2];
  }
}

/* TODO: This is just a helper function that was needed when we changed the vertex interface
 *       to use attributes. Before we stored a list of vertex coordinates in the cmesh and each tree indexed into this list.
 *       Now each tree carries the coordinates of its vertices.
 *       This function translates from the first approached to the second
 *       and was introduced to avoid rewritting the already existing cmesh_new... functions below.
 *       It would be nice to eventually rewrite these functions correctly.
 */
void
t8_cmesh_new_translate_vertices_to_attributes (t8_topidx_t *
                                               tvertices,
                                               double
                                               *vertices,
                                               double
                                               *attr_vertices,
                                               int num_vertices)
{
  int                 i;
  for (i = 0; i < num_vertices; i++) {
    attr_vertices[3 * i] = vertices[3 * tvertices[i]];
    attr_vertices[3 * i + 1] = vertices[3 * tvertices[i] + 1];
    attr_vertices[3 * i + 2] = vertices[3 * tvertices[i] + 2];
  }
}

/* Compute y = ax + b on an array of doubles, interpreting
 * each 3 as one vector x */
void
t8_cmesh_coords_axb (const double *coords_in, double *coords_out,
                     int num_vertices, double alpha, const double b[3])
{
  int                 i;

  for (i = 0; i < num_vertices; i++) {
    t8_vec_axpyz (coords_in + i * 3, b, coords_out + i * 3, alpha);
  }
<<<<<<< HEAD
}

t8_cmesh_t
t8_cmesh_new_hypercube_hybrid (sc_MPI_Comm comm, int do_partition,
                               int periodic)
{
  int                 i;
  t8_cmesh_t          cmesh;
  t8_topidx_t         vertices[8];
  double              vertices_coords_temp[24];
  double              attr_vertices[24];
  double              null_vec[3] = { 0, 0, 0 };
  double              shift[7][3] = { {0.5, 0, 0}, {0, 0.5, 0}, {0, 0, 0.5},
  {0.5, 0.5}, {0.5, 0, 0.5}, {0.5, 0.5, 0.5}, {0, 0.5, 0.5}
  };
  double              vertices_coords[24] = {
    0, 0, 0,
    1, 0, 0,
    0, 1, 0,
    1, 1, 0,
    0, 0, 1,
    1, 0, 1,
    0, 1, 1,
    1, 1, 1
  };
  t8_geometry_c      *linear_geom = t8_geometry_linear_new (3);

  t8_cmesh_init (&cmesh);
  /* This cmesh consists of 6 tets, 6 prisms and 3 hexes */
  for (i = 0; i < 6; i++) {
    t8_cmesh_set_tree_class (cmesh, i, T8_ECLASS_TET);
  }
  for (i = 6; i < 12; i++) {
    t8_cmesh_set_tree_class (cmesh, i, T8_ECLASS_PRISM);
  }
  for (i = 12; i < 16; i++) {
    t8_cmesh_set_tree_class (cmesh, i, T8_ECLASS_HEX);
  }

  /* We use standard linear geometry */
  t8_cmesh_register_geometry (cmesh, linear_geom);
    /************************************/
  /*  The tetrahedra                  */
    /************************************/
  /* We place the tetrahedra at the origin of the unit cube.
   * They are essentially the tetrahedral hypercube scaled by 0.5 */
  t8_cmesh_coords_axb (vertices_coords, vertices_coords_temp, 8, 0.5,
                       null_vec);
  t8_cmesh_set_join (cmesh, 0, 1, 2, 1, 0);
  t8_cmesh_set_join (cmesh, 1, 2, 2, 1, 0);
  t8_cmesh_set_join (cmesh, 2, 3, 2, 1, 0);
  t8_cmesh_set_join (cmesh, 3, 4, 2, 1, 0);
  t8_cmesh_set_join (cmesh, 4, 5, 2, 1, 0);
  t8_cmesh_set_join (cmesh, 5, 0, 2, 1, 0);
  vertices[0] = 0;
  vertices[1] = 1;
  vertices[2] = 5;
  vertices[3] = 7;
  t8_cmesh_new_translate_vertices_to_attributes (vertices,
                                                 vertices_coords_temp,
                                                 attr_vertices, 4);
  t8_cmesh_set_tree_vertices (cmesh, 0, attr_vertices, 4);
  vertices[1] = 3;
  vertices[2] = 1;
  t8_cmesh_new_translate_vertices_to_attributes (vertices,
                                                 vertices_coords_temp,
                                                 attr_vertices, 4);
  t8_cmesh_set_tree_vertices (cmesh, 1, attr_vertices, 4);
  vertices[1] = 2;
  vertices[2] = 3;
  t8_cmesh_new_translate_vertices_to_attributes (vertices,
                                                 vertices_coords_temp,
                                                 attr_vertices, 4);
  t8_cmesh_set_tree_vertices (cmesh, 2, attr_vertices, 4);
  vertices[1] = 6;
  vertices[2] = 2;
  t8_cmesh_new_translate_vertices_to_attributes (vertices,
                                                 vertices_coords_temp,
                                                 attr_vertices, 4);
  t8_cmesh_set_tree_vertices (cmesh, 3, attr_vertices, 4);
  vertices[1] = 4;
  vertices[2] = 6;
  t8_cmesh_new_translate_vertices_to_attributes (vertices,
                                                 vertices_coords_temp,
                                                 attr_vertices, 4);
  t8_cmesh_set_tree_vertices (cmesh, 4, attr_vertices, 4);
  vertices[1] = 5;
  vertices[2] = 4;
  t8_cmesh_new_translate_vertices_to_attributes (vertices,
                                                 vertices_coords_temp,
                                                 attr_vertices, 4);
  t8_cmesh_set_tree_vertices (cmesh, 5, attr_vertices, 4);

    /************************************/
  /*     The prisms                   */
    /************************************/
  /* We place the prism to the left, right, and top of the tetrahedra.
   * They are essentially the prism hypercube scaled by 0.5 and
   * shifted in 3 different direction. */
  /* trees 6 and 7 */
  t8_cmesh_coords_axb (vertices_coords, vertices_coords_temp, 8, 0.5,
                       shift[0]);
  vertices[0] = 0;
  vertices[1] = 6;
  vertices[2] = 4;
  vertices[3] = 1;
  vertices[4] = 7;
  vertices[5] = 5;
  t8_cmesh_new_translate_vertices_to_attributes (vertices,
                                                 vertices_coords_temp,
                                                 attr_vertices, 6);
  t8_cmesh_set_tree_vertices (cmesh, 6, attr_vertices, 6);
  vertices[1] = 2;
  vertices[2] = 6;
  vertices[4] = 3;
  vertices[5] = 7;
  t8_cmesh_new_translate_vertices_to_attributes (vertices,
                                                 vertices_coords_temp,
                                                 attr_vertices, 6);
  t8_cmesh_set_tree_vertices (cmesh, 7, attr_vertices, 6);

  t8_cmesh_set_join (cmesh, 6, 7, 2, 1, 0);
  /* trees 8 and 9 */
  t8_cmesh_coords_axb (vertices_coords, vertices_coords_temp, 8, 0.5,
                       shift[1]);
  vertices[0] = 0;
  vertices[1] = 5;
  vertices[2] = 1;
  vertices[3] = 2;
  vertices[4] = 7;
  vertices[5] = 3;
  t8_cmesh_new_translate_vertices_to_attributes (vertices,
                                                 vertices_coords_temp,
                                                 attr_vertices, 6);
  t8_cmesh_set_tree_vertices (cmesh, 8, attr_vertices, 6);
  vertices[1] = 4;
  vertices[2] = 5;
  vertices[4] = 6;
  vertices[5] = 7;
  t8_cmesh_new_translate_vertices_to_attributes (vertices,
                                                 vertices_coords_temp,
                                                 attr_vertices, 6);
  t8_cmesh_set_tree_vertices (cmesh, 9, attr_vertices, 6);
  t8_cmesh_set_join (cmesh, 8, 9, 2, 1, 0);
  /* trees 10 an 11 */
  t8_cmesh_coords_axb (vertices_coords, vertices_coords_temp, 8, 0.5,
                       shift[2]);
  vertices[0] = 0;
  vertices[1] = 1;
  vertices[2] = 3;
  vertices[3] = 4;
  vertices[4] = 5;
  vertices[5] = 7;
  t8_cmesh_new_translate_vertices_to_attributes (vertices,
                                                 vertices_coords_temp,
                                                 attr_vertices, 6);
  t8_cmesh_set_tree_vertices (cmesh, 10, attr_vertices, 6);
  vertices[1] = 3;
  vertices[2] = 2;
  vertices[4] = 7;
  vertices[5] = 6;
  t8_cmesh_new_translate_vertices_to_attributes (vertices,
                                                 vertices_coords_temp,
                                                 attr_vertices, 6);
  t8_cmesh_set_tree_vertices (cmesh, 11, attr_vertices, 6);
  t8_cmesh_set_join (cmesh, 10, 11, 1, 2, 0);

  /* Connect prisms and tets */
  t8_cmesh_set_join (cmesh, 0, 6, 0, 3, 0);
  t8_cmesh_set_join (cmesh, 1, 7, 0, 3, 1);
  t8_cmesh_set_join (cmesh, 2, 8, 0, 3, 0);
  t8_cmesh_set_join (cmesh, 3, 9, 0, 3, 1);
  t8_cmesh_set_join (cmesh, 4, 11, 0, 3, 0);
  t8_cmesh_set_join (cmesh, 5, 10, 0, 3, 1);

  /************************************/
  /*  The hexahedra                   */
  /************************************/

  for (i = 0; i < 8; i++) {
    vertices[i] = i;
  }

  for (i = 0; i < 4; i++) {
    t8_cmesh_coords_axb (vertices_coords, vertices_coords_temp, 8, 0.5,
                         shift[3 + i]);
    t8_cmesh_new_translate_vertices_to_attributes (vertices,
                                                   vertices_coords_temp,
                                                   attr_vertices, 8);
    t8_cmesh_set_tree_vertices (cmesh, 12 + i, attr_vertices, 8);
  }
  /* Join the hexes */
  t8_cmesh_set_join (cmesh, 12, 14, 5, 4, 0);
  t8_cmesh_set_join (cmesh, 13, 14, 3, 2, 0);
  t8_cmesh_set_join (cmesh, 14, 15, 0, 1, 0);

  /* Join the prisms and hexes */
  t8_cmesh_set_join (cmesh, 6, 13, 0, 4, 1);
  t8_cmesh_set_join (cmesh, 7, 12, 0, 2, 0);
  t8_cmesh_set_join (cmesh, 8, 12, 0, 0, 1);
  t8_cmesh_set_join (cmesh, 9, 15, 0, 4, 0);
  t8_cmesh_set_join (cmesh, 10, 13, 0, 0, 0);
  t8_cmesh_set_join (cmesh, 11, 15, 0, 2, 1);

  if (periodic) {
    /* Connect the sides of the cube to make it periodic */
    /* tets to prisms */
    t8_cmesh_set_join (cmesh, 0, 8, 3, 4, 0);
    t8_cmesh_set_join (cmesh, 5, 9, 3, 4, 0);
    t8_cmesh_set_join (cmesh, 3, 7, 3, 4, 0);
    t8_cmesh_set_join (cmesh, 4, 6, 3, 4, 0);
    t8_cmesh_set_join (cmesh, 1, 10, 3, 4, 0);
    t8_cmesh_set_join (cmesh, 2, 11, 3, 4, 0);
    /* prism to hex */
    t8_cmesh_set_join (cmesh, 6, 12, 1, 3, 0);
    t8_cmesh_set_join (cmesh, 9, 12, 2, 1, 0);
    t8_cmesh_set_join (cmesh, 7, 13, 2, 5, 0);
    t8_cmesh_set_join (cmesh, 11, 13, 1, 1, 0);
    t8_cmesh_set_join (cmesh, 8, 15, 1, 5, 0);
    t8_cmesh_set_join (cmesh, 10, 15, 2, 3, 0);
    /* hex to hex */
    t8_cmesh_set_join (cmesh, 12, 14, 4, 5, 0);
    t8_cmesh_set_join (cmesh, 13, 14, 2, 3, 0);
    t8_cmesh_set_join (cmesh, 14, 15, 1, 0, 0);

  }

  t8_cmesh_commit (cmesh, comm);
  return cmesh;
}

/* The unit cube is constructed from trees of the same eclass.
 * For triangles the square is divided along the (0,0) -- (1,1) diagonal.
 * For prisms the front (y=0) and back (y=1) face are divided into triangles
 * as above.
 */
/* TODO: upgrade with int x,y,z for periodic faces */
t8_cmesh_t
t8_cmesh_new_hypercube (t8_eclass_t eclass, sc_MPI_Comm comm, int do_bcast,
                        int do_partition, int periodic)
{
  t8_cmesh_t          cmesh;
  int                 num_trees_for_hypercube[T8_ECLASS_COUNT] = {
    1, 1, 1, 2, 1, 6, 2, 3
  };
  int                 i;
  t8_topidx_t         vertices[8];
  double              attr_vertices[24];
  int                 mpirank, mpiret;
  double              vertices_coords[24] = {
    0, 0, 0,
    1, 0, 0,
    0, 1, 0,
    1, 1, 0,
    0, 0, 1,
    1, 0, 1,
    0, 1, 1,
    1, 1, 1
  };
  int                 dim = t8_eclass_to_dimension[eclass];
  t8_geometry_c      *linear_geom = t8_geometry_linear_new (dim);

  SC_CHECK_ABORT (eclass != T8_ECLASS_PYRAMID || !periodic,
                  "The pyramid cube mesh cannot be periodic.\n");

  if (do_partition) {
    t8_global_errorf
      ("WARNING: Partitioning the hypercube cmesh is currently not supported.\n"
       "Using this cmesh will crash when vertices are used. See also https://github.com/holke/t8code/issues/79\n");
  }

  mpiret = sc_MPI_Comm_rank (comm, &mpirank);
  SC_CHECK_MPI (mpiret);
  if (!do_bcast || mpirank == 0) {
    t8_cmesh_init (&cmesh);
    for (i = 0; i < num_trees_for_hypercube[eclass]; i++) {
      t8_cmesh_set_tree_class (cmesh, i, eclass);
    }
    switch (eclass) {
    case T8_ECLASS_HEX:
      vertices[4] = 4;
      vertices[5] = 5;
      vertices[6] = 6;
      vertices[7] = 7;
      if (periodic) {
        t8_cmesh_set_join (cmesh, 0, 0, 4, 5, 0);
      }
    case T8_ECLASS_QUAD:
      vertices[3] = 3;
      vertices[2] = 2;
      if (periodic) {
        t8_cmesh_set_join (cmesh, 0, 0, 2, 3, 0);
      }
    case T8_ECLASS_LINE:
      vertices[1] = 1;
      if (periodic) {
        t8_cmesh_set_join (cmesh, 0, 0, 0, 1, 0);
      }
    case T8_ECLASS_VERTEX:
      vertices[0] = 0;
      t8_cmesh_new_translate_vertices_to_attributes (vertices,
                                                     vertices_coords,
                                                     attr_vertices,
                                                     t8_eclass_num_vertices
                                                     [eclass]);
      t8_cmesh_set_tree_vertices (cmesh, 0, attr_vertices,
                                  t8_eclass_num_vertices[eclass]);
      break;
    case T8_ECLASS_PRISM:
      t8_cmesh_set_join (cmesh, 0, 1, 1, 2, 0);
      vertices[0] = 0;
      vertices[1] = 1;
      vertices[2] = 3;
      vertices[3] = 4;
      vertices[4] = 5;
      vertices[5] = 7;
      t8_cmesh_new_translate_vertices_to_attributes (vertices,
                                                     vertices_coords,
                                                     attr_vertices, 6);
      t8_cmesh_set_tree_vertices (cmesh, 0, attr_vertices, 6);
      vertices[1] = 3;
      vertices[2] = 2;
      vertices[4] = 7;
      vertices[5] = 6;
      t8_cmesh_new_translate_vertices_to_attributes (vertices,
                                                     vertices_coords,
                                                     attr_vertices, 6);
      t8_cmesh_set_tree_vertices (cmesh, 1, attr_vertices, 6);
      if (periodic) {
        t8_cmesh_set_join (cmesh, 0, 1, 0, 1, 0);
        t8_cmesh_set_join (cmesh, 0, 1, 2, 0, 0);
        t8_cmesh_set_join (cmesh, 0, 0, 3, 4, 0);
        t8_cmesh_set_join (cmesh, 1, 1, 3, 4, 0);
      }
      break;
    case T8_ECLASS_TRIANGLE:
      t8_cmesh_set_join (cmesh, 0, 1, 1, 2, 0);
      vertices[0] = 0;
      vertices[1] = 1;
      vertices[2] = 3;
      t8_cmesh_new_translate_vertices_to_attributes (vertices,
                                                     vertices_coords,
                                                     attr_vertices, 3);
      t8_cmesh_set_tree_vertices (cmesh, 0, attr_vertices, 3);
      vertices[1] = 3;
      vertices[2] = 2;
      t8_cmesh_new_translate_vertices_to_attributes (vertices,
                                                     vertices_coords,
                                                     attr_vertices, 3);
      t8_cmesh_set_tree_vertices (cmesh, 1, attr_vertices, 3);
      if (periodic) {
        t8_cmesh_set_join (cmesh, 0, 1, 0, 1, 0);
        t8_cmesh_set_join (cmesh, 0, 1, 2, 0, 0);
      }
      break;
    case T8_ECLASS_TET:
      t8_cmesh_set_join (cmesh, 0, 1, 2, 1, 0);
      t8_cmesh_set_join (cmesh, 1, 2, 2, 1, 0);
      t8_cmesh_set_join (cmesh, 2, 3, 2, 1, 0);
      t8_cmesh_set_join (cmesh, 3, 4, 2, 1, 0);
      t8_cmesh_set_join (cmesh, 4, 5, 2, 1, 0);
      t8_cmesh_set_join (cmesh, 5, 0, 2, 1, 0);
      vertices[0] = 0;
      vertices[1] = 1;
      vertices[2] = 5;
      vertices[3] = 7;
      t8_cmesh_new_translate_vertices_to_attributes (vertices,
                                                     vertices_coords,
                                                     attr_vertices, 4);
      t8_cmesh_set_tree_vertices (cmesh, 0, attr_vertices, 4);
      vertices[1] = 3;
      vertices[2] = 1;
      t8_cmesh_new_translate_vertices_to_attributes (vertices,
                                                     vertices_coords,
                                                     attr_vertices, 4);
      t8_cmesh_set_tree_vertices (cmesh, 1, attr_vertices, 4);
      vertices[1] = 2;
      vertices[2] = 3;
      t8_cmesh_new_translate_vertices_to_attributes (vertices,
                                                     vertices_coords,
                                                     attr_vertices, 4);
      t8_cmesh_set_tree_vertices (cmesh, 2, attr_vertices, 4);
      vertices[1] = 6;
      vertices[2] = 2;
      t8_cmesh_new_translate_vertices_to_attributes (vertices,
                                                     vertices_coords,
                                                     attr_vertices, 4);
      t8_cmesh_set_tree_vertices (cmesh, 3, attr_vertices, 4);
      vertices[1] = 4;
      vertices[2] = 6;
      t8_cmesh_new_translate_vertices_to_attributes (vertices,
                                                     vertices_coords,
                                                     attr_vertices, 4);
      t8_cmesh_set_tree_vertices (cmesh, 4, attr_vertices, 4);
      vertices[1] = 5;
      vertices[2] = 4;
      t8_cmesh_new_translate_vertices_to_attributes (vertices,
                                                     vertices_coords,
                                                     attr_vertices, 4);
      t8_cmesh_set_tree_vertices (cmesh, 5, attr_vertices, 4);
      if (periodic) {
        t8_cmesh_set_join (cmesh, 0, 4, 0, 3, 0);
        t8_cmesh_set_join (cmesh, 1, 3, 0, 3, 2);

        t8_cmesh_set_join (cmesh, 0, 2, 3, 0, 0);
        t8_cmesh_set_join (cmesh, 3, 5, 0, 3, 2);

        t8_cmesh_set_join (cmesh, 1, 5, 3, 0, 2);
        t8_cmesh_set_join (cmesh, 2, 4, 3, 0, 0);
      }
      break;
    case T8_ECLASS_PYRAMID:
      vertices[0] = 1;
      vertices[1] = 3;
      vertices[2] = 0;
      vertices[3] = 2;
      vertices[4] = 7;
      t8_cmesh_new_translate_vertices_to_attributes (vertices,
                                                     vertices_coords,
                                                     attr_vertices, 5);
      t8_cmesh_set_tree_vertices (cmesh, 0, attr_vertices, 5);
      vertices[0] = 0;
      vertices[1] = 2;
      vertices[2] = 4;
      vertices[3] = 6;
      t8_cmesh_new_translate_vertices_to_attributes (vertices,
                                                     vertices_coords,
                                                     attr_vertices, 5);
      t8_cmesh_set_tree_vertices (cmesh, 1, attr_vertices, 5);
      vertices[0] = 1;
      vertices[1] = 0;
      vertices[2] = 5;
      vertices[3] = 4;
      t8_cmesh_new_translate_vertices_to_attributes (vertices,
                                                     vertices_coords,
                                                     attr_vertices, 5);
      t8_cmesh_set_tree_vertices (cmesh, 2, attr_vertices, 5);
      t8_cmesh_set_join (cmesh, 0, 1, 3, 2, 0);
      t8_cmesh_set_join (cmesh, 1, 2, 0, 1, 0);
      t8_cmesh_set_join (cmesh, 2, 0, 2, 0, 0);
      break;
    default:
      break;
    }
  }
  if (do_bcast) {
    if (mpirank != 0) {
      cmesh = NULL;
    }
    cmesh = t8_cmesh_bcast (cmesh, 0, comm);
  }

  /* Use linear geometry */
  /* We need to set the geometry after broadcasting, since we
   * cannot bcast the geometries. */
  t8_cmesh_register_geometry (cmesh, linear_geom);

  if (do_partition) {
    int                 mpirank, mpisize, mpiret;
    int                 first_tree, last_tree, num_trees;
    mpiret = sc_MPI_Comm_rank (comm, &mpirank);
    SC_CHECK_MPI (mpiret);
    mpiret = sc_MPI_Comm_size (comm, &mpisize);
    SC_CHECK_MPI (mpiret);
    num_trees = num_trees_for_hypercube[eclass];
    first_tree = (mpirank * num_trees) / mpisize;
    last_tree = ((mpirank + 1) * num_trees) / mpisize - 1;
    t8_cmesh_set_partition_range (cmesh, 3, first_tree, last_tree);
  }

  t8_cmesh_commit (cmesh, comm);
  return cmesh;
}

t8_cmesh_t
t8_cmesh_new_periodic_line_more_trees (sc_MPI_Comm comm)
{
  t8_cmesh_t          cmesh;

  double              vertices[12] = {
    0, 0, 0,
    0.2, 0, 0,
    0.6, 0, 0,
    1, 0, 0
  };
  t8_geometry_c      *linear_geom = t8_geometry_linear_new (1);

  t8_cmesh_init (&cmesh);
  /* Use linear geometry */
  t8_cmesh_register_geometry (cmesh, linear_geom);
  t8_cmesh_set_tree_class (cmesh, 0, T8_ECLASS_LINE);
  t8_cmesh_set_tree_class (cmesh, 1, T8_ECLASS_LINE);
  t8_cmesh_set_tree_class (cmesh, 2, T8_ECLASS_LINE);
  t8_cmesh_set_tree_vertices (cmesh, 0, vertices, 2);
  t8_cmesh_set_tree_vertices (cmesh, 1, vertices + 3, 2);
  t8_cmesh_set_tree_vertices (cmesh, 2, vertices + 6, 2);
  t8_cmesh_set_join (cmesh, 0, 1, 1, 0, 0);
  t8_cmesh_set_join (cmesh, 1, 2, 1, 0, 0);
  t8_cmesh_set_join (cmesh, 2, 0, 1, 0, 0);
  t8_cmesh_commit (cmesh, comm);
  return cmesh;
}

t8_cmesh_t
t8_cmesh_new_periodic_tri (sc_MPI_Comm comm)
{
  double              vertices[18] = {
    0, 0, 0,
    1, 0, 0,
    1, 1, 0,
    0, 0, 0,
    1, 1, 0,
    0, 1, 0
  };
  t8_cmesh_t          cmesh;
  t8_geometry_c      *linear_geom = t8_geometry_linear_new (2);

  t8_cmesh_init (&cmesh);
  /* Use linear geometry */
  t8_cmesh_register_geometry (cmesh, linear_geom);

  t8_cmesh_set_tree_class (cmesh, 0, T8_ECLASS_TRIANGLE);
  t8_cmesh_set_tree_class (cmesh, 1, T8_ECLASS_TRIANGLE);
  t8_cmesh_set_tree_vertices (cmesh, 0, vertices, 3);
  t8_cmesh_set_tree_vertices (cmesh, 1, vertices + 9, 3);
  t8_cmesh_set_join (cmesh, 0, 1, 1, 2, 0);
  t8_cmesh_set_join (cmesh, 0, 1, 0, 1, 0);
  t8_cmesh_set_join (cmesh, 0, 1, 2, 0, 1);
  t8_cmesh_commit (cmesh, comm);
  return cmesh;
}

t8_cmesh_t
t8_cmesh_new_periodic_hybrid (sc_MPI_Comm comm)
{
  double              vertices[60] = {  /* Just all vertices of all trees. partly duplicated */
    0, 0, 0,                    /* tree 0, triangle */
    0.5, 0, 0,
    0.5, 0.5, 0,
    0, 0, 0,                    /* tree 1, triangle */
    0.5, 0.5, 0,
    0, 0.5, 0,
    0.5, 0, 0,                  /* tree 2, quad */
    1, 0, 0,
    0.5, 0.5, 0,
    1, 0.5, 0,
    0, 0.5, 0,                  /* tree 3, quad */
    0.5, 0.5, 0,
    0, 1, 0,
    0.5, 1, 0,
    0.5, 0.5, 0,                /* tree 4, triangle */
    1, 0.5, 0,
    1, 1, 0,
    0.5, 0.5, 0,                /* tree 5, triangle */
    1, 1, 0,
    0.5, 1, 0
  };
  t8_cmesh_t          cmesh;
  t8_geometry_c      *linear_geom = t8_geometry_linear_new (2);

  /*
   *  This is how the cmesh looks like. The numbers are the tree numbers:
   *
   *   +---+---+
   *   |   |5 /|
   *   | 3 | / |
   *   |   |/ 4|
   *   +---+---+
   *   |1 /|   |
   *   | / | 2 |
   *   |/0 |   |
   *   +---+---+
   */

  t8_cmesh_init (&cmesh);
  /* Use linear geometry */
  t8_cmesh_register_geometry (cmesh, linear_geom);
  t8_cmesh_set_tree_class (cmesh, 0, T8_ECLASS_TRIANGLE);
  t8_cmesh_set_tree_class (cmesh, 1, T8_ECLASS_TRIANGLE);
  t8_cmesh_set_tree_class (cmesh, 2, T8_ECLASS_QUAD);
  t8_cmesh_set_tree_class (cmesh, 3, T8_ECLASS_QUAD);
  t8_cmesh_set_tree_class (cmesh, 4, T8_ECLASS_TRIANGLE);
  t8_cmesh_set_tree_class (cmesh, 5, T8_ECLASS_TRIANGLE);

  t8_cmesh_set_tree_vertices (cmesh, 0, vertices, 3);
  t8_cmesh_set_tree_vertices (cmesh, 1, vertices + 9, 3);
  t8_cmesh_set_tree_vertices (cmesh, 2, vertices + 18, 4);
  t8_cmesh_set_tree_vertices (cmesh, 3, vertices + 30, 4);
  t8_cmesh_set_tree_vertices (cmesh, 4, vertices + 42, 3);
  t8_cmesh_set_tree_vertices (cmesh, 5, vertices + 51, 3);

  t8_cmesh_set_join (cmesh, 0, 1, 1, 2, 0);
  t8_cmesh_set_join (cmesh, 0, 2, 0, 0, 0);
  t8_cmesh_set_join (cmesh, 0, 3, 2, 3, 0);

  t8_cmesh_set_join (cmesh, 1, 3, 0, 2, 1);
  t8_cmesh_set_join (cmesh, 1, 2, 1, 1, 0);

  t8_cmesh_set_join (cmesh, 2, 4, 3, 2, 0);
  t8_cmesh_set_join (cmesh, 2, 5, 2, 0, 1);

  t8_cmesh_set_join (cmesh, 3, 5, 1, 1, 0);
  t8_cmesh_set_join (cmesh, 3, 4, 0, 0, 0);

  t8_cmesh_set_join (cmesh, 4, 5, 1, 2, 0);

  t8_cmesh_commit (cmesh, comm);

  return cmesh;
}

t8_cmesh_t
t8_cmesh_new_periodic (sc_MPI_Comm comm, int dim)
{
  t8_cmesh_t          cmesh;
  t8_eclass_t         tree_class;
  double              vertices[24] = {
    0, 0, 0,
    1, 0, 0,
    0, 1, 0,
    1, 1, 0,
    0, 0, 1,
    1, 0, 1,
    0, 1, 1,
    1, 1, 1
  };
  t8_geometry_c      *linear_geom = t8_geometry_linear_new (dim);

  T8_ASSERT (dim == 1 || dim == 2 || dim == 3);
  t8_cmesh_init (&cmesh);
  /* Use linear geometry */
  t8_cmesh_register_geometry (cmesh, linear_geom);
  switch (dim) {
  case 1:
    tree_class = T8_ECLASS_LINE;
    break;
  case 2:
    tree_class = T8_ECLASS_QUAD;
    break;
  case 3:
    tree_class = T8_ECLASS_HEX;
    break;
  default:
    SC_ABORT_NOT_REACHED ();
  }

  t8_cmesh_set_tree_class (cmesh, 0, tree_class);
  t8_cmesh_set_tree_vertices (cmesh, 0, vertices, 1 << dim);
  t8_cmesh_set_join (cmesh, 0, 0, 0, 1, 0);
  if (dim > 1) {
    t8_cmesh_set_join (cmesh, 0, 0, 2, 3, 0);
  }
  if (dim == 3) {
    t8_cmesh_set_join (cmesh, 0, 0, 4, 5, 0);
  }
  t8_cmesh_commit (cmesh, comm);
  return cmesh;
}

t8_cmesh_t
t8_cmesh_new_bigmesh (t8_eclass_t eclass, int num_trees, sc_MPI_Comm comm)
{
  t8_cmesh_t          cmesh;
  int                 i;

  t8_cmesh_init (&cmesh);
  for (i = 0; i < num_trees; i++) {
    t8_cmesh_set_tree_class (cmesh, i, eclass);
    if (cmesh->dimension > 0) {
      /* We join each tree with its successor along faces 0 and 1
       * to get a nontrivial connectivity */
      t8_cmesh_set_join (cmesh, i, (i + 1) % num_trees, 0, 1, 0);
    }
  }

  t8_cmesh_commit (cmesh, comm);

  return cmesh;
}

t8_cmesh_t
t8_cmesh_new_line_zigzag (sc_MPI_Comm comm)
{
  int                 i;
  double              vertices[18] = { 1, 2, 0,
    2, 4, 1,
    1, 1, 2,
    2, 4, 1,
    1, 1, 2,
    3, 2, 5
  };
  t8_cmesh_t          cmesh;
  t8_geometry_c      *linear_geom = t8_geometry_linear_new (1);

  t8_cmesh_init (&cmesh);
  /* Use linear geometry */
  t8_cmesh_register_geometry (cmesh, linear_geom);
  for (i = 0; i < 3; i++) {
    t8_cmesh_set_tree_class (cmesh, i, T8_ECLASS_LINE);
  }
  /*tree_num is joined with tree_num at face_num and face_num with orientation_num */
  t8_cmesh_set_join (cmesh, 0, 1, 1, 1, 0);
  t8_cmesh_set_join (cmesh, 1, 2, 0, 0, 0);

  t8_cmesh_set_tree_vertices (cmesh, 0, vertices, 2);
  t8_cmesh_set_tree_vertices (cmesh, 1, vertices + 6, 2);
  t8_cmesh_set_tree_vertices (cmesh, 2, vertices + 12, 2);

  t8_cmesh_commit (cmesh, comm);

  return cmesh;
}

t8_cmesh_t
t8_cmesh_new_prism_cake (sc_MPI_Comm comm, int num_of_prisms)
{
  int                 i, j;
  /*num_of_prisms Prism a 6 vertices a 3 coords */
  /* TODO: This seems too be a lot of memory, can we also get by with only
     6 * 3 doubles? */
  double             *vertices = T8_ALLOC (double, num_of_prisms * 6 * 3);
  t8_cmesh_t          cmesh;
  double              degrees = 360. / num_of_prisms;
  t8_geometry_c      *linear_geom = t8_geometry_linear_new (3);

  T8_ASSERT (num_of_prisms > 2);

  for (i = 0; i < num_of_prisms; i++) {
    for (j = 0; j < 6; j++) {
      /*Get the edges at the unit circle */
      if (j == 0 || j == 3) {
        vertices[i * 6 * 3 + j * 3] = 0;
        vertices[i * 6 * 3 + j * 3 + 1] = 0;
        vertices[i * 6 * 3 + j * 3 + 2] = (j == 3 ? 1 : 0);
      }
      else if (j == 1 || j == 4) {
        vertices[i * 6 * 3 + j * 3] = cos (i * degrees * M_PI / 180);
        vertices[i * 6 * 3 + j * 3 + 1] = sin (i * degrees * M_PI / 180);
        vertices[i * 6 * 3 + j * 3 + 2] = (j == 4 ? 1 : 0);
      }
      else if (j == 2 || j == 5) {
        vertices[i * 6 * 3 + j * 3] =
          cos ((i * degrees + degrees) * M_PI / 180);
        vertices[i * 6 * 3 + j * 3 + 1] =
          sin ((i * degrees + degrees) * M_PI / 180);
        vertices[i * 6 * 3 + j * 3 + 2] = (j == 5 ? 1 : 0);
      }
    }
  }
  t8_cmesh_init (&cmesh);
  /* Use linear geometry */
  t8_cmesh_register_geometry (cmesh, linear_geom);
  for (i = 0; i < num_of_prisms; i++) {
    t8_cmesh_set_tree_class (cmesh, i, T8_ECLASS_PRISM);
  }

  for (i = 0; i < num_of_prisms; i++) {
    t8_cmesh_set_join (cmesh, i, (i == (num_of_prisms - 1) ? 0 : i + 1), 1, 2,
                       0);
  }
  for (i = 0; i < num_of_prisms; i++) {
    t8_cmesh_set_tree_vertices (cmesh, i, vertices + i * 18, 6);
  }
  t8_cmesh_commit (cmesh, comm);
  T8_FREE (vertices);

  return cmesh;
}

t8_cmesh_t
t8_cmesh_new_prism_deformed (sc_MPI_Comm comm)
{
  t8_cmesh_t          cmesh;
  double              vertices[18] = { -1, -0.5, 0.25,
    1, 0, 0,
    1, 1, 0,
    0, 0, 0.75,
    1.25, 0, 1,
    2, 2, 2
  };
  t8_geometry_c      *linear_geom = t8_geometry_linear_new (3);

  t8_cmesh_init (&cmesh);
  /* Use linear geometry */
  t8_cmesh_register_geometry (cmesh, linear_geom);
  t8_cmesh_set_tree_class (cmesh, 0, T8_ECLASS_PRISM);
  t8_cmesh_set_tree_vertices (cmesh, 0, vertices, 6);
  t8_cmesh_commit (cmesh, comm);
  return cmesh;
}

/*rotates counterclockwise*/
static void
prism_rotate (double vertices[18], int rotation)
{
  double              helper[3] = { vertices[6], vertices[7], vertices[8] };
  int                 i, j;
  T8_ASSERT (3 > rotation && rotation > 0);
  for (i = 0; i < rotation; i++) {
    for (j = 8; j >= 0; j--) {
      vertices[j] = j >= 3 ? vertices[j - 3] : helper[j];
    }
    for (j = 0; j < 3; j++) {
      helper[j] = vertices[6 + j];
    }
  }
  for (i = 0; i < 3; i++) {
    helper[i] = vertices[15 + i];
  }
  for (i = 0; i < rotation; i++) {
    for (j = 17; j >= 9; j--) {
      vertices[j] = j >= 12 ? vertices[j - 3] : helper[j - 9];
    }
    for (j = 0; j < 3; j++) {
      helper[j] = vertices[15 + j];
    }
  }
}

t8_cmesh_t
t8_cmesh_new_prism_cake_funny_oriented (sc_MPI_Comm comm)
{
  int                 i, j;
  /*6 Prism a 6 vertices a 3 coords */
  double              vertices[108];
  t8_cmesh_t          cmesh;
  t8_geometry_c      *linear_geom = t8_geometry_linear_new (3);

  for (i = 0; i < 6; i++) {
    for (j = 0; j < 6; j++) {
      /*Get the edges at the unit circle */
      if (j == 0 || j == 3) {
        vertices[i * 6 * 3 + j * 3] = 0;
        vertices[i * 6 * 3 + j * 3 + 1] = 0;
        vertices[i * 6 * 3 + j * 3 + 2] = (j == 3 ? 1 : 0);
      }
      else if (j == 1 || j == 4) {
        vertices[i * 6 * 3 + j * 3] = cos (i * 60 * M_PI / 180);
        vertices[i * 6 * 3 + j * 3 + 1] = sin (i * 60 * M_PI / 180);
        vertices[i * 6 * 3 + j * 3 + 2] = (j == 4 ? 1 : 0);
      }
      else if (j == 2 || j == 5) {
        vertices[i * 6 * 3 + j * 3] = cos ((i * 60 + 60) * M_PI / 180);
        vertices[i * 6 * 3 + j * 3 + 1] = sin ((i * 60 + 60) * M_PI / 180);
        vertices[i * 6 * 3 + j * 3 + 2] = (j == 5 ? 1 : 0);
      }
    }
  }
  prism_rotate (vertices + 18, 2);
  prism_rotate (vertices + 36, 1);
  prism_rotate (vertices + 54, 1);
  prism_rotate (vertices + 72, 1);
  prism_rotate (vertices + 90, 2);

  t8_cmesh_init (&cmesh);
  /* Use linear geometry */
  t8_cmesh_register_geometry (cmesh, linear_geom);
  for (i = 0; i < 6; i++) {
    t8_cmesh_set_tree_class (cmesh, i, T8_ECLASS_PRISM);
  }

  t8_cmesh_set_join (cmesh, 0, 1, 2, 0, 3);
  t8_cmesh_set_join (cmesh, 1, 2, 1, 2, 0);
  t8_cmesh_set_join (cmesh, 2, 3, 0, 0, 0);
  t8_cmesh_set_join (cmesh, 3, 4, 1, 0, 0);
  t8_cmesh_set_join (cmesh, 4, 5, 2, 2, 0);
  t8_cmesh_set_join (cmesh, 5, 0, 1, 1, 0);

  for (i = 0; i < 6; i++) {
    t8_cmesh_set_tree_vertices (cmesh, i, vertices + i * 18, 6);
  }
  t8_cmesh_commit (cmesh, comm);
  return cmesh;
}

/* Creates a mesh consisting of 8 prisms. The first 6 prisms are constructed, by
 * approximating the first 3 chunks of 60 degrees of the unit-circle via prisms.
 * The next four prisms use the same principle, but are shifted by one along the
 * z-axis. The first of these prisms is connected to the third prism via its tri-
 * angular bottom. The last prisms is out of this circle. Some prisms are rotated,
 * such that we get a variaty of face-connections. */
t8_cmesh_t
t8_cmesh_new_prism_geometry (sc_MPI_Comm comm)
{
  int                 i, j;
  /*8 Prism a 6 vertices a 3 coords */
  double              vertices[144];
  t8_cmesh_t          cmesh;
  t8_geometry_c      *linear_geom = t8_geometry_linear_new (3);

  for (i = 0; i < 3; i++) {
    for (j = 0; j < 6; j++) {
      /*Get the edges at the unit circle */
      if (j == 0 || j == 3) {
        vertices[i * 6 * 3 + j * 3] = 0;
        vertices[i * 6 * 3 + j * 3 + 1] = 0;
        vertices[i * 6 * 3 + j * 3 + 2] = (j == 3 ? 1 : 0);
      }
      else if (j == 1 || j == 4) {
        vertices[i * 6 * 3 + j * 3] = cos (i * 60 * M_PI / 180);
        vertices[i * 6 * 3 + j * 3 + 1] = sin (i * 60 * M_PI / 180);
        vertices[i * 6 * 3 + j * 3 + 2] = (j == 4 ? 1 : 0);
      }
      else if (j == 2 || j == 5) {
        vertices[i * 6 * 3 + j * 3] = cos ((i * 60 + 60) * M_PI / 180);
        vertices[i * 6 * 3 + j * 3 + 1] = sin ((i * 60 + 60) * M_PI / 180);
        vertices[i * 6 * 3 + j * 3 + 2] = (j == 5 ? 1 : 0);
      }
    }
  }
  /*Four prisms, bottom starts at z = 1 */
  for (i = 2; i < 6; i++) {
    for (j = 0; j < 6; j++) {
      /*Get the edges at the unit circle */
      if (j == 0 || j == 3) {
        vertices[(i + 1) * 6 * 3 + j * 3] = 0;
        vertices[(i + 1) * 6 * 3 + j * 3 + 1] = 0;
        vertices[(i + 1) * 6 * 3 + j * 3 + 2] = (j == 3 ? 2 : 1);
      }
      else if (j == 1 || j == 4) {
        vertices[(i + 1) * 6 * 3 + j * 3] = cos (i * 60 * M_PI / 180);
        vertices[(i + 1) * 6 * 3 + j * 3 + 1] = sin (i * 60 * M_PI / 180);
        vertices[(i + 1) * 6 * 3 + j * 3 + 2] = (j == 4 ? 2 : 1);
      }
      else if (j == 2 || j == 5) {
        vertices[(i + 1) * 6 * 3 + j * 3] = cos ((i * 60 + 60) * M_PI / 180);
        vertices[(i + 1) * 6 * 3 + j * 3 + 1] =
          sin ((i * 60 + 60) * M_PI / 180);
        vertices[(i + 1) * 6 * 3 + j * 3 + 2] = (j == 5 ? 2 : 1);
      }
    }
  }
  /*The last prism, breaking out of the unit-circle */
  vertices[126] = 1;
  vertices[127] = 0;
  vertices[128] = 1;
  vertices[129] = cos (300 * M_PI / 180);
  vertices[130] = sin (300 * M_PI / 180);
  vertices[131] = 1;
  vertices[132] = cos (300 * M_PI / 180) + 1;
  vertices[133] = sin (300 * M_PI / 180);
  vertices[134] = 1;
  vertices[135] = 1;
  vertices[136] = 0;
  vertices[137] = 2;
  vertices[138] = cos (300 * M_PI / 180);
  vertices[139] = sin (300 * M_PI / 180);
  vertices[140] = 2;
  vertices[141] = cos (300 * M_PI / 180) + 1;
  vertices[142] = sin (300 * M_PI / 180);
  vertices[143] = 2;
  /*Rotate the second, third and the fifth prism */
  prism_rotate (vertices + 18, 2);
  prism_rotate (vertices + 36, 1);
  prism_rotate (vertices + 72, 2);

  t8_cmesh_init (&cmesh);
  /* Use linear geometry */
  t8_cmesh_register_geometry (cmesh, linear_geom);
  for (i = 0; i < 8; i++) {
    t8_cmesh_set_tree_class (cmesh, i, T8_ECLASS_PRISM);
  }
  t8_cmesh_set_join (cmesh, 0, 1, 2, 0, 3);
  t8_cmesh_set_join (cmesh, 1, 2, 1, 2, 0);
  t8_cmesh_set_join (cmesh, 2, 3, 4, 3, 3);
  t8_cmesh_set_join (cmesh, 3, 4, 2, 0, 3);
  t8_cmesh_set_join (cmesh, 4, 5, 2, 1, 0);
  t8_cmesh_set_join (cmesh, 5, 6, 2, 1, 0);
  t8_cmesh_set_join (cmesh, 6, 7, 0, 1, 0);

  for (i = 0; i < 8; i++) {
    t8_cmesh_set_tree_vertices (cmesh, i, vertices + i * 18, 6);
  }
  t8_cmesh_commit (cmesh, comm);
  return cmesh;
}

/* On each process, create a num_x by num_y (by num_z) brick connectivity and
 * make a cmesh connectivity from the disjoint union of those.
 * Example: 2 processors,
 * On the first  num_x = 1, num_y = 1
 * On the second num_x = 2, num_y = 1
 *                            _
 * connectivity on first:    |_|
 *
 *                           _ _
 * connectivity on second:  |_|_|
 *
 *                     _    _ _
 * Leads to the cmesh |_|  |_|_|
 * which is partitioned accordingly.
 */
t8_cmesh_t
t8_cmesh_new_disjoint_bricks (t8_gloidx_t num_x, t8_gloidx_t num_y,
                              t8_gloidx_t num_z, int x_periodic,
                              int y_periodic, int z_periodic,
                              sc_MPI_Comm comm)
{
  p4est_connectivity_t *my_brick = NULL;        /* pre-initialized to prevent compiler warning */
  p8est_connectivity_t *my_brick_3d = NULL;
  t8_cmesh_t          cmesh;
  t8_gloidx_t         num_trees, offset;
  int                 dim;

  T8_ASSERT (num_x >= 0 && num_y >= 0 && num_z >= 0);
  /* Set the dimension to 3 if num_z > 0 and 2 otherwise. */
  if (num_z > 0) {
    dim = 3;
  }
  else {
    dim = 2;
  }
  num_trees = num_x * num_y;
  if (dim == 3) {
    num_trees *= num_z;
  }
  /* Create a p4est brick connectivity on the process with
   * num_x times num_y elements */
  if (num_trees > 0) {
    if (dim == 2) {
      my_brick = p4est_connectivity_new_brick (num_x, num_y, x_periodic,
                                               y_periodic);
    }
    else {
      my_brick_3d = p8est_connectivity_new_brick (num_x, num_y, num_z,
                                                  x_periodic, y_periodic,
                                                  z_periodic);
    }
  }
  else {
    num_x = num_y = num_z = 0;
    num_trees = 0;
    if (dim == 2) {
      my_brick = p4est_connectivity_new (0, 0, 0, 0);
    }
    else {
      my_brick_3d = p8est_connectivity_new (0, 0, 0, 0, 0, 0);
    }
  }

  /* Calculate the x and y offset of trees */
  sc_MPI_Scan (&num_trees, &offset, 1, T8_MPI_GLOIDX, sc_MPI_SUM, comm);
  offset -= num_trees;

  if (dim == 2) {
    cmesh = t8_cmesh_new_from_p4est_ext ((void *) my_brick,
                                         dim, comm, 1, offset + 1);
    p4est_connectivity_destroy (my_brick);
  }
  else {
    cmesh = t8_cmesh_new_from_p4est_ext ((void *) my_brick_3d,
                                         dim, comm, 1, offset + 1);
    p8est_connectivity_destroy (my_brick_3d);
  }
  return cmesh;
}

static void
t8_cmesh_translate_coordinates (const double *coords_in, double *coords_out,
                                int num_vertices, double translate[3])
{
  int                 i;

  for (i = 0; i < num_vertices; i++) {
    coords_out[3 * i] = coords_in[3 * i] + translate[0];
    coords_out[3 * i + 1] = coords_in[3 * i + 1] + translate[1];
    coords_out[3 * i + 2] = coords_in[3 * i + 2] + translate[2];
  }
}

/* Construct a tetrahedral cmesh that has all possible face to face
 * connections and orientations. */
t8_cmesh_t
t8_cmesh_new_tet_orientation_test (sc_MPI_Comm comm)
{
  t8_cmesh_t          cmesh;
  int                 i;

  double              vertices_coords[12] = {
    0, 0, 0,
    1, 0, 0,
    1, 0, 1,
    1, 1, 1
  };
  double              translated_coords[12];
  double              translate[3] = { 1, 0, 0 };
  const t8_gloidx_t   num_trees = 24;
  t8_geometry_c      *linear_geom = t8_geometry_linear_new (3);

  t8_cmesh_init (&cmesh);
  /* Use linear geometry */
  t8_cmesh_register_geometry (cmesh, linear_geom);
  /* A tet has 4 faces and each face connection has 3 possible orientations,
   * we thus have (4+3+2+1)*3 = 30 possible face-to-face combinations.
   * We use a cmesh of 24 tetrahedron trees. */
  for (i = 0; i < num_trees; i++) {
    t8_cmesh_set_tree_class (cmesh, i, T8_ECLASS_TET);
  }
  /* face combinations:
   *  0 - 0 0 - 1 0 - 2 0 - 3
   *  1 - 1 1 - 2 1 - 3
   *  2 - 2 2 - 3
   *  3 - 3
   */
  /* i iterates over the orientations */
  for (i = 0; i < 3; i++) {
    /* Face 0 with face k */
    /* For trees 0 -> 1, 2 -> 3, 4 -> 5, ..., 22 -> 23 */
    t8_cmesh_set_join (cmesh, 8 * i, 8 * i + 1, 0, 0, i);
    t8_cmesh_set_join (cmesh, 8 * i + 2, 8 * i + 3, 0, 1, i);
    t8_cmesh_set_join (cmesh, 8 * i + 4, 8 * i + 5, 0, 2, i);
    t8_cmesh_set_join (cmesh, 8 * i + 6, 8 * i + 7, 0, 3, i);
    /* Each tree with an even number has face 0 connected */
    /* Trees 1,  9, 17 face 0
     * Trees 3, 11, 19 face 1
     * Trees 5, 13, 21 face 2
     * Trees 7, 15, 23 face 3 */

    /* Face 1 with face k */
    /* Connect face 1 of trees 0 -> 1, 2 -> 3, ..., 16->17 */
    t8_cmesh_set_join (cmesh, 6 * i, 6 * i + 1, 1, 1, i);
    t8_cmesh_set_join (cmesh, 6 * i + 2, 6 * i + 3, 1, 2, i);
    t8_cmesh_set_join (cmesh, 6 * i + 4, 6 * i + 5, 1, 3, i);
    /* Each tree with even number up to 16 has face 1 connected. */
    /* Trees 1,  7, 13 face 1
     * Trees 3,  9, 15 face 2
     * Trees 5, 11, 17 face 3
     */

    /* Face 2 with face k */
    /* Connect face 2 of trees 0 -> 1, 2 -> 3,...,10 -> 11 */
    t8_cmesh_set_join (cmesh, 4 * i, 4 * i + 12, 2, 2, i);
    t8_cmesh_set_join (cmesh, 4 * i + 2, 4 * i + 6, 2, 3, i);
    /* Each tree with even number up to 10 has face 2 connected */
    /* Trees  12, 16, 20 face 2
     * Trees   6, 10, 14 face 3
     */

    /* Face 3 with face k */
    /* Connect face 3 of tree 0 -> 1, 2 -> 3, 4 -> 5 */
    t8_cmesh_set_join (cmesh, 2 * i, 2 * i + 16, 3, 3, i);
    /* Trees  0,  2,  4 have face 3 connected */
    /* Trees 16, 18, 20 face 3 */
  }
  /* Set the coordinates. Each tet is just a translated version of
   * the root tet */
  for (i = 0; i < num_trees; i++) {
    /* *INDENT-OFF* */

    /* Indent fails at '!!' */

    translate[0] = (i & 1) + 2 * !!(i & 8);
    translate[1] = !!(i & 2) + 2 * !!(i & 16);
    translate[2] = !!(i & 4) + 2 * !!(i & 32);
    /* *INDENT-ON* */
    t8_debugf ("%i  %.0f %.0f %.0f\n", i, translate[0], translate[1],
               translate[2]);
    t8_cmesh_translate_coordinates (vertices_coords, translated_coords, 4,
                                    translate);
    t8_cmesh_set_tree_vertices (cmesh, i, translated_coords, 4);
  }
  t8_cmesh_commit (cmesh, comm);
  return cmesh;
}

t8_cmesh_t
t8_cmesh_new_hybrid_gate (sc_MPI_Comm comm)
{
  t8_cmesh_t          cmesh;
  double              vertices[32];
  int                 i;
  t8_geometry_c      *linear_geom = t8_geometry_linear_new (3);

  t8_cmesh_init (&cmesh);
  /* Use linear geometry */
  t8_cmesh_register_geometry (cmesh, linear_geom);
  t8_cmesh_set_tree_class (cmesh, 0, T8_ECLASS_TET);
  t8_cmesh_set_tree_class (cmesh, 1, T8_ECLASS_TET);
  t8_cmesh_set_tree_class (cmesh, 2, T8_ECLASS_PRISM);
  t8_cmesh_set_tree_class (cmesh, 3, T8_ECLASS_PRISM);
  t8_cmesh_set_tree_class (cmesh, 4, T8_ECLASS_HEX);
  t8_cmesh_set_join (cmesh, 0, 2, 0, 4, 0);
  t8_cmesh_set_join (cmesh, 1, 3, 0, 4, 0);
  t8_cmesh_set_join (cmesh, 2, 4, 0, 0, 0);
  t8_cmesh_set_join (cmesh, 3, 4, 1, 1, 0);

  /* Tetrahedron 1 vertices */
  vertices[0] = 0.43;
  vertices[1] = 0;
  vertices[2] = 2;

  vertices[3] = 0;
  vertices[4] = 0;
  vertices[5] = 1;

  vertices[6] = 0.86;
  vertices[7] = -0.5;
  vertices[8] = 1;

  vertices[9] = 0.86;
  vertices[10] = 0.5;
  vertices[11] = 1;

  t8_cmesh_set_tree_vertices (cmesh, 0, vertices, 4);

  /* Tetrahedron 2 vertices */
  for (i = 0; i < 3; i++) {
    vertices[i] = vertices[i] + (i == 0 ? 1 + 0.86 : 0);
    vertices[3 + i] = vertices[6 + i] + (i == 0 ? 1 : 0);
    vertices[9 + i] = vertices[9 + i] + (i == 0 ? 1 : 0);
  }
  vertices[6] = 1 + 2 * 0.86;
  vertices[7] = 0;
  vertices[8] = 1;

  t8_cmesh_set_tree_vertices (cmesh, 1, vertices, 4);

  /* Prism 1 vertices */

  vertices[0] = 0;
  vertices[1] = 0;
  vertices[2] = 0;

  vertices[3] = 0.86;
  vertices[4] = -0.5;
  vertices[5] = 0;

  vertices[6] = 0.86;
  vertices[7] = 0.5;
  vertices[8] = 0;

  /* Translate +1 in z-axis for the upper vertices */
  for (i = 0; i < 3; i++) {
    vertices[9 + 3 * i] = vertices[3 * i];
    vertices[9 + 3 * i + 1] = vertices[3 * i + 1];
    vertices[9 + 3 * i + 2] = vertices[3 * i + 2] + 1;
  }

  t8_cmesh_set_tree_vertices (cmesh, 2, vertices, 6);

  /* Prism 2 vertices */

  for (i = 0; i < 3; i++) {
    vertices[3 + i] = vertices[i] + (i == 0 ? 1 + 2 * 0.86 : 0);
    vertices[6 + i] = vertices[6 + i] + (i == 0 ? 1 : 0);
  }

  vertices[0] = 0.86 + 1;
  vertices[1] = -0.5;
  vertices[2] = 0;

  /* Translate +1 in z-axis for the upper vertices */
  for (i = 0; i < 3; i++) {
    vertices[9 + 3 * i] = vertices[3 * i];
    vertices[9 + 3 * i + 1] = vertices[3 * i + 1];
    vertices[9 + 3 * i + 2] = vertices[3 * i + 2] + 1;
  }

  t8_cmesh_set_tree_vertices (cmesh, 3, vertices, 6);

  /* Hex coordinates */
  vertices[0] = 0.86;
  vertices[1] = -0.5;
  vertices[2] = 0;

  vertices[3] = 1.86;
  vertices[4] = -0.5;
  vertices[5] = 0;

  vertices[6] = 0.86;
  vertices[7] = 0.5;
  vertices[8] = 0;

  vertices[9] = 1.86;
  vertices[10] = 0.5;
  vertices[11] = 0;

  /* Translate +1 in z-axis for the upper vertices */
  for (i = 0; i < 4; i++) {
    vertices[12 + 3 * i] = vertices[3 * i];
    vertices[12 + 3 * i + 1] = vertices[3 * i + 1];
    vertices[12 + 3 * i + 2] = vertices[3 * i + 2] + 1;
  }

  t8_cmesh_set_tree_vertices (cmesh, 4, vertices, 8);

  t8_cmesh_commit (cmesh, comm);
  return cmesh;
}

t8_cmesh_t
t8_cmesh_new_hybrid_gate_deformed (sc_MPI_Comm comm)
{
  t8_cmesh_t          cmesh;
  double              vertices[32];
  int                 i;
  t8_geometry_c      *linear_geom = t8_geometry_linear_new (3);

  t8_cmesh_init (&cmesh);
  /* Use linear geometry */
  t8_cmesh_register_geometry (cmesh, linear_geom);
  t8_cmesh_set_tree_class (cmesh, 0, T8_ECLASS_TET);
  t8_cmesh_set_tree_class (cmesh, 1, T8_ECLASS_TET);
  t8_cmesh_set_tree_class (cmesh, 2, T8_ECLASS_PRISM);
  t8_cmesh_set_tree_class (cmesh, 3, T8_ECLASS_PRISM);
  t8_cmesh_set_tree_class (cmesh, 4, T8_ECLASS_HEX);
  t8_cmesh_set_join (cmesh, 0, 2, 0, 4, 0);
  t8_cmesh_set_join (cmesh, 1, 3, 0, 4, 0);
  t8_cmesh_set_join (cmesh, 2, 4, 0, 0, 0);
  t8_cmesh_set_join (cmesh, 3, 4, 1, 1, 0);

  /* Tetrahedron 1 vertices */
  vertices[0] = 1;
  vertices[1] = -1;
  vertices[2] = 2.7;

  vertices[3] = 0;
  vertices[4] = -0.5;
  vertices[5] = 2;

  vertices[6] = 0.86;
  vertices[7] = -0.5;
  vertices[8] = 1;

  vertices[9] = 0.86;
  vertices[10] = 0.5;
  vertices[11] = 1;

  t8_cmesh_set_tree_vertices (cmesh, 0, vertices, 4);

  /* Tetrahedron 2 vertices */
  for (i = 0; i < 3; i++) {
    vertices[i] = vertices[i] + (i == 0 ? 1 + 0.86 : 0);
    vertices[3 + i] = vertices[6 + i] + (i == 0 ? 1 : 0);
    vertices[9 + i] = vertices[9 + i] + (i == 0 ? 1 : 0);
  }
  vertices[0] = 1.7;
  vertices[1] = 0.3;
  vertices[2] = 2.5;

  vertices[6] = 1 + 2 * 0.86;
  vertices[7] = 0;
  vertices[8] = 1.2;

  vertices[3] = 1.5;
  vertices[4] = -0.2;
  vertices[5] = 0.8;

  t8_cmesh_set_tree_vertices (cmesh, 1, vertices, 4);

  /* Prism 1 vertices */

  vertices[0] = 0;
  vertices[1] = 0;
  vertices[2] = 0;

  vertices[3] = 0.86;
  vertices[4] = -0.5;
  vertices[5] = 0;

  vertices[6] = 0.86;
  vertices[7] = 0.5;
  vertices[8] = 0;

  /* Translate +1 in z-axis for the upper vertices */
  for (i = 0; i < 3; i++) {
    vertices[9 + 3 * i] = vertices[3 * i];
    vertices[9 + 3 * i + 1] = vertices[3 * i + 1];
    vertices[9 + 3 * i + 2] = vertices[3 * i + 2] + 1;
  }
  vertices[2] = 0.2;
  vertices[9] = 0;
  vertices[10] = -0.5;
  vertices[11] = 2;
  vertices[3] = 0.9;
  vertices[4] = -0.7;
  vertices[5] = 0.3;

  t8_cmesh_set_tree_vertices (cmesh, 2, vertices, 6);

  /* Prism 2 vertices */

  for (i = 0; i < 3; i++) {
    vertices[3 + i] = vertices[i] + (i == 0 ? 1 + 2 * 0.86 : 0);
    vertices[6 + i] = vertices[6 + i] + (i == 0 ? 1 : 0);
  }

  vertices[0] = 0.86 + 1;
  vertices[1] = -0.5;
  vertices[2] = 0;

  /* Translate +1 in z-axis for the upper vertices */
  for (i = 0; i < 3; i++) {
    vertices[9 + 3 * i] = vertices[3 * i];
    vertices[9 + 3 * i + 1] = vertices[3 * i + 1];
    vertices[9 + 3 * i + 2] = vertices[3 * i + 2] + 1;
  }
  vertices[6] = 2;
  vertices[7] = 0.2;
  vertices[8] = -0.3;

  vertices[9] = 1.5;
  vertices[10] = -0.2;
  vertices[11] = 0.8;
  t8_cmesh_set_tree_vertices (cmesh, 3, vertices, 6);

  /* Hex coordinates */
  vertices[0] = 0.9;
  vertices[1] = -0.7;
  vertices[2] = 0.3;

  vertices[3] = 1.86;
  vertices[4] = -0.5;
  vertices[5] = 0;

  vertices[6] = 0.86;
  vertices[7] = 0.5;
  vertices[8] = 0;

  vertices[9] = 1.86;
  vertices[10] = 0.5;
  vertices[11] = 0;

  /* Translate +1 in z-axis for the upper vertices */
  for (i = 0; i < 4; i++) {
    vertices[12 + 3 * i] = vertices[3 * i];
    vertices[12 + 3 * i + 1] = vertices[3 * i + 1];
    vertices[12 + 3 * i + 2] = vertices[3 * i + 2] + 1;
  }
  vertices[9] = 2;
  vertices[10] = 0.2;
  vertices[11] = -0.3;

  vertices[12] = 0.86;
  vertices[13] = -0.5;
  vertices[14] = 1;

  vertices[15] = 1.5;
  vertices[16] = -0.2;
  vertices[17] = 0.8;

  t8_cmesh_set_tree_vertices (cmesh, 4, vertices, 8);

  t8_cmesh_commit (cmesh, comm);
  return cmesh;
}

t8_cmesh_t
t8_cmesh_new_full_hybrid (sc_MPI_Comm comm)
{
  t8_cmesh_t          cmesh;
  double              vertices[24];
  int                 i;

  t8_geometry_c      *linear_geom = t8_geometry_linear_new (3);

  t8_cmesh_init (&cmesh);

  t8_cmesh_register_geometry (cmesh, linear_geom);

  t8_cmesh_set_tree_class (cmesh, 0, T8_ECLASS_HEX);
  t8_cmesh_set_tree_class (cmesh, 1, T8_ECLASS_PYRAMID);
  t8_cmesh_set_tree_class (cmesh, 2, T8_ECLASS_TET);
  t8_cmesh_set_tree_class (cmesh, 3, T8_ECLASS_PRISM);
  t8_cmesh_set_join (cmesh, 0, 1, 5, 4, 0);
  t8_cmesh_set_join (cmesh, 1, 2, 0, 1, 0);
  t8_cmesh_set_join (cmesh, 1, 3, 3, 3, 0);

  /*Hex vertices */
  vertices[0] = 0;
  vertices[1] = 0;
  vertices[2] = 0;

  vertices[3] = 1;
  vertices[4] = 0;
  vertices[5] = 0;

  vertices[6] = 0;
  vertices[7] = 1;
  vertices[8] = 0;

  vertices[9] = 1;
  vertices[10] = 1;
  vertices[11] = 0;

  vertices[12] = 0;
  vertices[13] = 0;
  vertices[14] = 1;

  vertices[15] = 1;
  vertices[16] = 0;
  vertices[17] = 1;

  vertices[18] = 0;
  vertices[19] = 1;
  vertices[20] = 1;

  vertices[21] = 1;
  vertices[22] = 1;
  vertices[23] = 1;
  t8_cmesh_set_tree_vertices (cmesh, 0, vertices, 8);

  /*pyra vertices */
  for (i = 0; i < 4; i++) {
    vertices[i * 3] = vertices[i * 3 + 12];
    vertices[i * 3 + 1] = vertices[i * 3 + 12 + 1];
    vertices[i * 3 + 2] = vertices[i * 3 + 12 + 2];
  }
  vertices[12] = 1;
  vertices[13] = 1;
  vertices[14] = 2;
  t8_cmesh_set_tree_vertices (cmesh, 1, vertices, 5);

  /*tet vertices */
  vertices[0] = 0;
  vertices[1] = 0;
  vertices[2] = 1;

  vertices[3] = 0;
  vertices[4] = 1;
  vertices[5] = 2;

  vertices[6] = 0;
  vertices[7] = 1;
  vertices[8] = 1;

  vertices[9] = 1;
  vertices[10] = 1;
  vertices[11] = 2;
  t8_cmesh_set_tree_vertices (cmesh, 2, vertices, 4);

  /*prism vertices */
  vertices[0] = 1;
  vertices[1] = 1;
  vertices[2] = 1;

  vertices[3] = 0;
  vertices[4] = 1;
  vertices[5] = 1;

  vertices[6] = 1;
  vertices[7] = 1;
  vertices[8] = 2;

  vertices[9] = 1;
  vertices[10] = 2;
  vertices[11] = 1;

  vertices[12] = 0;
  vertices[13] = 2;
  vertices[14] = 1;

  vertices[15] = 1;
  vertices[16] = 2;
  vertices[17] = 2;

  t8_cmesh_set_tree_vertices (cmesh, 3, vertices, 6);

  t8_cmesh_commit (cmesh, comm);
  return cmesh;
}

t8_cmesh_t
t8_cmesh_new_pyramid_cake (sc_MPI_Comm comm, int num_of_pyra)
{
  /* num_of_pyra pyras a 5 vertices a 3 coords */
  int                 i, j;
  double             *vertices = T8_ALLOC (double, num_of_pyra * 5 * 3);
  t8_cmesh_t          cmesh;
  double              degrees = 360. / num_of_pyra;
  t8_geometry_c      *linear_geom = t8_geometry_linear_new (3);
  int                 tree_shift;

  if (vertices) {
    T8_ASSERT (num_of_pyra > 2);
  }
  /* Iterate over all pyramids */
  for (i = 0; i < num_of_pyra; i++) {
    /* Iterate over all corners of a pyramid */
    for (j = 0; j < 5; j++) {
      /*Get the edges at the unit circle */
      /* Each tree has 5*3 coordinates */
      tree_shift = i * 15;
      /* The top of each pyramid is always in the center */
      if (j == 4) {
        vertices[tree_shift + j * 3] = 0;
        vertices[tree_shift + j * 3 + 1] = 0;
        vertices[tree_shift + j * 3 + 2] = 0;
      }
      /*Set the bottom along the circle. The coordinates are always set
       * after a shift of degrees degree*/
      /* vertex 1 is always the lower one */
      else if (j == 1 || j == 3) {
        vertices[tree_shift + j * 3] = cos (i * degrees * M_PI / 180);
        vertices[tree_shift + j * 3 + 1] = sin (i * degrees * M_PI / 180);
        vertices[tree_shift + j * 3 + 2] = (j == 3 ? 0.5 : -0.5);
      }
      /* vertex 0 is always the lower one */
      else if (j == 0 || j == 2) {
        vertices[tree_shift + j * 3] =
          cos ((i * degrees + degrees) * M_PI / 180);
        vertices[tree_shift + j * 3 + 1] =
          sin ((i * degrees + degrees) * M_PI / 180);
        vertices[tree_shift + j * 3 + 2] = (j == 2 ? 0.5 : -0.5);
      }
    }
  }

  t8_cmesh_init (&cmesh);
  t8_cmesh_register_geometry (cmesh, linear_geom);

  for (i = 0; i < num_of_pyra; i++) {
    t8_cmesh_set_tree_class (cmesh, i, T8_ECLASS_PYRAMID);
  }

  for (i = 0; i < num_of_pyra; i++) {
    t8_cmesh_set_join (cmesh, i, (i == (num_of_pyra - 1) ? 0 : i + 1), 0, 1,
                       0);
  }
  for (i = 0; i < num_of_pyra; i++) {
    t8_cmesh_set_tree_vertices (cmesh, i, vertices + i * 15, 5);
  }
  t8_cmesh_commit (cmesh, comm);
  T8_FREE (vertices);

  return cmesh;
}

t8_cmesh_t
t8_cmesh_new_long_brick_pyramid (sc_MPI_Comm comm, int num_cubes)
{
  double              vertices_coords[24] = {
    0, 0, 0,
    1, 0, 0,
    0, 1, 0,
    1, 1, 0,
    0, 0, 1,
    1, 0, 1,
    0, 1, 1,
    1, 1, 1
  };
  t8_topidx_t         vertices[5];
  double              attr_vertices[15];
  int                 i, j;
  t8_cmesh_t          cmesh;
  t8_geometry_c      *linear_geom = t8_geometry_linear_new (3);

  T8_ASSERT (num_cubes > 0);
  t8_cmesh_init (&cmesh);
  t8_cmesh_register_geometry (cmesh, linear_geom);

  for (i = 0; i < num_cubes; i++) {
    for (j = 0; j < 3; j++) {
      t8_cmesh_set_tree_class (cmesh, i * 3 + j, T8_ECLASS_PYRAMID);
    }
    /* in-cube face connection */
    if (i % 2 == 0) {
      t8_cmesh_set_join (cmesh, i * 3, i * 3 + 1, 3, 2, 0);
      t8_cmesh_set_join (cmesh, i * 3 + 1, i * 3 + 2, 0, 1, 0);
      t8_cmesh_set_join (cmesh, i * 3 + 2, i * 3, 2, 0, 0);
    }
    else {
      t8_cmesh_set_join (cmesh, i * 3, i * 3 + 1, 2, 2, 0);
      t8_cmesh_set_join (cmesh, i * 3 + 1, i * 3 + 2, 1, 0, 0);
      t8_cmesh_set_join (cmesh, i * 3 + 2, i * 3, 2, 3, 0);
    }
  }
  /*over cube face connection */
  for (i = 0; i < num_cubes - 1; i++) {
    if (i % 2 == 0) {
      t8_cmesh_set_join (cmesh, i * 3, (i + 1) * 3, 2, 0, 0);
      t8_cmesh_set_join (cmesh, i * 3 + 1, (i + 1) * 3 + 2, 3, 3, 0);
    }
    else {
      t8_cmesh_set_join (cmesh, i * 3 + 1, (i + 1) * 3 + 2, 4, 4, 0);
    }
  }
  /*vertices */
  for (i = 0; i < num_cubes; i++) {
    vertices[0] = 1;
    vertices[1] = 3;
    vertices[2] = 0;
    vertices[3] = 2;
    vertices[4] = i % 2 == 0 ? 7 : 5;
    t8_cmesh_new_translate_vertices_to_attributes (vertices,
                                                   vertices_coords,
                                                   attr_vertices, 5);
    t8_cmesh_set_tree_vertices (cmesh, i * 3, attr_vertices, 5);
    vertices[0] = i % 2 == 0 ? 0 : 2;
    vertices[1] = i % 2 == 0 ? 2 : 3;
    vertices[2] = i % 2 == 0 ? 4 : 6;
    vertices[3] = i % 2 == 0 ? 6 : 7;
    t8_cmesh_new_translate_vertices_to_attributes (vertices,
                                                   vertices_coords,
                                                   attr_vertices, 5);
    t8_cmesh_set_tree_vertices (cmesh, i * 3 + 1, attr_vertices, 5);
    vertices[0] = i % 2 == 0 ? 1 : 0;
    vertices[1] = i % 2 == 0 ? 0 : 2;
    vertices[2] = i % 2 == 0 ? 5 : 4;
    vertices[3] = i % 2 == 0 ? 4 : 6;
    t8_cmesh_new_translate_vertices_to_attributes (vertices,
                                                   vertices_coords,
                                                   attr_vertices, 5);
    t8_cmesh_set_tree_vertices (cmesh, i * 3 + 2, attr_vertices, 5);
    for (j = 0; j < 8; j++) {
      vertices_coords[j * 3 + 1] += 1;
    }

  }
  t8_cmesh_commit (cmesh, comm);
  return cmesh;
=======
>>>>>>> 43bc4680
}<|MERGE_RESOLUTION|>--- conflicted
+++ resolved
@@ -1560,309 +1560,9 @@
   T8_ASSERT (*pcmesh == NULL);
 }
 
-<<<<<<< HEAD
-/* TODO: In p4est a tree edge is joined with itself to denote a domain boundary.
- *       Will we do it the same in t8code? This is not yet decided, however the
- *       function below stores these neighbourhood information in the cmesh. */
-/* TODO: Eventually we may directly partition the mesh here */
-/* Offset-1 is added to each tree_id, this is used in i.e. t8_cmesh_new_disjoint_bricks,
- * If offset is nonzero, then set_partition must be true and the cmesh is
- * partitioned and has all trees in conn as local trees.
- * The offsets on the different processes must add up! */
-static              t8_cmesh_t
-t8_cmesh_new_from_p4est_ext (void *conn, int dim,
-                             sc_MPI_Comm comm, int set_partition,
-                             t8_gloidx_t offset)
-{
-#define _T8_CMESH_P48_CONN(_ENTRY) \
-  (dim == 2 ? ((p4est_connectivity_t *) conn)->_ENTRY \
-            : ((p8est_connectivity_t *) conn)->_ENTRY)
-  t8_cmesh_t          cmesh;
-  t8_gloidx_t         ltree;
-  p4est_topidx_t      treevertex;
-  double              vertices[24];     /* Only 4 * 3 = 12 used in 2d */
-  int                 num_tvertices;
-  int                 num_faces;
-  int                 ivertex, iface;
-  int                 use_offset;
-  int8_t              ttf;
-  p4est_topidx_t      ttt;
-  t8_geometry_c      *linear_geom = t8_geometry_linear_new (3);
-
-  T8_ASSERT (dim == 2 || dim == 3);
-  T8_ASSERT (dim == 3
-             ||
-             p4est_connectivity_is_valid ((p4est_connectivity_t *) (conn)));
-  T8_ASSERT (dim == 2
-             ||
-             p8est_connectivity_is_valid ((p8est_connectivity_t *) (conn)));
-  T8_ASSERT (offset == 0 || set_partition);
-  if (offset) {
-    offset--;
-    use_offset = 1;
-  }
-  else {
-    use_offset = 0;
-  }
-  T8_ASSERT (offset >= 0);
-  /* TODO: Check offsets for consistency */
-  num_tvertices = 1 << dim;     /*vertices per tree. 4 if dim = 2 and 8 if dim = 3. */
-  num_faces = dim == 2 ? 4 : 6;
-  /* basic setup */
-  t8_cmesh_init (&cmesh);
-  /* We use linear geometry */
-  t8_cmesh_register_geometry (cmesh, linear_geom);
-  /* Add each tree to cmesh and get vertex information for each tree */
-  for (ltree = 0; ltree < _T8_CMESH_P48_CONN (num_trees); ltree++) {    /* loop over each tree */
-    t8_cmesh_set_tree_class (cmesh, ltree + offset,
-                             dim == 2 ? T8_ECLASS_QUAD : T8_ECLASS_HEX);
-    for (ivertex = 0; ivertex < num_tvertices; ivertex++) {     /* loop over each tree corner */
-      treevertex =
-        _T8_CMESH_P48_CONN (tree_to_vertex[num_tvertices * ltree + ivertex]);
-      vertices[3 * ivertex] = _T8_CMESH_P48_CONN (vertices[3 * treevertex]);
-      vertices[3 * ivertex + 1] =
-        _T8_CMESH_P48_CONN (vertices[3 * treevertex + 1]);
-      vertices[3 * ivertex + 2] =
-        _T8_CMESH_P48_CONN (vertices[3 * treevertex + 2]);
-    }
-    t8_cmesh_set_tree_vertices (cmesh, ltree + offset,
-                                vertices, num_tvertices);
-  }
-  /* get face neighbor information from conn and join faces in cmesh */
-  for (ltree = 0; ltree < _T8_CMESH_P48_CONN (num_trees); ltree++) {    /* loop over each tree */
-    for (iface = 0; iface < num_faces; iface++) {       /* loop over each face */
-      ttf = _T8_CMESH_P48_CONN (tree_to_face[num_faces * ltree + iface]);
-      ttt = _T8_CMESH_P48_CONN (tree_to_tree[num_faces * ltree + iface]);
-      /* insert the face only if we did not insert it before */
-      if (ltree < ttt || (ltree == ttt && iface < ttf % num_faces)) {
-        t8_cmesh_set_join (cmesh, ltree + offset, ttt + offset, iface,
-                           ttf % num_faces, ttf / num_faces);
-      }
-    }
-  }
-  if (set_partition) {
-    /* TODO: a copy of this code exists below, make it a function */
-    int                 mpirank, mpisize, mpiret;
-    t8_gloidx_t         first_tree, last_tree, num_trees, num_local_trees;
-
-    mpiret = sc_MPI_Comm_rank (comm, &mpirank);
-    SC_CHECK_MPI (mpiret);
-    mpiret = sc_MPI_Comm_size (comm, &mpisize);
-    SC_CHECK_MPI (mpiret);
-    if (use_offset == 0) {
-      /* The total number of trees is the number of trees in conn */
-      num_trees = _T8_CMESH_P48_CONN (num_trees);
-      /* First tree and last tree according to uniform level 0 partitioning */
-      first_tree = (mpirank * num_trees) / mpisize;
-      last_tree = ((mpirank + 1) * num_trees) / mpisize - 1;
-    }
-    else {
-      /* First_tree and last_tree are the first and last trees of conn plu the offset */
-      num_local_trees = _T8_CMESH_P48_CONN (num_trees);
-      first_tree = offset;
-      last_tree = offset + num_local_trees - 1;
-      /* The global number of trees is the sum over all numbers of trees
-       * in conn on each process */
-      sc_MPI_Allreduce (&num_local_trees, &num_trees, 1, T8_MPI_GLOIDX,
-                        sc_MPI_SUM, comm);
-      t8_debugf ("Generating partitioned cmesh from connectivity\n"
-                 "Has %li global and %li local trees.\n", num_trees,
-                 num_local_trees);
-    }
-    t8_cmesh_set_partition_range (cmesh, 3, first_tree, last_tree);
-  }
-  t8_cmesh_commit (cmesh, comm);
-  return cmesh;
-#undef _T8_CMESH_P48_CONN
-}
-
-t8_cmesh_t
-t8_cmesh_new_from_p4est (p4est_connectivity_t * conn,
-                         sc_MPI_Comm comm, int do_partition)
-{
-  return t8_cmesh_new_from_p4est_ext (conn, 2, comm, do_partition, 0);
-}
-
-t8_cmesh_t
-t8_cmesh_new_from_p8est (p8est_connectivity_t * conn,
-                         sc_MPI_Comm comm, int do_partition)
-{
-  return t8_cmesh_new_from_p4est_ext (conn, 3, comm, do_partition, 0);
-}
-
-static              t8_cmesh_t
-t8_cmesh_new_vertex (sc_MPI_Comm comm)
-{
-  t8_cmesh_t          cmesh;
-  double              vertices[3] = {
-    0, 0, 0
-  };
-  t8_geometry_c      *linear_geom = t8_geometry_linear_new (0);
-
-  t8_cmesh_init (&cmesh);
-  /* Use linear geometry */
-  t8_cmesh_register_geometry (cmesh, linear_geom);
-  t8_cmesh_set_tree_class (cmesh, 0, T8_ECLASS_VERTEX);
-  t8_cmesh_set_tree_vertices (cmesh, 0, vertices, 1);
-  t8_cmesh_commit (cmesh, comm);
-  return cmesh;
-}
-
-static              t8_cmesh_t
-t8_cmesh_new_line (sc_MPI_Comm comm)
-{
-  t8_cmesh_t          cmesh;
-  double              vertices[6] = {
-    0, 0, 0,
-    1, 0, 0
-  };
-  t8_geometry_c      *linear_geom = t8_geometry_linear_new (1);
-
-  t8_cmesh_init (&cmesh);
-  /* Use linear geometry */
-  t8_cmesh_register_geometry (cmesh, linear_geom);
-  t8_cmesh_set_tree_class (cmesh, 0, T8_ECLASS_LINE);
-  t8_cmesh_set_tree_vertices (cmesh, 0, vertices, 2);
-  t8_cmesh_commit (cmesh, comm);
-  return cmesh;
-}
-
-static              t8_cmesh_t
-t8_cmesh_new_tri (sc_MPI_Comm comm)
-{
-  t8_cmesh_t          cmesh;
-  double              vertices[9] = {
-    0, 0, 0,
-    1, 0, 0,
-    1, 1, 0
-  };
-  t8_geometry_c      *linear_geom = t8_geometry_linear_new (2);
-
-  t8_cmesh_init (&cmesh);
-  /* Use linear geometry */
-  t8_cmesh_register_geometry (cmesh, linear_geom);
-  t8_cmesh_set_tree_class (cmesh, 0, T8_ECLASS_TRIANGLE);
-  t8_cmesh_set_tree_vertices (cmesh, 0, vertices, 3);
-  t8_cmesh_commit (cmesh, comm);
-  return cmesh;
-}
-
-static              t8_cmesh_t
-t8_cmesh_new_tet (sc_MPI_Comm comm)
-{
-  t8_cmesh_t          cmesh;
-  double              vertices[12] = {
-    1, 1, 1,
-    1, -1, -1,
-    -1, 1, -1,
-    -1, -1, 1
-  };
-  t8_geometry_c      *linear_geom = t8_geometry_linear_new (3);
-
-  t8_cmesh_init (&cmesh);
-  /* Use linear geometry */
-  t8_cmesh_register_geometry (cmesh, linear_geom);
-  t8_cmesh_set_tree_class (cmesh, 0, T8_ECLASS_TET);
-  t8_cmesh_set_tree_vertices (cmesh, 0, vertices, 4);
-  t8_cmesh_commit (cmesh, comm);
-  return cmesh;
-}
-
-static              t8_cmesh_t
-t8_cmesh_new_quad (sc_MPI_Comm comm)
-{
-  t8_cmesh_t          cmesh;
-  double              vertices[12] = {
-    0, 0, 0,
-    1, 0, 0,
-    0, 1, 0,
-    1, 1, 0,
-  };
-  t8_geometry_c      *linear_geom = t8_geometry_linear_new (2);
-
-  t8_cmesh_init (&cmesh);
-  /* Use linear geometry */
-  t8_cmesh_register_geometry (cmesh, linear_geom);
-  t8_cmesh_set_tree_class (cmesh, 0, T8_ECLASS_QUAD);
-  t8_cmesh_set_tree_vertices (cmesh, 0, vertices, 4);
-  t8_cmesh_commit (cmesh, comm);
-  return cmesh;
-}
-
-static              t8_cmesh_t
-t8_cmesh_new_hex (sc_MPI_Comm comm)
-{
-  t8_cmesh_t          cmesh;
-  double              vertices[24] = {
-    0, 0, 0,
-    1, 0, 0,
-    0, 1, 0,
-    1, 1, 0,
-    0, 0, 1,
-    1, 0, 1,
-    0, 1, 1,
-    1, 1, 1
-  };
-  t8_geometry_c      *linear_geom = t8_geometry_linear_new (3);
-
-  t8_cmesh_init (&cmesh);
-  /* Use linear geometry */
-  t8_cmesh_register_geometry (cmesh, linear_geom);
-  t8_cmesh_set_tree_class (cmesh, 0, T8_ECLASS_HEX);
-  t8_cmesh_set_tree_vertices (cmesh, 0, vertices, 8);
-  t8_cmesh_commit (cmesh, comm);
-  return cmesh;
-}
-
-t8_cmesh_t
-t8_cmesh_new_pyramid_deformed (sc_MPI_Comm comm)
-{
-  t8_cmesh_t          cmesh;
-  double              vertices[15] = {
-    -1, -2, 0.5,
-    2, -1, 0,
-    -1, 2, -0.5,
-    2, 2, 0,
-    3, 3, sqrt (3)
-  };
-  t8_geometry_c      *linear_geom = t8_geometry_linear_new (3);
-  t8_cmesh_init (&cmesh);
-  t8_cmesh_register_geometry (cmesh, linear_geom);
-  t8_cmesh_set_tree_class (cmesh, 0, T8_ECLASS_PYRAMID);
-  t8_cmesh_set_tree_vertices (cmesh, 0, vertices, 15);
-  t8_cmesh_commit (cmesh, comm);
-  return cmesh;
-}
-
-static              t8_cmesh_t
-t8_cmesh_new_pyramid (sc_MPI_Comm comm)
-{
-  t8_cmesh_t          cmesh;
-  double              vertices[15] = {
-    0, 0, 0,
-    1, 0, 0,
-    0, 1, 0,
-    1, 1, 0,
-    1, 1, 1
-  };
-  t8_geometry_c      *linear_geom = t8_geometry_linear_new (3);
-
-  t8_cmesh_init (&cmesh);
-  /* Use linear geometry */
-  t8_cmesh_register_geometry (cmesh, linear_geom);
-  t8_cmesh_set_tree_class (cmesh, 0, T8_ECLASS_PYRAMID);
-  t8_cmesh_set_tree_vertices (cmesh, 0, vertices, 15);
-  t8_cmesh_commit (cmesh, comm);
-  return cmesh;
-}
-
-static              t8_cmesh_t
-t8_cmesh_new_prism (sc_MPI_Comm comm)
-=======
 void
 t8_cmesh_translate_coordinates (const double *coords_in, double *coords_out,
                                 int num_vertices, double translate[3])
->>>>>>> 43bc4680
 {
   int                 i;
 
@@ -1908,1718 +1608,4 @@
   for (i = 0; i < num_vertices; i++) {
     t8_vec_axpyz (coords_in + i * 3, b, coords_out + i * 3, alpha);
   }
-<<<<<<< HEAD
-}
-
-t8_cmesh_t
-t8_cmesh_new_hypercube_hybrid (sc_MPI_Comm comm, int do_partition,
-                               int periodic)
-{
-  int                 i;
-  t8_cmesh_t          cmesh;
-  t8_topidx_t         vertices[8];
-  double              vertices_coords_temp[24];
-  double              attr_vertices[24];
-  double              null_vec[3] = { 0, 0, 0 };
-  double              shift[7][3] = { {0.5, 0, 0}, {0, 0.5, 0}, {0, 0, 0.5},
-  {0.5, 0.5}, {0.5, 0, 0.5}, {0.5, 0.5, 0.5}, {0, 0.5, 0.5}
-  };
-  double              vertices_coords[24] = {
-    0, 0, 0,
-    1, 0, 0,
-    0, 1, 0,
-    1, 1, 0,
-    0, 0, 1,
-    1, 0, 1,
-    0, 1, 1,
-    1, 1, 1
-  };
-  t8_geometry_c      *linear_geom = t8_geometry_linear_new (3);
-
-  t8_cmesh_init (&cmesh);
-  /* This cmesh consists of 6 tets, 6 prisms and 3 hexes */
-  for (i = 0; i < 6; i++) {
-    t8_cmesh_set_tree_class (cmesh, i, T8_ECLASS_TET);
-  }
-  for (i = 6; i < 12; i++) {
-    t8_cmesh_set_tree_class (cmesh, i, T8_ECLASS_PRISM);
-  }
-  for (i = 12; i < 16; i++) {
-    t8_cmesh_set_tree_class (cmesh, i, T8_ECLASS_HEX);
-  }
-
-  /* We use standard linear geometry */
-  t8_cmesh_register_geometry (cmesh, linear_geom);
-    /************************************/
-  /*  The tetrahedra                  */
-    /************************************/
-  /* We place the tetrahedra at the origin of the unit cube.
-   * They are essentially the tetrahedral hypercube scaled by 0.5 */
-  t8_cmesh_coords_axb (vertices_coords, vertices_coords_temp, 8, 0.5,
-                       null_vec);
-  t8_cmesh_set_join (cmesh, 0, 1, 2, 1, 0);
-  t8_cmesh_set_join (cmesh, 1, 2, 2, 1, 0);
-  t8_cmesh_set_join (cmesh, 2, 3, 2, 1, 0);
-  t8_cmesh_set_join (cmesh, 3, 4, 2, 1, 0);
-  t8_cmesh_set_join (cmesh, 4, 5, 2, 1, 0);
-  t8_cmesh_set_join (cmesh, 5, 0, 2, 1, 0);
-  vertices[0] = 0;
-  vertices[1] = 1;
-  vertices[2] = 5;
-  vertices[3] = 7;
-  t8_cmesh_new_translate_vertices_to_attributes (vertices,
-                                                 vertices_coords_temp,
-                                                 attr_vertices, 4);
-  t8_cmesh_set_tree_vertices (cmesh, 0, attr_vertices, 4);
-  vertices[1] = 3;
-  vertices[2] = 1;
-  t8_cmesh_new_translate_vertices_to_attributes (vertices,
-                                                 vertices_coords_temp,
-                                                 attr_vertices, 4);
-  t8_cmesh_set_tree_vertices (cmesh, 1, attr_vertices, 4);
-  vertices[1] = 2;
-  vertices[2] = 3;
-  t8_cmesh_new_translate_vertices_to_attributes (vertices,
-                                                 vertices_coords_temp,
-                                                 attr_vertices, 4);
-  t8_cmesh_set_tree_vertices (cmesh, 2, attr_vertices, 4);
-  vertices[1] = 6;
-  vertices[2] = 2;
-  t8_cmesh_new_translate_vertices_to_attributes (vertices,
-                                                 vertices_coords_temp,
-                                                 attr_vertices, 4);
-  t8_cmesh_set_tree_vertices (cmesh, 3, attr_vertices, 4);
-  vertices[1] = 4;
-  vertices[2] = 6;
-  t8_cmesh_new_translate_vertices_to_attributes (vertices,
-                                                 vertices_coords_temp,
-                                                 attr_vertices, 4);
-  t8_cmesh_set_tree_vertices (cmesh, 4, attr_vertices, 4);
-  vertices[1] = 5;
-  vertices[2] = 4;
-  t8_cmesh_new_translate_vertices_to_attributes (vertices,
-                                                 vertices_coords_temp,
-                                                 attr_vertices, 4);
-  t8_cmesh_set_tree_vertices (cmesh, 5, attr_vertices, 4);
-
-    /************************************/
-  /*     The prisms                   */
-    /************************************/
-  /* We place the prism to the left, right, and top of the tetrahedra.
-   * They are essentially the prism hypercube scaled by 0.5 and
-   * shifted in 3 different direction. */
-  /* trees 6 and 7 */
-  t8_cmesh_coords_axb (vertices_coords, vertices_coords_temp, 8, 0.5,
-                       shift[0]);
-  vertices[0] = 0;
-  vertices[1] = 6;
-  vertices[2] = 4;
-  vertices[3] = 1;
-  vertices[4] = 7;
-  vertices[5] = 5;
-  t8_cmesh_new_translate_vertices_to_attributes (vertices,
-                                                 vertices_coords_temp,
-                                                 attr_vertices, 6);
-  t8_cmesh_set_tree_vertices (cmesh, 6, attr_vertices, 6);
-  vertices[1] = 2;
-  vertices[2] = 6;
-  vertices[4] = 3;
-  vertices[5] = 7;
-  t8_cmesh_new_translate_vertices_to_attributes (vertices,
-                                                 vertices_coords_temp,
-                                                 attr_vertices, 6);
-  t8_cmesh_set_tree_vertices (cmesh, 7, attr_vertices, 6);
-
-  t8_cmesh_set_join (cmesh, 6, 7, 2, 1, 0);
-  /* trees 8 and 9 */
-  t8_cmesh_coords_axb (vertices_coords, vertices_coords_temp, 8, 0.5,
-                       shift[1]);
-  vertices[0] = 0;
-  vertices[1] = 5;
-  vertices[2] = 1;
-  vertices[3] = 2;
-  vertices[4] = 7;
-  vertices[5] = 3;
-  t8_cmesh_new_translate_vertices_to_attributes (vertices,
-                                                 vertices_coords_temp,
-                                                 attr_vertices, 6);
-  t8_cmesh_set_tree_vertices (cmesh, 8, attr_vertices, 6);
-  vertices[1] = 4;
-  vertices[2] = 5;
-  vertices[4] = 6;
-  vertices[5] = 7;
-  t8_cmesh_new_translate_vertices_to_attributes (vertices,
-                                                 vertices_coords_temp,
-                                                 attr_vertices, 6);
-  t8_cmesh_set_tree_vertices (cmesh, 9, attr_vertices, 6);
-  t8_cmesh_set_join (cmesh, 8, 9, 2, 1, 0);
-  /* trees 10 an 11 */
-  t8_cmesh_coords_axb (vertices_coords, vertices_coords_temp, 8, 0.5,
-                       shift[2]);
-  vertices[0] = 0;
-  vertices[1] = 1;
-  vertices[2] = 3;
-  vertices[3] = 4;
-  vertices[4] = 5;
-  vertices[5] = 7;
-  t8_cmesh_new_translate_vertices_to_attributes (vertices,
-                                                 vertices_coords_temp,
-                                                 attr_vertices, 6);
-  t8_cmesh_set_tree_vertices (cmesh, 10, attr_vertices, 6);
-  vertices[1] = 3;
-  vertices[2] = 2;
-  vertices[4] = 7;
-  vertices[5] = 6;
-  t8_cmesh_new_translate_vertices_to_attributes (vertices,
-                                                 vertices_coords_temp,
-                                                 attr_vertices, 6);
-  t8_cmesh_set_tree_vertices (cmesh, 11, attr_vertices, 6);
-  t8_cmesh_set_join (cmesh, 10, 11, 1, 2, 0);
-
-  /* Connect prisms and tets */
-  t8_cmesh_set_join (cmesh, 0, 6, 0, 3, 0);
-  t8_cmesh_set_join (cmesh, 1, 7, 0, 3, 1);
-  t8_cmesh_set_join (cmesh, 2, 8, 0, 3, 0);
-  t8_cmesh_set_join (cmesh, 3, 9, 0, 3, 1);
-  t8_cmesh_set_join (cmesh, 4, 11, 0, 3, 0);
-  t8_cmesh_set_join (cmesh, 5, 10, 0, 3, 1);
-
-  /************************************/
-  /*  The hexahedra                   */
-  /************************************/
-
-  for (i = 0; i < 8; i++) {
-    vertices[i] = i;
-  }
-
-  for (i = 0; i < 4; i++) {
-    t8_cmesh_coords_axb (vertices_coords, vertices_coords_temp, 8, 0.5,
-                         shift[3 + i]);
-    t8_cmesh_new_translate_vertices_to_attributes (vertices,
-                                                   vertices_coords_temp,
-                                                   attr_vertices, 8);
-    t8_cmesh_set_tree_vertices (cmesh, 12 + i, attr_vertices, 8);
-  }
-  /* Join the hexes */
-  t8_cmesh_set_join (cmesh, 12, 14, 5, 4, 0);
-  t8_cmesh_set_join (cmesh, 13, 14, 3, 2, 0);
-  t8_cmesh_set_join (cmesh, 14, 15, 0, 1, 0);
-
-  /* Join the prisms and hexes */
-  t8_cmesh_set_join (cmesh, 6, 13, 0, 4, 1);
-  t8_cmesh_set_join (cmesh, 7, 12, 0, 2, 0);
-  t8_cmesh_set_join (cmesh, 8, 12, 0, 0, 1);
-  t8_cmesh_set_join (cmesh, 9, 15, 0, 4, 0);
-  t8_cmesh_set_join (cmesh, 10, 13, 0, 0, 0);
-  t8_cmesh_set_join (cmesh, 11, 15, 0, 2, 1);
-
-  if (periodic) {
-    /* Connect the sides of the cube to make it periodic */
-    /* tets to prisms */
-    t8_cmesh_set_join (cmesh, 0, 8, 3, 4, 0);
-    t8_cmesh_set_join (cmesh, 5, 9, 3, 4, 0);
-    t8_cmesh_set_join (cmesh, 3, 7, 3, 4, 0);
-    t8_cmesh_set_join (cmesh, 4, 6, 3, 4, 0);
-    t8_cmesh_set_join (cmesh, 1, 10, 3, 4, 0);
-    t8_cmesh_set_join (cmesh, 2, 11, 3, 4, 0);
-    /* prism to hex */
-    t8_cmesh_set_join (cmesh, 6, 12, 1, 3, 0);
-    t8_cmesh_set_join (cmesh, 9, 12, 2, 1, 0);
-    t8_cmesh_set_join (cmesh, 7, 13, 2, 5, 0);
-    t8_cmesh_set_join (cmesh, 11, 13, 1, 1, 0);
-    t8_cmesh_set_join (cmesh, 8, 15, 1, 5, 0);
-    t8_cmesh_set_join (cmesh, 10, 15, 2, 3, 0);
-    /* hex to hex */
-    t8_cmesh_set_join (cmesh, 12, 14, 4, 5, 0);
-    t8_cmesh_set_join (cmesh, 13, 14, 2, 3, 0);
-    t8_cmesh_set_join (cmesh, 14, 15, 1, 0, 0);
-
-  }
-
-  t8_cmesh_commit (cmesh, comm);
-  return cmesh;
-}
-
-/* The unit cube is constructed from trees of the same eclass.
- * For triangles the square is divided along the (0,0) -- (1,1) diagonal.
- * For prisms the front (y=0) and back (y=1) face are divided into triangles
- * as above.
- */
-/* TODO: upgrade with int x,y,z for periodic faces */
-t8_cmesh_t
-t8_cmesh_new_hypercube (t8_eclass_t eclass, sc_MPI_Comm comm, int do_bcast,
-                        int do_partition, int periodic)
-{
-  t8_cmesh_t          cmesh;
-  int                 num_trees_for_hypercube[T8_ECLASS_COUNT] = {
-    1, 1, 1, 2, 1, 6, 2, 3
-  };
-  int                 i;
-  t8_topidx_t         vertices[8];
-  double              attr_vertices[24];
-  int                 mpirank, mpiret;
-  double              vertices_coords[24] = {
-    0, 0, 0,
-    1, 0, 0,
-    0, 1, 0,
-    1, 1, 0,
-    0, 0, 1,
-    1, 0, 1,
-    0, 1, 1,
-    1, 1, 1
-  };
-  int                 dim = t8_eclass_to_dimension[eclass];
-  t8_geometry_c      *linear_geom = t8_geometry_linear_new (dim);
-
-  SC_CHECK_ABORT (eclass != T8_ECLASS_PYRAMID || !periodic,
-                  "The pyramid cube mesh cannot be periodic.\n");
-
-  if (do_partition) {
-    t8_global_errorf
-      ("WARNING: Partitioning the hypercube cmesh is currently not supported.\n"
-       "Using this cmesh will crash when vertices are used. See also https://github.com/holke/t8code/issues/79\n");
-  }
-
-  mpiret = sc_MPI_Comm_rank (comm, &mpirank);
-  SC_CHECK_MPI (mpiret);
-  if (!do_bcast || mpirank == 0) {
-    t8_cmesh_init (&cmesh);
-    for (i = 0; i < num_trees_for_hypercube[eclass]; i++) {
-      t8_cmesh_set_tree_class (cmesh, i, eclass);
-    }
-    switch (eclass) {
-    case T8_ECLASS_HEX:
-      vertices[4] = 4;
-      vertices[5] = 5;
-      vertices[6] = 6;
-      vertices[7] = 7;
-      if (periodic) {
-        t8_cmesh_set_join (cmesh, 0, 0, 4, 5, 0);
-      }
-    case T8_ECLASS_QUAD:
-      vertices[3] = 3;
-      vertices[2] = 2;
-      if (periodic) {
-        t8_cmesh_set_join (cmesh, 0, 0, 2, 3, 0);
-      }
-    case T8_ECLASS_LINE:
-      vertices[1] = 1;
-      if (periodic) {
-        t8_cmesh_set_join (cmesh, 0, 0, 0, 1, 0);
-      }
-    case T8_ECLASS_VERTEX:
-      vertices[0] = 0;
-      t8_cmesh_new_translate_vertices_to_attributes (vertices,
-                                                     vertices_coords,
-                                                     attr_vertices,
-                                                     t8_eclass_num_vertices
-                                                     [eclass]);
-      t8_cmesh_set_tree_vertices (cmesh, 0, attr_vertices,
-                                  t8_eclass_num_vertices[eclass]);
-      break;
-    case T8_ECLASS_PRISM:
-      t8_cmesh_set_join (cmesh, 0, 1, 1, 2, 0);
-      vertices[0] = 0;
-      vertices[1] = 1;
-      vertices[2] = 3;
-      vertices[3] = 4;
-      vertices[4] = 5;
-      vertices[5] = 7;
-      t8_cmesh_new_translate_vertices_to_attributes (vertices,
-                                                     vertices_coords,
-                                                     attr_vertices, 6);
-      t8_cmesh_set_tree_vertices (cmesh, 0, attr_vertices, 6);
-      vertices[1] = 3;
-      vertices[2] = 2;
-      vertices[4] = 7;
-      vertices[5] = 6;
-      t8_cmesh_new_translate_vertices_to_attributes (vertices,
-                                                     vertices_coords,
-                                                     attr_vertices, 6);
-      t8_cmesh_set_tree_vertices (cmesh, 1, attr_vertices, 6);
-      if (periodic) {
-        t8_cmesh_set_join (cmesh, 0, 1, 0, 1, 0);
-        t8_cmesh_set_join (cmesh, 0, 1, 2, 0, 0);
-        t8_cmesh_set_join (cmesh, 0, 0, 3, 4, 0);
-        t8_cmesh_set_join (cmesh, 1, 1, 3, 4, 0);
-      }
-      break;
-    case T8_ECLASS_TRIANGLE:
-      t8_cmesh_set_join (cmesh, 0, 1, 1, 2, 0);
-      vertices[0] = 0;
-      vertices[1] = 1;
-      vertices[2] = 3;
-      t8_cmesh_new_translate_vertices_to_attributes (vertices,
-                                                     vertices_coords,
-                                                     attr_vertices, 3);
-      t8_cmesh_set_tree_vertices (cmesh, 0, attr_vertices, 3);
-      vertices[1] = 3;
-      vertices[2] = 2;
-      t8_cmesh_new_translate_vertices_to_attributes (vertices,
-                                                     vertices_coords,
-                                                     attr_vertices, 3);
-      t8_cmesh_set_tree_vertices (cmesh, 1, attr_vertices, 3);
-      if (periodic) {
-        t8_cmesh_set_join (cmesh, 0, 1, 0, 1, 0);
-        t8_cmesh_set_join (cmesh, 0, 1, 2, 0, 0);
-      }
-      break;
-    case T8_ECLASS_TET:
-      t8_cmesh_set_join (cmesh, 0, 1, 2, 1, 0);
-      t8_cmesh_set_join (cmesh, 1, 2, 2, 1, 0);
-      t8_cmesh_set_join (cmesh, 2, 3, 2, 1, 0);
-      t8_cmesh_set_join (cmesh, 3, 4, 2, 1, 0);
-      t8_cmesh_set_join (cmesh, 4, 5, 2, 1, 0);
-      t8_cmesh_set_join (cmesh, 5, 0, 2, 1, 0);
-      vertices[0] = 0;
-      vertices[1] = 1;
-      vertices[2] = 5;
-      vertices[3] = 7;
-      t8_cmesh_new_translate_vertices_to_attributes (vertices,
-                                                     vertices_coords,
-                                                     attr_vertices, 4);
-      t8_cmesh_set_tree_vertices (cmesh, 0, attr_vertices, 4);
-      vertices[1] = 3;
-      vertices[2] = 1;
-      t8_cmesh_new_translate_vertices_to_attributes (vertices,
-                                                     vertices_coords,
-                                                     attr_vertices, 4);
-      t8_cmesh_set_tree_vertices (cmesh, 1, attr_vertices, 4);
-      vertices[1] = 2;
-      vertices[2] = 3;
-      t8_cmesh_new_translate_vertices_to_attributes (vertices,
-                                                     vertices_coords,
-                                                     attr_vertices, 4);
-      t8_cmesh_set_tree_vertices (cmesh, 2, attr_vertices, 4);
-      vertices[1] = 6;
-      vertices[2] = 2;
-      t8_cmesh_new_translate_vertices_to_attributes (vertices,
-                                                     vertices_coords,
-                                                     attr_vertices, 4);
-      t8_cmesh_set_tree_vertices (cmesh, 3, attr_vertices, 4);
-      vertices[1] = 4;
-      vertices[2] = 6;
-      t8_cmesh_new_translate_vertices_to_attributes (vertices,
-                                                     vertices_coords,
-                                                     attr_vertices, 4);
-      t8_cmesh_set_tree_vertices (cmesh, 4, attr_vertices, 4);
-      vertices[1] = 5;
-      vertices[2] = 4;
-      t8_cmesh_new_translate_vertices_to_attributes (vertices,
-                                                     vertices_coords,
-                                                     attr_vertices, 4);
-      t8_cmesh_set_tree_vertices (cmesh, 5, attr_vertices, 4);
-      if (periodic) {
-        t8_cmesh_set_join (cmesh, 0, 4, 0, 3, 0);
-        t8_cmesh_set_join (cmesh, 1, 3, 0, 3, 2);
-
-        t8_cmesh_set_join (cmesh, 0, 2, 3, 0, 0);
-        t8_cmesh_set_join (cmesh, 3, 5, 0, 3, 2);
-
-        t8_cmesh_set_join (cmesh, 1, 5, 3, 0, 2);
-        t8_cmesh_set_join (cmesh, 2, 4, 3, 0, 0);
-      }
-      break;
-    case T8_ECLASS_PYRAMID:
-      vertices[0] = 1;
-      vertices[1] = 3;
-      vertices[2] = 0;
-      vertices[3] = 2;
-      vertices[4] = 7;
-      t8_cmesh_new_translate_vertices_to_attributes (vertices,
-                                                     vertices_coords,
-                                                     attr_vertices, 5);
-      t8_cmesh_set_tree_vertices (cmesh, 0, attr_vertices, 5);
-      vertices[0] = 0;
-      vertices[1] = 2;
-      vertices[2] = 4;
-      vertices[3] = 6;
-      t8_cmesh_new_translate_vertices_to_attributes (vertices,
-                                                     vertices_coords,
-                                                     attr_vertices, 5);
-      t8_cmesh_set_tree_vertices (cmesh, 1, attr_vertices, 5);
-      vertices[0] = 1;
-      vertices[1] = 0;
-      vertices[2] = 5;
-      vertices[3] = 4;
-      t8_cmesh_new_translate_vertices_to_attributes (vertices,
-                                                     vertices_coords,
-                                                     attr_vertices, 5);
-      t8_cmesh_set_tree_vertices (cmesh, 2, attr_vertices, 5);
-      t8_cmesh_set_join (cmesh, 0, 1, 3, 2, 0);
-      t8_cmesh_set_join (cmesh, 1, 2, 0, 1, 0);
-      t8_cmesh_set_join (cmesh, 2, 0, 2, 0, 0);
-      break;
-    default:
-      break;
-    }
-  }
-  if (do_bcast) {
-    if (mpirank != 0) {
-      cmesh = NULL;
-    }
-    cmesh = t8_cmesh_bcast (cmesh, 0, comm);
-  }
-
-  /* Use linear geometry */
-  /* We need to set the geometry after broadcasting, since we
-   * cannot bcast the geometries. */
-  t8_cmesh_register_geometry (cmesh, linear_geom);
-
-  if (do_partition) {
-    int                 mpirank, mpisize, mpiret;
-    int                 first_tree, last_tree, num_trees;
-    mpiret = sc_MPI_Comm_rank (comm, &mpirank);
-    SC_CHECK_MPI (mpiret);
-    mpiret = sc_MPI_Comm_size (comm, &mpisize);
-    SC_CHECK_MPI (mpiret);
-    num_trees = num_trees_for_hypercube[eclass];
-    first_tree = (mpirank * num_trees) / mpisize;
-    last_tree = ((mpirank + 1) * num_trees) / mpisize - 1;
-    t8_cmesh_set_partition_range (cmesh, 3, first_tree, last_tree);
-  }
-
-  t8_cmesh_commit (cmesh, comm);
-  return cmesh;
-}
-
-t8_cmesh_t
-t8_cmesh_new_periodic_line_more_trees (sc_MPI_Comm comm)
-{
-  t8_cmesh_t          cmesh;
-
-  double              vertices[12] = {
-    0, 0, 0,
-    0.2, 0, 0,
-    0.6, 0, 0,
-    1, 0, 0
-  };
-  t8_geometry_c      *linear_geom = t8_geometry_linear_new (1);
-
-  t8_cmesh_init (&cmesh);
-  /* Use linear geometry */
-  t8_cmesh_register_geometry (cmesh, linear_geom);
-  t8_cmesh_set_tree_class (cmesh, 0, T8_ECLASS_LINE);
-  t8_cmesh_set_tree_class (cmesh, 1, T8_ECLASS_LINE);
-  t8_cmesh_set_tree_class (cmesh, 2, T8_ECLASS_LINE);
-  t8_cmesh_set_tree_vertices (cmesh, 0, vertices, 2);
-  t8_cmesh_set_tree_vertices (cmesh, 1, vertices + 3, 2);
-  t8_cmesh_set_tree_vertices (cmesh, 2, vertices + 6, 2);
-  t8_cmesh_set_join (cmesh, 0, 1, 1, 0, 0);
-  t8_cmesh_set_join (cmesh, 1, 2, 1, 0, 0);
-  t8_cmesh_set_join (cmesh, 2, 0, 1, 0, 0);
-  t8_cmesh_commit (cmesh, comm);
-  return cmesh;
-}
-
-t8_cmesh_t
-t8_cmesh_new_periodic_tri (sc_MPI_Comm comm)
-{
-  double              vertices[18] = {
-    0, 0, 0,
-    1, 0, 0,
-    1, 1, 0,
-    0, 0, 0,
-    1, 1, 0,
-    0, 1, 0
-  };
-  t8_cmesh_t          cmesh;
-  t8_geometry_c      *linear_geom = t8_geometry_linear_new (2);
-
-  t8_cmesh_init (&cmesh);
-  /* Use linear geometry */
-  t8_cmesh_register_geometry (cmesh, linear_geom);
-
-  t8_cmesh_set_tree_class (cmesh, 0, T8_ECLASS_TRIANGLE);
-  t8_cmesh_set_tree_class (cmesh, 1, T8_ECLASS_TRIANGLE);
-  t8_cmesh_set_tree_vertices (cmesh, 0, vertices, 3);
-  t8_cmesh_set_tree_vertices (cmesh, 1, vertices + 9, 3);
-  t8_cmesh_set_join (cmesh, 0, 1, 1, 2, 0);
-  t8_cmesh_set_join (cmesh, 0, 1, 0, 1, 0);
-  t8_cmesh_set_join (cmesh, 0, 1, 2, 0, 1);
-  t8_cmesh_commit (cmesh, comm);
-  return cmesh;
-}
-
-t8_cmesh_t
-t8_cmesh_new_periodic_hybrid (sc_MPI_Comm comm)
-{
-  double              vertices[60] = {  /* Just all vertices of all trees. partly duplicated */
-    0, 0, 0,                    /* tree 0, triangle */
-    0.5, 0, 0,
-    0.5, 0.5, 0,
-    0, 0, 0,                    /* tree 1, triangle */
-    0.5, 0.5, 0,
-    0, 0.5, 0,
-    0.5, 0, 0,                  /* tree 2, quad */
-    1, 0, 0,
-    0.5, 0.5, 0,
-    1, 0.5, 0,
-    0, 0.5, 0,                  /* tree 3, quad */
-    0.5, 0.5, 0,
-    0, 1, 0,
-    0.5, 1, 0,
-    0.5, 0.5, 0,                /* tree 4, triangle */
-    1, 0.5, 0,
-    1, 1, 0,
-    0.5, 0.5, 0,                /* tree 5, triangle */
-    1, 1, 0,
-    0.5, 1, 0
-  };
-  t8_cmesh_t          cmesh;
-  t8_geometry_c      *linear_geom = t8_geometry_linear_new (2);
-
-  /*
-   *  This is how the cmesh looks like. The numbers are the tree numbers:
-   *
-   *   +---+---+
-   *   |   |5 /|
-   *   | 3 | / |
-   *   |   |/ 4|
-   *   +---+---+
-   *   |1 /|   |
-   *   | / | 2 |
-   *   |/0 |   |
-   *   +---+---+
-   */
-
-  t8_cmesh_init (&cmesh);
-  /* Use linear geometry */
-  t8_cmesh_register_geometry (cmesh, linear_geom);
-  t8_cmesh_set_tree_class (cmesh, 0, T8_ECLASS_TRIANGLE);
-  t8_cmesh_set_tree_class (cmesh, 1, T8_ECLASS_TRIANGLE);
-  t8_cmesh_set_tree_class (cmesh, 2, T8_ECLASS_QUAD);
-  t8_cmesh_set_tree_class (cmesh, 3, T8_ECLASS_QUAD);
-  t8_cmesh_set_tree_class (cmesh, 4, T8_ECLASS_TRIANGLE);
-  t8_cmesh_set_tree_class (cmesh, 5, T8_ECLASS_TRIANGLE);
-
-  t8_cmesh_set_tree_vertices (cmesh, 0, vertices, 3);
-  t8_cmesh_set_tree_vertices (cmesh, 1, vertices + 9, 3);
-  t8_cmesh_set_tree_vertices (cmesh, 2, vertices + 18, 4);
-  t8_cmesh_set_tree_vertices (cmesh, 3, vertices + 30, 4);
-  t8_cmesh_set_tree_vertices (cmesh, 4, vertices + 42, 3);
-  t8_cmesh_set_tree_vertices (cmesh, 5, vertices + 51, 3);
-
-  t8_cmesh_set_join (cmesh, 0, 1, 1, 2, 0);
-  t8_cmesh_set_join (cmesh, 0, 2, 0, 0, 0);
-  t8_cmesh_set_join (cmesh, 0, 3, 2, 3, 0);
-
-  t8_cmesh_set_join (cmesh, 1, 3, 0, 2, 1);
-  t8_cmesh_set_join (cmesh, 1, 2, 1, 1, 0);
-
-  t8_cmesh_set_join (cmesh, 2, 4, 3, 2, 0);
-  t8_cmesh_set_join (cmesh, 2, 5, 2, 0, 1);
-
-  t8_cmesh_set_join (cmesh, 3, 5, 1, 1, 0);
-  t8_cmesh_set_join (cmesh, 3, 4, 0, 0, 0);
-
-  t8_cmesh_set_join (cmesh, 4, 5, 1, 2, 0);
-
-  t8_cmesh_commit (cmesh, comm);
-
-  return cmesh;
-}
-
-t8_cmesh_t
-t8_cmesh_new_periodic (sc_MPI_Comm comm, int dim)
-{
-  t8_cmesh_t          cmesh;
-  t8_eclass_t         tree_class;
-  double              vertices[24] = {
-    0, 0, 0,
-    1, 0, 0,
-    0, 1, 0,
-    1, 1, 0,
-    0, 0, 1,
-    1, 0, 1,
-    0, 1, 1,
-    1, 1, 1
-  };
-  t8_geometry_c      *linear_geom = t8_geometry_linear_new (dim);
-
-  T8_ASSERT (dim == 1 || dim == 2 || dim == 3);
-  t8_cmesh_init (&cmesh);
-  /* Use linear geometry */
-  t8_cmesh_register_geometry (cmesh, linear_geom);
-  switch (dim) {
-  case 1:
-    tree_class = T8_ECLASS_LINE;
-    break;
-  case 2:
-    tree_class = T8_ECLASS_QUAD;
-    break;
-  case 3:
-    tree_class = T8_ECLASS_HEX;
-    break;
-  default:
-    SC_ABORT_NOT_REACHED ();
-  }
-
-  t8_cmesh_set_tree_class (cmesh, 0, tree_class);
-  t8_cmesh_set_tree_vertices (cmesh, 0, vertices, 1 << dim);
-  t8_cmesh_set_join (cmesh, 0, 0, 0, 1, 0);
-  if (dim > 1) {
-    t8_cmesh_set_join (cmesh, 0, 0, 2, 3, 0);
-  }
-  if (dim == 3) {
-    t8_cmesh_set_join (cmesh, 0, 0, 4, 5, 0);
-  }
-  t8_cmesh_commit (cmesh, comm);
-  return cmesh;
-}
-
-t8_cmesh_t
-t8_cmesh_new_bigmesh (t8_eclass_t eclass, int num_trees, sc_MPI_Comm comm)
-{
-  t8_cmesh_t          cmesh;
-  int                 i;
-
-  t8_cmesh_init (&cmesh);
-  for (i = 0; i < num_trees; i++) {
-    t8_cmesh_set_tree_class (cmesh, i, eclass);
-    if (cmesh->dimension > 0) {
-      /* We join each tree with its successor along faces 0 and 1
-       * to get a nontrivial connectivity */
-      t8_cmesh_set_join (cmesh, i, (i + 1) % num_trees, 0, 1, 0);
-    }
-  }
-
-  t8_cmesh_commit (cmesh, comm);
-
-  return cmesh;
-}
-
-t8_cmesh_t
-t8_cmesh_new_line_zigzag (sc_MPI_Comm comm)
-{
-  int                 i;
-  double              vertices[18] = { 1, 2, 0,
-    2, 4, 1,
-    1, 1, 2,
-    2, 4, 1,
-    1, 1, 2,
-    3, 2, 5
-  };
-  t8_cmesh_t          cmesh;
-  t8_geometry_c      *linear_geom = t8_geometry_linear_new (1);
-
-  t8_cmesh_init (&cmesh);
-  /* Use linear geometry */
-  t8_cmesh_register_geometry (cmesh, linear_geom);
-  for (i = 0; i < 3; i++) {
-    t8_cmesh_set_tree_class (cmesh, i, T8_ECLASS_LINE);
-  }
-  /*tree_num is joined with tree_num at face_num and face_num with orientation_num */
-  t8_cmesh_set_join (cmesh, 0, 1, 1, 1, 0);
-  t8_cmesh_set_join (cmesh, 1, 2, 0, 0, 0);
-
-  t8_cmesh_set_tree_vertices (cmesh, 0, vertices, 2);
-  t8_cmesh_set_tree_vertices (cmesh, 1, vertices + 6, 2);
-  t8_cmesh_set_tree_vertices (cmesh, 2, vertices + 12, 2);
-
-  t8_cmesh_commit (cmesh, comm);
-
-  return cmesh;
-}
-
-t8_cmesh_t
-t8_cmesh_new_prism_cake (sc_MPI_Comm comm, int num_of_prisms)
-{
-  int                 i, j;
-  /*num_of_prisms Prism a 6 vertices a 3 coords */
-  /* TODO: This seems too be a lot of memory, can we also get by with only
-     6 * 3 doubles? */
-  double             *vertices = T8_ALLOC (double, num_of_prisms * 6 * 3);
-  t8_cmesh_t          cmesh;
-  double              degrees = 360. / num_of_prisms;
-  t8_geometry_c      *linear_geom = t8_geometry_linear_new (3);
-
-  T8_ASSERT (num_of_prisms > 2);
-
-  for (i = 0; i < num_of_prisms; i++) {
-    for (j = 0; j < 6; j++) {
-      /*Get the edges at the unit circle */
-      if (j == 0 || j == 3) {
-        vertices[i * 6 * 3 + j * 3] = 0;
-        vertices[i * 6 * 3 + j * 3 + 1] = 0;
-        vertices[i * 6 * 3 + j * 3 + 2] = (j == 3 ? 1 : 0);
-      }
-      else if (j == 1 || j == 4) {
-        vertices[i * 6 * 3 + j * 3] = cos (i * degrees * M_PI / 180);
-        vertices[i * 6 * 3 + j * 3 + 1] = sin (i * degrees * M_PI / 180);
-        vertices[i * 6 * 3 + j * 3 + 2] = (j == 4 ? 1 : 0);
-      }
-      else if (j == 2 || j == 5) {
-        vertices[i * 6 * 3 + j * 3] =
-          cos ((i * degrees + degrees) * M_PI / 180);
-        vertices[i * 6 * 3 + j * 3 + 1] =
-          sin ((i * degrees + degrees) * M_PI / 180);
-        vertices[i * 6 * 3 + j * 3 + 2] = (j == 5 ? 1 : 0);
-      }
-    }
-  }
-  t8_cmesh_init (&cmesh);
-  /* Use linear geometry */
-  t8_cmesh_register_geometry (cmesh, linear_geom);
-  for (i = 0; i < num_of_prisms; i++) {
-    t8_cmesh_set_tree_class (cmesh, i, T8_ECLASS_PRISM);
-  }
-
-  for (i = 0; i < num_of_prisms; i++) {
-    t8_cmesh_set_join (cmesh, i, (i == (num_of_prisms - 1) ? 0 : i + 1), 1, 2,
-                       0);
-  }
-  for (i = 0; i < num_of_prisms; i++) {
-    t8_cmesh_set_tree_vertices (cmesh, i, vertices + i * 18, 6);
-  }
-  t8_cmesh_commit (cmesh, comm);
-  T8_FREE (vertices);
-
-  return cmesh;
-}
-
-t8_cmesh_t
-t8_cmesh_new_prism_deformed (sc_MPI_Comm comm)
-{
-  t8_cmesh_t          cmesh;
-  double              vertices[18] = { -1, -0.5, 0.25,
-    1, 0, 0,
-    1, 1, 0,
-    0, 0, 0.75,
-    1.25, 0, 1,
-    2, 2, 2
-  };
-  t8_geometry_c      *linear_geom = t8_geometry_linear_new (3);
-
-  t8_cmesh_init (&cmesh);
-  /* Use linear geometry */
-  t8_cmesh_register_geometry (cmesh, linear_geom);
-  t8_cmesh_set_tree_class (cmesh, 0, T8_ECLASS_PRISM);
-  t8_cmesh_set_tree_vertices (cmesh, 0, vertices, 6);
-  t8_cmesh_commit (cmesh, comm);
-  return cmesh;
-}
-
-/*rotates counterclockwise*/
-static void
-prism_rotate (double vertices[18], int rotation)
-{
-  double              helper[3] = { vertices[6], vertices[7], vertices[8] };
-  int                 i, j;
-  T8_ASSERT (3 > rotation && rotation > 0);
-  for (i = 0; i < rotation; i++) {
-    for (j = 8; j >= 0; j--) {
-      vertices[j] = j >= 3 ? vertices[j - 3] : helper[j];
-    }
-    for (j = 0; j < 3; j++) {
-      helper[j] = vertices[6 + j];
-    }
-  }
-  for (i = 0; i < 3; i++) {
-    helper[i] = vertices[15 + i];
-  }
-  for (i = 0; i < rotation; i++) {
-    for (j = 17; j >= 9; j--) {
-      vertices[j] = j >= 12 ? vertices[j - 3] : helper[j - 9];
-    }
-    for (j = 0; j < 3; j++) {
-      helper[j] = vertices[15 + j];
-    }
-  }
-}
-
-t8_cmesh_t
-t8_cmesh_new_prism_cake_funny_oriented (sc_MPI_Comm comm)
-{
-  int                 i, j;
-  /*6 Prism a 6 vertices a 3 coords */
-  double              vertices[108];
-  t8_cmesh_t          cmesh;
-  t8_geometry_c      *linear_geom = t8_geometry_linear_new (3);
-
-  for (i = 0; i < 6; i++) {
-    for (j = 0; j < 6; j++) {
-      /*Get the edges at the unit circle */
-      if (j == 0 || j == 3) {
-        vertices[i * 6 * 3 + j * 3] = 0;
-        vertices[i * 6 * 3 + j * 3 + 1] = 0;
-        vertices[i * 6 * 3 + j * 3 + 2] = (j == 3 ? 1 : 0);
-      }
-      else if (j == 1 || j == 4) {
-        vertices[i * 6 * 3 + j * 3] = cos (i * 60 * M_PI / 180);
-        vertices[i * 6 * 3 + j * 3 + 1] = sin (i * 60 * M_PI / 180);
-        vertices[i * 6 * 3 + j * 3 + 2] = (j == 4 ? 1 : 0);
-      }
-      else if (j == 2 || j == 5) {
-        vertices[i * 6 * 3 + j * 3] = cos ((i * 60 + 60) * M_PI / 180);
-        vertices[i * 6 * 3 + j * 3 + 1] = sin ((i * 60 + 60) * M_PI / 180);
-        vertices[i * 6 * 3 + j * 3 + 2] = (j == 5 ? 1 : 0);
-      }
-    }
-  }
-  prism_rotate (vertices + 18, 2);
-  prism_rotate (vertices + 36, 1);
-  prism_rotate (vertices + 54, 1);
-  prism_rotate (vertices + 72, 1);
-  prism_rotate (vertices + 90, 2);
-
-  t8_cmesh_init (&cmesh);
-  /* Use linear geometry */
-  t8_cmesh_register_geometry (cmesh, linear_geom);
-  for (i = 0; i < 6; i++) {
-    t8_cmesh_set_tree_class (cmesh, i, T8_ECLASS_PRISM);
-  }
-
-  t8_cmesh_set_join (cmesh, 0, 1, 2, 0, 3);
-  t8_cmesh_set_join (cmesh, 1, 2, 1, 2, 0);
-  t8_cmesh_set_join (cmesh, 2, 3, 0, 0, 0);
-  t8_cmesh_set_join (cmesh, 3, 4, 1, 0, 0);
-  t8_cmesh_set_join (cmesh, 4, 5, 2, 2, 0);
-  t8_cmesh_set_join (cmesh, 5, 0, 1, 1, 0);
-
-  for (i = 0; i < 6; i++) {
-    t8_cmesh_set_tree_vertices (cmesh, i, vertices + i * 18, 6);
-  }
-  t8_cmesh_commit (cmesh, comm);
-  return cmesh;
-}
-
-/* Creates a mesh consisting of 8 prisms. The first 6 prisms are constructed, by
- * approximating the first 3 chunks of 60 degrees of the unit-circle via prisms.
- * The next four prisms use the same principle, but are shifted by one along the
- * z-axis. The first of these prisms is connected to the third prism via its tri-
- * angular bottom. The last prisms is out of this circle. Some prisms are rotated,
- * such that we get a variaty of face-connections. */
-t8_cmesh_t
-t8_cmesh_new_prism_geometry (sc_MPI_Comm comm)
-{
-  int                 i, j;
-  /*8 Prism a 6 vertices a 3 coords */
-  double              vertices[144];
-  t8_cmesh_t          cmesh;
-  t8_geometry_c      *linear_geom = t8_geometry_linear_new (3);
-
-  for (i = 0; i < 3; i++) {
-    for (j = 0; j < 6; j++) {
-      /*Get the edges at the unit circle */
-      if (j == 0 || j == 3) {
-        vertices[i * 6 * 3 + j * 3] = 0;
-        vertices[i * 6 * 3 + j * 3 + 1] = 0;
-        vertices[i * 6 * 3 + j * 3 + 2] = (j == 3 ? 1 : 0);
-      }
-      else if (j == 1 || j == 4) {
-        vertices[i * 6 * 3 + j * 3] = cos (i * 60 * M_PI / 180);
-        vertices[i * 6 * 3 + j * 3 + 1] = sin (i * 60 * M_PI / 180);
-        vertices[i * 6 * 3 + j * 3 + 2] = (j == 4 ? 1 : 0);
-      }
-      else if (j == 2 || j == 5) {
-        vertices[i * 6 * 3 + j * 3] = cos ((i * 60 + 60) * M_PI / 180);
-        vertices[i * 6 * 3 + j * 3 + 1] = sin ((i * 60 + 60) * M_PI / 180);
-        vertices[i * 6 * 3 + j * 3 + 2] = (j == 5 ? 1 : 0);
-      }
-    }
-  }
-  /*Four prisms, bottom starts at z = 1 */
-  for (i = 2; i < 6; i++) {
-    for (j = 0; j < 6; j++) {
-      /*Get the edges at the unit circle */
-      if (j == 0 || j == 3) {
-        vertices[(i + 1) * 6 * 3 + j * 3] = 0;
-        vertices[(i + 1) * 6 * 3 + j * 3 + 1] = 0;
-        vertices[(i + 1) * 6 * 3 + j * 3 + 2] = (j == 3 ? 2 : 1);
-      }
-      else if (j == 1 || j == 4) {
-        vertices[(i + 1) * 6 * 3 + j * 3] = cos (i * 60 * M_PI / 180);
-        vertices[(i + 1) * 6 * 3 + j * 3 + 1] = sin (i * 60 * M_PI / 180);
-        vertices[(i + 1) * 6 * 3 + j * 3 + 2] = (j == 4 ? 2 : 1);
-      }
-      else if (j == 2 || j == 5) {
-        vertices[(i + 1) * 6 * 3 + j * 3] = cos ((i * 60 + 60) * M_PI / 180);
-        vertices[(i + 1) * 6 * 3 + j * 3 + 1] =
-          sin ((i * 60 + 60) * M_PI / 180);
-        vertices[(i + 1) * 6 * 3 + j * 3 + 2] = (j == 5 ? 2 : 1);
-      }
-    }
-  }
-  /*The last prism, breaking out of the unit-circle */
-  vertices[126] = 1;
-  vertices[127] = 0;
-  vertices[128] = 1;
-  vertices[129] = cos (300 * M_PI / 180);
-  vertices[130] = sin (300 * M_PI / 180);
-  vertices[131] = 1;
-  vertices[132] = cos (300 * M_PI / 180) + 1;
-  vertices[133] = sin (300 * M_PI / 180);
-  vertices[134] = 1;
-  vertices[135] = 1;
-  vertices[136] = 0;
-  vertices[137] = 2;
-  vertices[138] = cos (300 * M_PI / 180);
-  vertices[139] = sin (300 * M_PI / 180);
-  vertices[140] = 2;
-  vertices[141] = cos (300 * M_PI / 180) + 1;
-  vertices[142] = sin (300 * M_PI / 180);
-  vertices[143] = 2;
-  /*Rotate the second, third and the fifth prism */
-  prism_rotate (vertices + 18, 2);
-  prism_rotate (vertices + 36, 1);
-  prism_rotate (vertices + 72, 2);
-
-  t8_cmesh_init (&cmesh);
-  /* Use linear geometry */
-  t8_cmesh_register_geometry (cmesh, linear_geom);
-  for (i = 0; i < 8; i++) {
-    t8_cmesh_set_tree_class (cmesh, i, T8_ECLASS_PRISM);
-  }
-  t8_cmesh_set_join (cmesh, 0, 1, 2, 0, 3);
-  t8_cmesh_set_join (cmesh, 1, 2, 1, 2, 0);
-  t8_cmesh_set_join (cmesh, 2, 3, 4, 3, 3);
-  t8_cmesh_set_join (cmesh, 3, 4, 2, 0, 3);
-  t8_cmesh_set_join (cmesh, 4, 5, 2, 1, 0);
-  t8_cmesh_set_join (cmesh, 5, 6, 2, 1, 0);
-  t8_cmesh_set_join (cmesh, 6, 7, 0, 1, 0);
-
-  for (i = 0; i < 8; i++) {
-    t8_cmesh_set_tree_vertices (cmesh, i, vertices + i * 18, 6);
-  }
-  t8_cmesh_commit (cmesh, comm);
-  return cmesh;
-}
-
-/* On each process, create a num_x by num_y (by num_z) brick connectivity and
- * make a cmesh connectivity from the disjoint union of those.
- * Example: 2 processors,
- * On the first  num_x = 1, num_y = 1
- * On the second num_x = 2, num_y = 1
- *                            _
- * connectivity on first:    |_|
- *
- *                           _ _
- * connectivity on second:  |_|_|
- *
- *                     _    _ _
- * Leads to the cmesh |_|  |_|_|
- * which is partitioned accordingly.
- */
-t8_cmesh_t
-t8_cmesh_new_disjoint_bricks (t8_gloidx_t num_x, t8_gloidx_t num_y,
-                              t8_gloidx_t num_z, int x_periodic,
-                              int y_periodic, int z_periodic,
-                              sc_MPI_Comm comm)
-{
-  p4est_connectivity_t *my_brick = NULL;        /* pre-initialized to prevent compiler warning */
-  p8est_connectivity_t *my_brick_3d = NULL;
-  t8_cmesh_t          cmesh;
-  t8_gloidx_t         num_trees, offset;
-  int                 dim;
-
-  T8_ASSERT (num_x >= 0 && num_y >= 0 && num_z >= 0);
-  /* Set the dimension to 3 if num_z > 0 and 2 otherwise. */
-  if (num_z > 0) {
-    dim = 3;
-  }
-  else {
-    dim = 2;
-  }
-  num_trees = num_x * num_y;
-  if (dim == 3) {
-    num_trees *= num_z;
-  }
-  /* Create a p4est brick connectivity on the process with
-   * num_x times num_y elements */
-  if (num_trees > 0) {
-    if (dim == 2) {
-      my_brick = p4est_connectivity_new_brick (num_x, num_y, x_periodic,
-                                               y_periodic);
-    }
-    else {
-      my_brick_3d = p8est_connectivity_new_brick (num_x, num_y, num_z,
-                                                  x_periodic, y_periodic,
-                                                  z_periodic);
-    }
-  }
-  else {
-    num_x = num_y = num_z = 0;
-    num_trees = 0;
-    if (dim == 2) {
-      my_brick = p4est_connectivity_new (0, 0, 0, 0);
-    }
-    else {
-      my_brick_3d = p8est_connectivity_new (0, 0, 0, 0, 0, 0);
-    }
-  }
-
-  /* Calculate the x and y offset of trees */
-  sc_MPI_Scan (&num_trees, &offset, 1, T8_MPI_GLOIDX, sc_MPI_SUM, comm);
-  offset -= num_trees;
-
-  if (dim == 2) {
-    cmesh = t8_cmesh_new_from_p4est_ext ((void *) my_brick,
-                                         dim, comm, 1, offset + 1);
-    p4est_connectivity_destroy (my_brick);
-  }
-  else {
-    cmesh = t8_cmesh_new_from_p4est_ext ((void *) my_brick_3d,
-                                         dim, comm, 1, offset + 1);
-    p8est_connectivity_destroy (my_brick_3d);
-  }
-  return cmesh;
-}
-
-static void
-t8_cmesh_translate_coordinates (const double *coords_in, double *coords_out,
-                                int num_vertices, double translate[3])
-{
-  int                 i;
-
-  for (i = 0; i < num_vertices; i++) {
-    coords_out[3 * i] = coords_in[3 * i] + translate[0];
-    coords_out[3 * i + 1] = coords_in[3 * i + 1] + translate[1];
-    coords_out[3 * i + 2] = coords_in[3 * i + 2] + translate[2];
-  }
-}
-
-/* Construct a tetrahedral cmesh that has all possible face to face
- * connections and orientations. */
-t8_cmesh_t
-t8_cmesh_new_tet_orientation_test (sc_MPI_Comm comm)
-{
-  t8_cmesh_t          cmesh;
-  int                 i;
-
-  double              vertices_coords[12] = {
-    0, 0, 0,
-    1, 0, 0,
-    1, 0, 1,
-    1, 1, 1
-  };
-  double              translated_coords[12];
-  double              translate[3] = { 1, 0, 0 };
-  const t8_gloidx_t   num_trees = 24;
-  t8_geometry_c      *linear_geom = t8_geometry_linear_new (3);
-
-  t8_cmesh_init (&cmesh);
-  /* Use linear geometry */
-  t8_cmesh_register_geometry (cmesh, linear_geom);
-  /* A tet has 4 faces and each face connection has 3 possible orientations,
-   * we thus have (4+3+2+1)*3 = 30 possible face-to-face combinations.
-   * We use a cmesh of 24 tetrahedron trees. */
-  for (i = 0; i < num_trees; i++) {
-    t8_cmesh_set_tree_class (cmesh, i, T8_ECLASS_TET);
-  }
-  /* face combinations:
-   *  0 - 0 0 - 1 0 - 2 0 - 3
-   *  1 - 1 1 - 2 1 - 3
-   *  2 - 2 2 - 3
-   *  3 - 3
-   */
-  /* i iterates over the orientations */
-  for (i = 0; i < 3; i++) {
-    /* Face 0 with face k */
-    /* For trees 0 -> 1, 2 -> 3, 4 -> 5, ..., 22 -> 23 */
-    t8_cmesh_set_join (cmesh, 8 * i, 8 * i + 1, 0, 0, i);
-    t8_cmesh_set_join (cmesh, 8 * i + 2, 8 * i + 3, 0, 1, i);
-    t8_cmesh_set_join (cmesh, 8 * i + 4, 8 * i + 5, 0, 2, i);
-    t8_cmesh_set_join (cmesh, 8 * i + 6, 8 * i + 7, 0, 3, i);
-    /* Each tree with an even number has face 0 connected */
-    /* Trees 1,  9, 17 face 0
-     * Trees 3, 11, 19 face 1
-     * Trees 5, 13, 21 face 2
-     * Trees 7, 15, 23 face 3 */
-
-    /* Face 1 with face k */
-    /* Connect face 1 of trees 0 -> 1, 2 -> 3, ..., 16->17 */
-    t8_cmesh_set_join (cmesh, 6 * i, 6 * i + 1, 1, 1, i);
-    t8_cmesh_set_join (cmesh, 6 * i + 2, 6 * i + 3, 1, 2, i);
-    t8_cmesh_set_join (cmesh, 6 * i + 4, 6 * i + 5, 1, 3, i);
-    /* Each tree with even number up to 16 has face 1 connected. */
-    /* Trees 1,  7, 13 face 1
-     * Trees 3,  9, 15 face 2
-     * Trees 5, 11, 17 face 3
-     */
-
-    /* Face 2 with face k */
-    /* Connect face 2 of trees 0 -> 1, 2 -> 3,...,10 -> 11 */
-    t8_cmesh_set_join (cmesh, 4 * i, 4 * i + 12, 2, 2, i);
-    t8_cmesh_set_join (cmesh, 4 * i + 2, 4 * i + 6, 2, 3, i);
-    /* Each tree with even number up to 10 has face 2 connected */
-    /* Trees  12, 16, 20 face 2
-     * Trees   6, 10, 14 face 3
-     */
-
-    /* Face 3 with face k */
-    /* Connect face 3 of tree 0 -> 1, 2 -> 3, 4 -> 5 */
-    t8_cmesh_set_join (cmesh, 2 * i, 2 * i + 16, 3, 3, i);
-    /* Trees  0,  2,  4 have face 3 connected */
-    /* Trees 16, 18, 20 face 3 */
-  }
-  /* Set the coordinates. Each tet is just a translated version of
-   * the root tet */
-  for (i = 0; i < num_trees; i++) {
-    /* *INDENT-OFF* */
-
-    /* Indent fails at '!!' */
-
-    translate[0] = (i & 1) + 2 * !!(i & 8);
-    translate[1] = !!(i & 2) + 2 * !!(i & 16);
-    translate[2] = !!(i & 4) + 2 * !!(i & 32);
-    /* *INDENT-ON* */
-    t8_debugf ("%i  %.0f %.0f %.0f\n", i, translate[0], translate[1],
-               translate[2]);
-    t8_cmesh_translate_coordinates (vertices_coords, translated_coords, 4,
-                                    translate);
-    t8_cmesh_set_tree_vertices (cmesh, i, translated_coords, 4);
-  }
-  t8_cmesh_commit (cmesh, comm);
-  return cmesh;
-}
-
-t8_cmesh_t
-t8_cmesh_new_hybrid_gate (sc_MPI_Comm comm)
-{
-  t8_cmesh_t          cmesh;
-  double              vertices[32];
-  int                 i;
-  t8_geometry_c      *linear_geom = t8_geometry_linear_new (3);
-
-  t8_cmesh_init (&cmesh);
-  /* Use linear geometry */
-  t8_cmesh_register_geometry (cmesh, linear_geom);
-  t8_cmesh_set_tree_class (cmesh, 0, T8_ECLASS_TET);
-  t8_cmesh_set_tree_class (cmesh, 1, T8_ECLASS_TET);
-  t8_cmesh_set_tree_class (cmesh, 2, T8_ECLASS_PRISM);
-  t8_cmesh_set_tree_class (cmesh, 3, T8_ECLASS_PRISM);
-  t8_cmesh_set_tree_class (cmesh, 4, T8_ECLASS_HEX);
-  t8_cmesh_set_join (cmesh, 0, 2, 0, 4, 0);
-  t8_cmesh_set_join (cmesh, 1, 3, 0, 4, 0);
-  t8_cmesh_set_join (cmesh, 2, 4, 0, 0, 0);
-  t8_cmesh_set_join (cmesh, 3, 4, 1, 1, 0);
-
-  /* Tetrahedron 1 vertices */
-  vertices[0] = 0.43;
-  vertices[1] = 0;
-  vertices[2] = 2;
-
-  vertices[3] = 0;
-  vertices[4] = 0;
-  vertices[5] = 1;
-
-  vertices[6] = 0.86;
-  vertices[7] = -0.5;
-  vertices[8] = 1;
-
-  vertices[9] = 0.86;
-  vertices[10] = 0.5;
-  vertices[11] = 1;
-
-  t8_cmesh_set_tree_vertices (cmesh, 0, vertices, 4);
-
-  /* Tetrahedron 2 vertices */
-  for (i = 0; i < 3; i++) {
-    vertices[i] = vertices[i] + (i == 0 ? 1 + 0.86 : 0);
-    vertices[3 + i] = vertices[6 + i] + (i == 0 ? 1 : 0);
-    vertices[9 + i] = vertices[9 + i] + (i == 0 ? 1 : 0);
-  }
-  vertices[6] = 1 + 2 * 0.86;
-  vertices[7] = 0;
-  vertices[8] = 1;
-
-  t8_cmesh_set_tree_vertices (cmesh, 1, vertices, 4);
-
-  /* Prism 1 vertices */
-
-  vertices[0] = 0;
-  vertices[1] = 0;
-  vertices[2] = 0;
-
-  vertices[3] = 0.86;
-  vertices[4] = -0.5;
-  vertices[5] = 0;
-
-  vertices[6] = 0.86;
-  vertices[7] = 0.5;
-  vertices[8] = 0;
-
-  /* Translate +1 in z-axis for the upper vertices */
-  for (i = 0; i < 3; i++) {
-    vertices[9 + 3 * i] = vertices[3 * i];
-    vertices[9 + 3 * i + 1] = vertices[3 * i + 1];
-    vertices[9 + 3 * i + 2] = vertices[3 * i + 2] + 1;
-  }
-
-  t8_cmesh_set_tree_vertices (cmesh, 2, vertices, 6);
-
-  /* Prism 2 vertices */
-
-  for (i = 0; i < 3; i++) {
-    vertices[3 + i] = vertices[i] + (i == 0 ? 1 + 2 * 0.86 : 0);
-    vertices[6 + i] = vertices[6 + i] + (i == 0 ? 1 : 0);
-  }
-
-  vertices[0] = 0.86 + 1;
-  vertices[1] = -0.5;
-  vertices[2] = 0;
-
-  /* Translate +1 in z-axis for the upper vertices */
-  for (i = 0; i < 3; i++) {
-    vertices[9 + 3 * i] = vertices[3 * i];
-    vertices[9 + 3 * i + 1] = vertices[3 * i + 1];
-    vertices[9 + 3 * i + 2] = vertices[3 * i + 2] + 1;
-  }
-
-  t8_cmesh_set_tree_vertices (cmesh, 3, vertices, 6);
-
-  /* Hex coordinates */
-  vertices[0] = 0.86;
-  vertices[1] = -0.5;
-  vertices[2] = 0;
-
-  vertices[3] = 1.86;
-  vertices[4] = -0.5;
-  vertices[5] = 0;
-
-  vertices[6] = 0.86;
-  vertices[7] = 0.5;
-  vertices[8] = 0;
-
-  vertices[9] = 1.86;
-  vertices[10] = 0.5;
-  vertices[11] = 0;
-
-  /* Translate +1 in z-axis for the upper vertices */
-  for (i = 0; i < 4; i++) {
-    vertices[12 + 3 * i] = vertices[3 * i];
-    vertices[12 + 3 * i + 1] = vertices[3 * i + 1];
-    vertices[12 + 3 * i + 2] = vertices[3 * i + 2] + 1;
-  }
-
-  t8_cmesh_set_tree_vertices (cmesh, 4, vertices, 8);
-
-  t8_cmesh_commit (cmesh, comm);
-  return cmesh;
-}
-
-t8_cmesh_t
-t8_cmesh_new_hybrid_gate_deformed (sc_MPI_Comm comm)
-{
-  t8_cmesh_t          cmesh;
-  double              vertices[32];
-  int                 i;
-  t8_geometry_c      *linear_geom = t8_geometry_linear_new (3);
-
-  t8_cmesh_init (&cmesh);
-  /* Use linear geometry */
-  t8_cmesh_register_geometry (cmesh, linear_geom);
-  t8_cmesh_set_tree_class (cmesh, 0, T8_ECLASS_TET);
-  t8_cmesh_set_tree_class (cmesh, 1, T8_ECLASS_TET);
-  t8_cmesh_set_tree_class (cmesh, 2, T8_ECLASS_PRISM);
-  t8_cmesh_set_tree_class (cmesh, 3, T8_ECLASS_PRISM);
-  t8_cmesh_set_tree_class (cmesh, 4, T8_ECLASS_HEX);
-  t8_cmesh_set_join (cmesh, 0, 2, 0, 4, 0);
-  t8_cmesh_set_join (cmesh, 1, 3, 0, 4, 0);
-  t8_cmesh_set_join (cmesh, 2, 4, 0, 0, 0);
-  t8_cmesh_set_join (cmesh, 3, 4, 1, 1, 0);
-
-  /* Tetrahedron 1 vertices */
-  vertices[0] = 1;
-  vertices[1] = -1;
-  vertices[2] = 2.7;
-
-  vertices[3] = 0;
-  vertices[4] = -0.5;
-  vertices[5] = 2;
-
-  vertices[6] = 0.86;
-  vertices[7] = -0.5;
-  vertices[8] = 1;
-
-  vertices[9] = 0.86;
-  vertices[10] = 0.5;
-  vertices[11] = 1;
-
-  t8_cmesh_set_tree_vertices (cmesh, 0, vertices, 4);
-
-  /* Tetrahedron 2 vertices */
-  for (i = 0; i < 3; i++) {
-    vertices[i] = vertices[i] + (i == 0 ? 1 + 0.86 : 0);
-    vertices[3 + i] = vertices[6 + i] + (i == 0 ? 1 : 0);
-    vertices[9 + i] = vertices[9 + i] + (i == 0 ? 1 : 0);
-  }
-  vertices[0] = 1.7;
-  vertices[1] = 0.3;
-  vertices[2] = 2.5;
-
-  vertices[6] = 1 + 2 * 0.86;
-  vertices[7] = 0;
-  vertices[8] = 1.2;
-
-  vertices[3] = 1.5;
-  vertices[4] = -0.2;
-  vertices[5] = 0.8;
-
-  t8_cmesh_set_tree_vertices (cmesh, 1, vertices, 4);
-
-  /* Prism 1 vertices */
-
-  vertices[0] = 0;
-  vertices[1] = 0;
-  vertices[2] = 0;
-
-  vertices[3] = 0.86;
-  vertices[4] = -0.5;
-  vertices[5] = 0;
-
-  vertices[6] = 0.86;
-  vertices[7] = 0.5;
-  vertices[8] = 0;
-
-  /* Translate +1 in z-axis for the upper vertices */
-  for (i = 0; i < 3; i++) {
-    vertices[9 + 3 * i] = vertices[3 * i];
-    vertices[9 + 3 * i + 1] = vertices[3 * i + 1];
-    vertices[9 + 3 * i + 2] = vertices[3 * i + 2] + 1;
-  }
-  vertices[2] = 0.2;
-  vertices[9] = 0;
-  vertices[10] = -0.5;
-  vertices[11] = 2;
-  vertices[3] = 0.9;
-  vertices[4] = -0.7;
-  vertices[5] = 0.3;
-
-  t8_cmesh_set_tree_vertices (cmesh, 2, vertices, 6);
-
-  /* Prism 2 vertices */
-
-  for (i = 0; i < 3; i++) {
-    vertices[3 + i] = vertices[i] + (i == 0 ? 1 + 2 * 0.86 : 0);
-    vertices[6 + i] = vertices[6 + i] + (i == 0 ? 1 : 0);
-  }
-
-  vertices[0] = 0.86 + 1;
-  vertices[1] = -0.5;
-  vertices[2] = 0;
-
-  /* Translate +1 in z-axis for the upper vertices */
-  for (i = 0; i < 3; i++) {
-    vertices[9 + 3 * i] = vertices[3 * i];
-    vertices[9 + 3 * i + 1] = vertices[3 * i + 1];
-    vertices[9 + 3 * i + 2] = vertices[3 * i + 2] + 1;
-  }
-  vertices[6] = 2;
-  vertices[7] = 0.2;
-  vertices[8] = -0.3;
-
-  vertices[9] = 1.5;
-  vertices[10] = -0.2;
-  vertices[11] = 0.8;
-  t8_cmesh_set_tree_vertices (cmesh, 3, vertices, 6);
-
-  /* Hex coordinates */
-  vertices[0] = 0.9;
-  vertices[1] = -0.7;
-  vertices[2] = 0.3;
-
-  vertices[3] = 1.86;
-  vertices[4] = -0.5;
-  vertices[5] = 0;
-
-  vertices[6] = 0.86;
-  vertices[7] = 0.5;
-  vertices[8] = 0;
-
-  vertices[9] = 1.86;
-  vertices[10] = 0.5;
-  vertices[11] = 0;
-
-  /* Translate +1 in z-axis for the upper vertices */
-  for (i = 0; i < 4; i++) {
-    vertices[12 + 3 * i] = vertices[3 * i];
-    vertices[12 + 3 * i + 1] = vertices[3 * i + 1];
-    vertices[12 + 3 * i + 2] = vertices[3 * i + 2] + 1;
-  }
-  vertices[9] = 2;
-  vertices[10] = 0.2;
-  vertices[11] = -0.3;
-
-  vertices[12] = 0.86;
-  vertices[13] = -0.5;
-  vertices[14] = 1;
-
-  vertices[15] = 1.5;
-  vertices[16] = -0.2;
-  vertices[17] = 0.8;
-
-  t8_cmesh_set_tree_vertices (cmesh, 4, vertices, 8);
-
-  t8_cmesh_commit (cmesh, comm);
-  return cmesh;
-}
-
-t8_cmesh_t
-t8_cmesh_new_full_hybrid (sc_MPI_Comm comm)
-{
-  t8_cmesh_t          cmesh;
-  double              vertices[24];
-  int                 i;
-
-  t8_geometry_c      *linear_geom = t8_geometry_linear_new (3);
-
-  t8_cmesh_init (&cmesh);
-
-  t8_cmesh_register_geometry (cmesh, linear_geom);
-
-  t8_cmesh_set_tree_class (cmesh, 0, T8_ECLASS_HEX);
-  t8_cmesh_set_tree_class (cmesh, 1, T8_ECLASS_PYRAMID);
-  t8_cmesh_set_tree_class (cmesh, 2, T8_ECLASS_TET);
-  t8_cmesh_set_tree_class (cmesh, 3, T8_ECLASS_PRISM);
-  t8_cmesh_set_join (cmesh, 0, 1, 5, 4, 0);
-  t8_cmesh_set_join (cmesh, 1, 2, 0, 1, 0);
-  t8_cmesh_set_join (cmesh, 1, 3, 3, 3, 0);
-
-  /*Hex vertices */
-  vertices[0] = 0;
-  vertices[1] = 0;
-  vertices[2] = 0;
-
-  vertices[3] = 1;
-  vertices[4] = 0;
-  vertices[5] = 0;
-
-  vertices[6] = 0;
-  vertices[7] = 1;
-  vertices[8] = 0;
-
-  vertices[9] = 1;
-  vertices[10] = 1;
-  vertices[11] = 0;
-
-  vertices[12] = 0;
-  vertices[13] = 0;
-  vertices[14] = 1;
-
-  vertices[15] = 1;
-  vertices[16] = 0;
-  vertices[17] = 1;
-
-  vertices[18] = 0;
-  vertices[19] = 1;
-  vertices[20] = 1;
-
-  vertices[21] = 1;
-  vertices[22] = 1;
-  vertices[23] = 1;
-  t8_cmesh_set_tree_vertices (cmesh, 0, vertices, 8);
-
-  /*pyra vertices */
-  for (i = 0; i < 4; i++) {
-    vertices[i * 3] = vertices[i * 3 + 12];
-    vertices[i * 3 + 1] = vertices[i * 3 + 12 + 1];
-    vertices[i * 3 + 2] = vertices[i * 3 + 12 + 2];
-  }
-  vertices[12] = 1;
-  vertices[13] = 1;
-  vertices[14] = 2;
-  t8_cmesh_set_tree_vertices (cmesh, 1, vertices, 5);
-
-  /*tet vertices */
-  vertices[0] = 0;
-  vertices[1] = 0;
-  vertices[2] = 1;
-
-  vertices[3] = 0;
-  vertices[4] = 1;
-  vertices[5] = 2;
-
-  vertices[6] = 0;
-  vertices[7] = 1;
-  vertices[8] = 1;
-
-  vertices[9] = 1;
-  vertices[10] = 1;
-  vertices[11] = 2;
-  t8_cmesh_set_tree_vertices (cmesh, 2, vertices, 4);
-
-  /*prism vertices */
-  vertices[0] = 1;
-  vertices[1] = 1;
-  vertices[2] = 1;
-
-  vertices[3] = 0;
-  vertices[4] = 1;
-  vertices[5] = 1;
-
-  vertices[6] = 1;
-  vertices[7] = 1;
-  vertices[8] = 2;
-
-  vertices[9] = 1;
-  vertices[10] = 2;
-  vertices[11] = 1;
-
-  vertices[12] = 0;
-  vertices[13] = 2;
-  vertices[14] = 1;
-
-  vertices[15] = 1;
-  vertices[16] = 2;
-  vertices[17] = 2;
-
-  t8_cmesh_set_tree_vertices (cmesh, 3, vertices, 6);
-
-  t8_cmesh_commit (cmesh, comm);
-  return cmesh;
-}
-
-t8_cmesh_t
-t8_cmesh_new_pyramid_cake (sc_MPI_Comm comm, int num_of_pyra)
-{
-  /* num_of_pyra pyras a 5 vertices a 3 coords */
-  int                 i, j;
-  double             *vertices = T8_ALLOC (double, num_of_pyra * 5 * 3);
-  t8_cmesh_t          cmesh;
-  double              degrees = 360. / num_of_pyra;
-  t8_geometry_c      *linear_geom = t8_geometry_linear_new (3);
-  int                 tree_shift;
-
-  if (vertices) {
-    T8_ASSERT (num_of_pyra > 2);
-  }
-  /* Iterate over all pyramids */
-  for (i = 0; i < num_of_pyra; i++) {
-    /* Iterate over all corners of a pyramid */
-    for (j = 0; j < 5; j++) {
-      /*Get the edges at the unit circle */
-      /* Each tree has 5*3 coordinates */
-      tree_shift = i * 15;
-      /* The top of each pyramid is always in the center */
-      if (j == 4) {
-        vertices[tree_shift + j * 3] = 0;
-        vertices[tree_shift + j * 3 + 1] = 0;
-        vertices[tree_shift + j * 3 + 2] = 0;
-      }
-      /*Set the bottom along the circle. The coordinates are always set
-       * after a shift of degrees degree*/
-      /* vertex 1 is always the lower one */
-      else if (j == 1 || j == 3) {
-        vertices[tree_shift + j * 3] = cos (i * degrees * M_PI / 180);
-        vertices[tree_shift + j * 3 + 1] = sin (i * degrees * M_PI / 180);
-        vertices[tree_shift + j * 3 + 2] = (j == 3 ? 0.5 : -0.5);
-      }
-      /* vertex 0 is always the lower one */
-      else if (j == 0 || j == 2) {
-        vertices[tree_shift + j * 3] =
-          cos ((i * degrees + degrees) * M_PI / 180);
-        vertices[tree_shift + j * 3 + 1] =
-          sin ((i * degrees + degrees) * M_PI / 180);
-        vertices[tree_shift + j * 3 + 2] = (j == 2 ? 0.5 : -0.5);
-      }
-    }
-  }
-
-  t8_cmesh_init (&cmesh);
-  t8_cmesh_register_geometry (cmesh, linear_geom);
-
-  for (i = 0; i < num_of_pyra; i++) {
-    t8_cmesh_set_tree_class (cmesh, i, T8_ECLASS_PYRAMID);
-  }
-
-  for (i = 0; i < num_of_pyra; i++) {
-    t8_cmesh_set_join (cmesh, i, (i == (num_of_pyra - 1) ? 0 : i + 1), 0, 1,
-                       0);
-  }
-  for (i = 0; i < num_of_pyra; i++) {
-    t8_cmesh_set_tree_vertices (cmesh, i, vertices + i * 15, 5);
-  }
-  t8_cmesh_commit (cmesh, comm);
-  T8_FREE (vertices);
-
-  return cmesh;
-}
-
-t8_cmesh_t
-t8_cmesh_new_long_brick_pyramid (sc_MPI_Comm comm, int num_cubes)
-{
-  double              vertices_coords[24] = {
-    0, 0, 0,
-    1, 0, 0,
-    0, 1, 0,
-    1, 1, 0,
-    0, 0, 1,
-    1, 0, 1,
-    0, 1, 1,
-    1, 1, 1
-  };
-  t8_topidx_t         vertices[5];
-  double              attr_vertices[15];
-  int                 i, j;
-  t8_cmesh_t          cmesh;
-  t8_geometry_c      *linear_geom = t8_geometry_linear_new (3);
-
-  T8_ASSERT (num_cubes > 0);
-  t8_cmesh_init (&cmesh);
-  t8_cmesh_register_geometry (cmesh, linear_geom);
-
-  for (i = 0; i < num_cubes; i++) {
-    for (j = 0; j < 3; j++) {
-      t8_cmesh_set_tree_class (cmesh, i * 3 + j, T8_ECLASS_PYRAMID);
-    }
-    /* in-cube face connection */
-    if (i % 2 == 0) {
-      t8_cmesh_set_join (cmesh, i * 3, i * 3 + 1, 3, 2, 0);
-      t8_cmesh_set_join (cmesh, i * 3 + 1, i * 3 + 2, 0, 1, 0);
-      t8_cmesh_set_join (cmesh, i * 3 + 2, i * 3, 2, 0, 0);
-    }
-    else {
-      t8_cmesh_set_join (cmesh, i * 3, i * 3 + 1, 2, 2, 0);
-      t8_cmesh_set_join (cmesh, i * 3 + 1, i * 3 + 2, 1, 0, 0);
-      t8_cmesh_set_join (cmesh, i * 3 + 2, i * 3, 2, 3, 0);
-    }
-  }
-  /*over cube face connection */
-  for (i = 0; i < num_cubes - 1; i++) {
-    if (i % 2 == 0) {
-      t8_cmesh_set_join (cmesh, i * 3, (i + 1) * 3, 2, 0, 0);
-      t8_cmesh_set_join (cmesh, i * 3 + 1, (i + 1) * 3 + 2, 3, 3, 0);
-    }
-    else {
-      t8_cmesh_set_join (cmesh, i * 3 + 1, (i + 1) * 3 + 2, 4, 4, 0);
-    }
-  }
-  /*vertices */
-  for (i = 0; i < num_cubes; i++) {
-    vertices[0] = 1;
-    vertices[1] = 3;
-    vertices[2] = 0;
-    vertices[3] = 2;
-    vertices[4] = i % 2 == 0 ? 7 : 5;
-    t8_cmesh_new_translate_vertices_to_attributes (vertices,
-                                                   vertices_coords,
-                                                   attr_vertices, 5);
-    t8_cmesh_set_tree_vertices (cmesh, i * 3, attr_vertices, 5);
-    vertices[0] = i % 2 == 0 ? 0 : 2;
-    vertices[1] = i % 2 == 0 ? 2 : 3;
-    vertices[2] = i % 2 == 0 ? 4 : 6;
-    vertices[3] = i % 2 == 0 ? 6 : 7;
-    t8_cmesh_new_translate_vertices_to_attributes (vertices,
-                                                   vertices_coords,
-                                                   attr_vertices, 5);
-    t8_cmesh_set_tree_vertices (cmesh, i * 3 + 1, attr_vertices, 5);
-    vertices[0] = i % 2 == 0 ? 1 : 0;
-    vertices[1] = i % 2 == 0 ? 0 : 2;
-    vertices[2] = i % 2 == 0 ? 5 : 4;
-    vertices[3] = i % 2 == 0 ? 4 : 6;
-    t8_cmesh_new_translate_vertices_to_attributes (vertices,
-                                                   vertices_coords,
-                                                   attr_vertices, 5);
-    t8_cmesh_set_tree_vertices (cmesh, i * 3 + 2, attr_vertices, 5);
-    for (j = 0; j < 8; j++) {
-      vertices_coords[j * 3 + 1] += 1;
-    }
-
-  }
-  t8_cmesh_commit (cmesh, comm);
-  return cmesh;
-=======
->>>>>>> 43bc4680
 }