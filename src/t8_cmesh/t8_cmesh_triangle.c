--- conflicted
+++ resolved
@@ -294,7 +294,6 @@
 static int
 t8_cmesh_triangle_read_neigh (t8_cmesh_t cmesh, int element_offset, char *filename, int dim)
 {
-<<<<<<< HEAD
   FILE               *fp;
   char               *line = (char *) malloc (1024);
   size_t              linen = 1024;
@@ -305,20 +304,6 @@
   int                 temp;
   int                 num_read;
   const int           num_faces = dim + 1;
-=======
-  FILE *fp;
-  char *line = (char *) malloc (1024);
-  size_t linen = 1024;
-  t8_locidx_t element, num_elems, tit;
-  t8_locidx_t *tneighbors = NULL;
-  int retval;
-  int temp;
-  int orientation = 0, face1, face2;
-  int num_read;
-  const int num_faces = dim + 1;
-  double *el_vertices1, *el_vertices2;
-  int ivertex, firstvertex;
->>>>>>> d21812e8
 
   /* Open .neigh file and read face neighbor information */
   T8_ASSERT (filename != NULL);
@@ -377,7 +362,7 @@
    * vertices of a given tree_id. This is only possible if the attribute array
    * is sorted. */
   t8_stash_attribute_sort (cmesh->stash);
-<<<<<<< HEAD
+
   /* Finde the neighboring faces */
   for (t8_locidx_t tit = 0; tit < num_elems; tit++) {
     for (t8_locidx_t tneigh = 0; tneigh < num_faces; tneigh++) {
@@ -508,65 +493,6 @@
             }
             T8_ASSERT (-1 < orientation && orientation < num_faces - 1);
             found_orientation = 1;      /* We found an orientation and can stop the loop */
-=======
-  /* Find the neighboring faces */
-  for (tit = 0; tit < num_elems; tit++) {
-    for (face1 = 0; face1 < num_faces; face1++) {
-      element = tneighbors[num_faces * tit + face1] - element_offset;
-      /* triangle store the neighbor triangle on face1 of tit
-       * or -1 if there is no neighbor */
-      if (element != -1 - element_offset && tit < element) {
-        for (face2 = 0; face2 < 3; face2++) {
-          /* Find the face number of triangle which is connected to tit */
-          if (tneighbors[num_faces * element + face2] == tit + element_offset) {
-            break;
-          }
-        }
-        /* jump here after break */
-        T8_ASSERT (face2 < num_faces);
-        if (dim == 2) {
-          /* compute orientation after the pattern
-           *         f1
-           *        0 1 2
-           *       ======
-           *    0 | 1 0 1
-           * f2 1 | 0 1 0
-           *    2 | 1 0 1
-           */
-          orientation = (face1 + face2 + 1) % 2;
-        }
-        else {
-          /* dim == 3 */
-          int found_orientation = 0;
-          /* Error tolerance for vertex coordinate equality.
-           * We consider vertices to be equal if all their coordinates
-           * are within this tolerance. Thus, A == B if |A[i] - B[i]| < tolerance
-           * for all i = 0, 1 ,2
-           */
-          const double tolerance = 1e-12;
-          firstvertex = face1 == 0 ? 1 : 0;
-          el_vertices1 = (double *) t8_stash_get_attribute (cmesh->stash, tit);
-          el_vertices2 = (double *) t8_stash_get_attribute (cmesh->stash, element);
-          el_vertices1 += 3 * firstvertex;
-          for (ivertex = 1; ivertex <= 3 && !found_orientation; ivertex++) {
-            /* The face with number k consists of the vertices with numbers
-             * k+1, k+2, k+3 (mod 4)
-             * in el_vertices are the coordinates of these vertices in order
-             * v_0x v_0y v_0z v_1x v_1y ... */
-            if (fabs (el_vertices1[0] - el_vertices2[3 * ((face2 + ivertex) % 4)]) < tolerance
-                && fabs (el_vertices1[1] - el_vertices2[3 * ((face2 + ivertex) % 4) + 1]) < tolerance
-                && fabs (el_vertices1[2] - el_vertices2[3 * ((face2 + ivertex) % 4) + 2]) < tolerance) {
-              orientation = ivertex;
-              found_orientation = 1; /* We found an orientation and can stop the loop */
-            }
-          }
-          if (!found_orientation) {
-            /* We could not find an orientation */
-            t8_global_errorf ("Could not detect the orientation of the face connection of elements %i and %i\n"
-                              "across faces %i and %i when reading from file %s.\n",
-                              tit, element, face1, face2, filename);
-            goto die_neigh;
->>>>>>> d21812e8
           }
         }
         if (!found_orientation) {
