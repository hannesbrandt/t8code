/*
  This file is part of t8code.
  t8code is a C library to manage a collection (a forest) of multiple
  connected adaptive space-trees of general element classes in parallel.

  Copyright (C) 2015 the developers

  t8code is free software; you can redistribute it and/or modify
  it under the terms of the GNU General Public License as published by
  the Free Software Foundation; either version 2 of the License, or
  (at your option) any later version.

  t8code is distributed in the hope that it will be useful,
  but WITHOUT ANY WARRANTY; without even the implied warranty of
  MERCHANTABILITY or FITNESS FOR A PARTICULAR PURPOSE.  See the
  GNU General Public License for more details.

  You should have received a copy of the GNU General Public License
  along with t8code; if not, write to the Free Software Foundation, Inc.,
  51 Franklin Street, Fifth Floor, Boston, MA 02110-1301, USA.
*/

#include <t8_cmesh_triangle.h>
#include <t8_cmesh_tetgen.h>
#include <t8_cmesh_vtk.h>
#include "t8_cmesh_types.h"
#include "t8_cmesh_stash.h"

/* TODO: if partitioned then only add the needed face-connections to join faces
 *       maybe also only trees and ghosts to classes.
 *       Specifying all face-connections makes commit algorithm slow! */

/* TODO: eventually compute neighbours only from .node and .ele files, since
 *       creating .neigh files with tetgen/triangle is not common and even seems
 *       to not work sometimes */

/* Read a the next line from a file stream that does not start with '#' or
 * contains only whitespaces (tabs etc.)
 *
 * \param [in,out] line     An allocated string to store the line.
 * \param [in,out] n        The number of allocated bytes.
 *                          If more bytes are needed line is reallocated and
 *                          the new number of bytes is stored in n.
 * \param [in]     fp       The file stream to read from.
 * \return                  The number of read arguments of the last line read.
 *                          negative on failure */
static int
t8_cmesh_triangle_read_next_line (char **line, size_t * n, FILE * fp)
{
  int                 retval;

  do {
    /* read first non-comment line from file */
    /* TODO: getline depends on IEEE Std 1003.1-2008 (``POSIX.1'')
     *       p4est therefore has its own getline function in p4est_connectivity.h. */
    retval = getline (line, n, fp);
    if (retval < 0) {
      return retval;
    }
  }
  /* check if line is a comment (trainling '#') or consists solely of
   * blank spaces/tabs */
  while (*line[0] == '#' || strspn (*line, " \t\r\v\n") == strlen (*line));
  return retval;
}

/* Open .node file  and read node input
 * vertices is needed to temporarily store the vertex coordinates and pass
 * to t8_cmesh_triangle_read_eles.
 * memory for vertices is allocated here.
 * On succes the index of the first node is returned (0 or 1).
 * On failure -1 is returned. */
static int
t8_cmesh_triangle_read_nodes (t8_cmesh_t cmesh, char *filename,
                              double **vertices, t8_topidx_t * num_corners,
                              int dim)
{
  FILE               *fp;
  char               *line = T8_ALLOC (char, 1024);
  size_t              linen = 1024;
  t8_topidx_t         cit;
  t8_topidx_t         corner, corner_offset = 0;
  double              x, y, z;
#if 0                           /* used for currently disabeld code */
  int                 i, bdy_marker;
#endif
  int                 num_attributes;
  int                 nbdy_marker;
  int                 retval;
  int                 temp;
  int                 num_read;

  T8_ASSERT (filename != NULL);
  T8_ASSERT (dim == 2 || dim == 3);
  fp = fopen (filename, "r");
  if (fp == NULL) {
    t8_global_errorf ("Failed to open %s.\n", filename);
    goto die_node;
  }

  /* read first non-comment line from .node file */
  retval = t8_cmesh_triangle_read_next_line (&line, &linen, fp);
  if (retval < 0) {
    t8_global_errorf ("Failed to read first line from %s.\n", filename);
    goto die_node;
  }

  /* read number of corners, dimension (must be 2), number of attributes
   * and number of boundary markers (0 or 1) */
  retval = sscanf (line, "%i %i %i %i", num_corners, &temp, &num_attributes,
                   &nbdy_marker);
  if (retval != 4) {
    t8_global_errorf ("Premature end of line.\n");
    goto die_node;
  }
  if (temp != dim) {
    t8_global_errorf ("Dimension must equal %i.\n", dim);
    goto die_node;
  }
  T8_ASSERT (num_attributes >= 0);
  T8_ASSERT (nbdy_marker == 0 || nbdy_marker == 1);

  *vertices = T8_ALLOC (double, dim * *num_corners);
  /* read all vertex coordinates */
  for (cit = 0; cit < *num_corners; cit++) {
    retval = t8_cmesh_triangle_read_next_line (&line, &linen, fp);
    if (retval < 0) {
      t8_global_errorf ("Failed to read line from %s.\n", filename);
      goto die_node;
    }
    /* read corner number and coordinates */
    retval = sscanf (line, "%i %lf %lf%n", &corner, &x, &y, &num_read);
    if (dim == 3) {
      retval += sscanf (line + num_read, "%lf", &z);
    }
    if (retval != dim + 1) {
      t8_global_errorf ("Premature end of line in %s.\n", filename);
    }
    /* The corners in a triangle file are indexed starting with zero or one.
     * The corners in the cmesh always start with zero */
    if (cit == 0) {
      T8_ASSERT (corner == 0 || corner == 1);
      corner_offset = corner;
    }
    (*vertices)[dim * cit] = x;
    (*vertices)[dim * cit + 1] = y;
    if (dim == 3) {
      (*vertices)[dim * cit + 2] = z;
    }

#if 0                           /* read attributes and boundary marker. This part is currently not needed */
    /* read attributes but do not save them */
    for (i = 0; i < num_attributes; i++) {
      retval = sscanf (line, "%*f ");
      if (retval != 0) {
        t8_global_errorf ("Premature end of line in %s.\n", filename);
      }
    }
    retval = sscanf (&line, "%i", &bdy_marker);
    if (retval != 1) {
      t8_global_errorf ("Premature end of line in %s.\n", filename);
    }
#endif /* if 0 */
  }
  fclose (fp);
  /* Done reading .node file */
  T8_FREE (line);
  return corner_offset;
die_node:
  /* Clean up on error. */
  /* Close open file */
  if (fp != NULL) {
    fclose (fp);
  }
  T8_FREE (line);
  return -1;
}

/* Open .ele file and read element input
 * On succes the index of the first element is returned (0 or 1).
 * On failure -1 is returned. */
/* TODO: We can use this file to scan for the neighbors as well
 *       for each node create a list of all nodes (with smaller index)
 *       that it shares a face with. And for each triangle face, look-up
 *       in this list.
 */
static int
t8_cmesh_triangle_read_eles (t8_cmesh_t cmesh, int corner_offset,
                             char *filename, double *vertices, int dim
#ifdef T8_ENABLE_DEBUG
                             , t8_topidx_t num_vertices
#endif
  )
{
  FILE               *fp;
  char               *line = T8_ALLOC (char, 1024);
  size_t              linen = 1024;
  t8_topidx_t         num_elems, tit;
  t8_topidx_t         triangle, triangle_offset = 0;
  t8_topidx_t         tcorners[4];      /* in 2d only the first 3 values are needed */
  int                 retval;
  int                 temp;
  int                 i;
  int                 num_read;
  double              tree_vertices[9];

  /* Open .ele file and read element input */
  T8_ASSERT (filename != NULL);
  T8_ASSERT (dim == 2 || dim == 3);
  fp = fopen (filename, "r");
  if (fp == NULL) {
    t8_global_errorf ("Failed to open %s.\n", filename);
    goto die_ele;
  }
  /* read first non-comment line from .ele file */
  retval = t8_cmesh_triangle_read_next_line (&line, &linen, fp);
  if (retval < 0) {
    t8_global_errorf ("Failed to read first line from %s.\n", filename);
    goto die_ele;
  }

  /* get number of triangles and points per triangle */
  retval = sscanf (line, "%i %i", &num_elems, &temp);
  if (retval != 2) {
    t8_global_errorf ("Premature end of line in %s.\n", filename);
  }
  T8_ASSERT (temp >= 3);
  /* This step is actually only necessary if the cmesh will be bcasted and
   * partitioned. Then we use the num_elems variable to compute the partition table
   * on the remote processes */
  t8_cmesh_set_num_trees (cmesh, num_elems);
  /* For each triangle read the corner indices */
  for (tit = 0; tit < num_elems; tit++) {
    retval = t8_cmesh_triangle_read_next_line (&line, &linen, fp);
    if (retval < 0) {
      t8_global_errorf ("Failed to read line from %s.\n", filename);
      goto die_ele;
    }
    retval = sscanf (line, "%i %i %i %i%n", &triangle, tcorners, tcorners + 1,
                     tcorners + 2, &num_read);
    if (dim == 3) {
      /* TODO: this is kind of unelegant, can we do it better? */
      retval += sscanf (line + num_read, "%i", tcorners + 3);
    }
    if (retval != dim + 2) {
      t8_global_errorf ("Premature end of line in %s.\n", filename);
      goto die_ele;
    }
    /* The triangles in a triangle file are indexed starting with zero or one.
     * The triangles in the cmesh always start with zero */
    if (tit == 0) {
      triangle_offset = triangle;
      T8_ASSERT (triangle == 0 || triangle == 1);
    }
    T8_ASSERT (triangle - triangle_offset == tit);
    t8_cmesh_set_tree_class (cmesh, triangle - triangle_offset,
                             dim == 2 ? T8_ECLASS_TRIANGLE : T8_ECLASS_TET);
    if (corner_offset != 0) {
      tcorners[0] -= corner_offset;
      tcorners[1] -= corner_offset;
      tcorners[2] -= corner_offset;
      tcorners[3] -= corner_offset;
    }
    T8_ASSERT (tcorners[0] < num_vertices);
    T8_ASSERT (tcorners[1] < num_vertices);
    T8_ASSERT (tcorners[2] < num_vertices);
    T8_ASSERT (dim == 2 || tcorners[3] < num_vertices);
    for (i = 0; i < dim + 1; i++) {
      tree_vertices[3 * i] = vertices[dim * tcorners[i]];
      tree_vertices[3 * i + 1] = vertices[dim * tcorners[i] + 1];
      tree_vertices[3 * i + 2] =
        dim == 2 ? 0 : vertices[dim * tcorners[i] + 2];
    }
    t8_cmesh_set_tree_vertices (cmesh, triangle - triangle_offset,
                                t8_get_package_id(), 0,
                                tree_vertices, dim + 1);
  }
  fclose (fp);
  T8_FREE (vertices);
  T8_FREE (line);
  /* Done reading .ele file */
  return triangle_offset;
die_ele:
  /* Clean up on error. */
  /* Close open file */
  if (fp != NULL) {
    fclose (fp);
  }
  T8_FREE (vertices);
  T8_FREE (line);
  return -1;
}

/* Open .neigh file and read element neighbor information
 * On success 0 is returned.
 * On failure -1 is returned. */
static int
t8_cmesh_triangle_read_neigh (t8_cmesh_t cmesh, int element_offset,
                              char *filename, int dim)
{
  FILE               *fp;
  char               *line = T8_ALLOC (char, 1024);
  size_t              linen = 1024;
  t8_topidx_t         element, num_elems, tit;
  t8_topidx_t        *tneighbors;
  int                 retval;
  int                 temp;
  int                 orientation = 0, face1, face2;
  int                 num_read;
  const int           num_faces = dim + 1;
  double             *el_vertices1, *el_vertices2;
  int                 ivertex, firstvertex;

  /* Open .neigh file and read face neighbor information */
  T8_ASSERT (filename != NULL);
  T8_ASSERT (dim == 2 || dim == 3);
  fp = fopen (filename, "r");
  if (fp == NULL) {
    t8_global_errorf ("Failed to open %s.\n", filename);
    goto die_neigh;
  }
  /* read first non-comment line from .ele file */
  retval = t8_cmesh_triangle_read_next_line (&line, &linen, fp);
  if (retval < 0) {
    t8_global_errorf ("Failed to read first line from %s.\n", filename);
    goto die_neigh;
  }
  retval = sscanf (line, "%i %i", &num_elems, &temp);
  if (retval != 2) {
    t8_global_errorf ("Premature end of line in   %s.\n", filename);
    goto die_neigh;
  }
  T8_ASSERT (temp == dim + 1);

  tneighbors = T8_ALLOC (t8_topidx_t, num_elems * num_faces);

  /* We read all the neighbors and write them into an array.
   * Since TRIANGLE provides us for each triangle and each face with
   * which triangle ist is connected, we still need to find
   * out with which face of this triangle it is connected. */
  for (tit = 0; tit < num_elems; tit++) {
    retval = t8_cmesh_triangle_read_next_line (&line, &linen, fp);
    if (retval < 0) {
      t8_global_errorf ("Failed to read line from %s.\n", filename);
      goto die_neigh;
    }
    retval =
      sscanf (line, "%i %i %i %i%n", &element, tneighbors + num_faces * tit,
              tneighbors + num_faces * tit + 1,
              tneighbors + num_faces * tit + 2, &num_read);
    if (dim == 3) {
      retval +=
        sscanf (line + num_read, "%i", tneighbors + num_faces * tit + 3);
    }
    if (retval != dim + 2) {
      t8_global_errorf ("Premature end of line in %s.\n", filename);
      goto die_neigh;
    }
    T8_ASSERT (element - element_offset == tit);

  }
  /* We are done reading the file. */
  fclose (fp);

  /* To compute the face neighbor orientations it is necessary to look up the
   * vertices of a given tree_id. This is only possible if the attribute array
   * is sorted. */
  t8_stash_attribute_sort (cmesh->stash);
  /* Finde the neighboring faces */
  for (tit = 0; tit < num_elems; tit++) {
    for (face1 = 0; face1 < num_faces; face1++) {
      element = tneighbors[num_faces * tit + face1] - element_offset;
      /* triangle store the neighbor triangle on face1 of tit
       * or -1 if there is no neighbor */
      if (element != -1 - element_offset && tit < element) {
        for (face2 = 0; face2 < 3; face2++) {
          /* Finde the face number of triangle which is connected to tit */
          if (tneighbors[num_faces * element + face2] == tit + element_offset) {
            break;
          }
        }
        /* jump here after break */
        T8_ASSERT (face2 < num_faces);
        if (dim == 2) {
          /* compute orientation after the pattern
           *         f1
           *        0 1 2
           *       ======
           *    0 | 1 0 1
           * f2 1 | 0 1 0
           *    2 | 1 0 1
           */
          orientation = (face1 + face2 + 1) % 2;
        }
        else {
          /* TODO: compute correct orientation in 3d
             or do we do this here? */
          firstvertex = face1 == 0 ? 1 : 0;
          el_vertices1 =
            (double *) t8_stash_get_attribute (cmesh->stash, tit);
          el_vertices2 =
            (double *) t8_stash_get_attribute (cmesh->stash, element);
          el_vertices1 += 3 * firstvertex;
          for (ivertex = 1; ivertex <= 3; ivertex++) {
            /* The face with number k consists of the vertices with numbers
             * k+1, k+2, k+3 (mod 4)
             * in el_vertices are the coordinates of these vertices in order
             * v_0x v_0y v_0z v_1x v_1y ... */
            if (el_vertices1[0] == el_vertices2[3 * ((face2 + ivertex) % 4)]
                && el_vertices1[1] ==
                el_vertices2[3 * ((face2 + ivertex) % 4) + 1]
                && el_vertices1[2] ==
                el_vertices2[3 * ((face2 + ivertex) % 4) + 2]) {
              orientation = ivertex;
              ivertex = 4;      /* Abort loop */
            }
          }
          T8_ASSERT (ivertex == 5);     /* asserts if an orientation was successfully found */
        }
        /* Insert this face connection if we did not insert it before */
        if (tit < element || face1 <= face2) {
          /* if tit !< element then tit == element,
           * face1 > face2 would mean that we already inserted this connection */
          t8_cmesh_set_join (cmesh, tit, element, face1, face2,
                               orientation);
        }
      }
    }
  }
  T8_FREE (tneighbors);
  T8_FREE (line);
  return 0;
die_neigh:
  /* Clean up on error. */
  /* Close open file */
  if (fp != NULL) {
    fclose (fp);
  }
  T8_FREE (line);
  return -1;
}

static              t8_cmesh_t
t8_cmesh_from_tetgen_or_triangle_file (char *fileprefix, int partition,
                                       sc_MPI_Comm comm, int do_dup, int dim)
{
  int                 mpirank, mpisize, mpiret;
  t8_cmesh_t          cmesh;
  double             *vertices;
  t8_topidx_t         num_vertices;
  t8_gloidx_t         first_tree, last_tree;

  mpiret = sc_MPI_Comm_size (comm, &mpisize);
  SC_CHECK_MPI (mpiret);
  mpiret = sc_MPI_Comm_rank (comm, &mpirank);
  SC_CHECK_MPI (mpiret);

  cmesh = NULL;
  if (mpirank == 0 || partition) {
    int                 retval, corner_offset = 0;
    char                current_file[BUFSIZ];

    t8_cmesh_init (&cmesh);
    t8_cmesh_set_mpicomm (cmesh, comm, do_dup);
    /* read .node file */
    snprintf (current_file, BUFSIZ, "%s.node", fileprefix);
    retval =
      t8_cmesh_triangle_read_nodes (cmesh, current_file, &vertices,
                                    &num_vertices, dim);
    if (retval != 0 && retval != 1) {
      t8_global_errorf ("Error while parsing file %s.\n", current_file);
      t8_cmesh_unref (&cmesh);
    }
    else {
      /* read .ele file */
      corner_offset = retval;
      snprintf (current_file, BUFSIZ, "%s.ele", fileprefix);
      retval =
        t8_cmesh_triangle_read_eles (cmesh, corner_offset, current_file,
                                     vertices, dim
#ifdef T8_ENABLE_DEBUG
                                     , num_vertices
#endif
        );
      if (retval != 0 && retval != 1) {
        t8_global_errorf ("Error while parsing file %s.\n", current_file);
        t8_cmesh_unref (&cmesh);
      }
      else {
        /* read .neigh file */
        snprintf (current_file, BUFSIZ, "%s.neigh", fileprefix);
        retval = t8_cmesh_triangle_read_neigh (cmesh, corner_offset,
                                               current_file, dim);
        if (retval != 0) {
          t8_global_errorf ("Error while parsing file %s.\n", current_file);
          t8_cmesh_unref (&cmesh);
        }
      }
    }
    T8_ASSERT (cmesh != NULL);
  }
  /* TODO: broadcasting NULL does not work. We need a way to tell the
   *       other processes if something went wrong. */
  /* This broadcasts the NULL pointer if anything went wrong */
<<<<<<< HEAD
  cmesh = t8_cmesh_bcast (cmesh, 0, comm);  
  if (cmesh != NULL) {
#ifdef T8_WITH_METIS
    t8_cmesh_reorder (cmesh, comm);
#endif
=======

  if (!partition ) {
    cmesh = t8_cmesh_bcast (cmesh, 0, comm);
  }

  if (cmesh != NULL) {
    if (partition) {
      first_tree = (mpirank * cmesh->num_trees)/mpisize;
      last_tree = ((mpirank + 1) * cmesh->num_trees)/mpisize - 1;
      t8_debugf ("Partition range [%lli,%lli]\n", (long long) first_tree,
                 (long long) last_tree);
      t8_cmesh_set_partitioned (cmesh, 1, 3, first_tree, last_tree);
    }
>>>>>>> e99ca365
    t8_cmesh_commit (cmesh);

  }
  return cmesh;
}


static              t8_cmesh_t
t8_cmesh_from_tetgen_or_triangle_file_time (char *fileprefix, int partition,
                                       sc_MPI_Comm comm, int do_dup, int dim,
                                            sc_flopinfo_t * fi,
                                            sc_flopinfo_t * snapshot,
                                            sc_statinfo_t * stats, int statindex)
{
  int                 mpirank, mpisize, mpiret;
  t8_cmesh_t          cmesh;
  double             *vertices;
  t8_topidx_t         num_vertices;
  t8_gloidx_t         first_tree, last_tree;

  mpiret = sc_MPI_Comm_size (comm, &mpisize);
  SC_CHECK_MPI (mpiret);
  mpiret = sc_MPI_Comm_rank (comm, &mpirank);
  SC_CHECK_MPI (mpiret);

  cmesh = NULL;
  if (mpirank == 0 || partition) {
    int                 retval, corner_offset;
    char                current_file[BUFSIZ];

    t8_cmesh_init (&cmesh);
    t8_cmesh_set_mpicomm (cmesh, comm, do_dup);
    /* read .node file */
    snprintf (current_file, BUFSIZ, "%s.node", fileprefix);
    retval =
      t8_cmesh_triangle_read_nodes (cmesh, current_file, &vertices,
                                    &num_vertices, dim);
    if (retval != 0 && retval != 1) {
      t8_global_errorf ("Error while parsing file %s.\n", current_file);
      t8_cmesh_unref (&cmesh);
    }
    else {
      /* read .ele file */
      corner_offset = retval;
      snprintf (current_file, BUFSIZ, "%s.ele", fileprefix);
      retval =
        t8_cmesh_triangle_read_eles (cmesh, corner_offset, current_file,
                                     vertices, dim
#ifdef T8_ENABLE_DEBUG
                                     , num_vertices
#endif
        );
      if (retval != 0 && retval != 1) {
        t8_global_errorf ("Error while parsing file %s.\n", current_file);
        t8_cmesh_unref (&cmesh);
      }
      else {
        /* read .neigh file */
        snprintf (current_file, BUFSIZ, "%s.neigh", fileprefix);
        retval = t8_cmesh_triangle_read_neigh (cmesh, corner_offset,
                                               current_file, dim);
        if (retval != 0) {
          t8_global_errorf ("Error while parsing file %s.\n", current_file);
          t8_cmesh_unref (&cmesh);
        }
      }
    }
    T8_ASSERT (cmesh != NULL);
  }
  /* TODO: broadcasting NULL does not work. We need a way to tell the
   *       other processes if something went wrong. */
  /* This broadcasts the NULL pointer if anything went wrong */


  if (!partition ) {
    cmesh = t8_cmesh_bcast (cmesh, 0, comm);
  }

  if (cmesh != NULL) {
    if (partition) {
      first_tree = (mpirank * cmesh->num_trees)/mpisize;
      last_tree = ((mpirank + 1) * cmesh->num_trees)/mpisize - 1;
      t8_debugf ("Partition range [%lli,%lli]\n", (long long) first_tree,
                 (long long) last_tree);
      t8_cmesh_set_partitioned (cmesh, 1, 3, first_tree, last_tree);
    }
    sc_flops_snap (fi, snapshot);
    t8_cmesh_commit (cmesh);
    sc_stats_set1 (&stats[statindex], snapshot->iwtime, "Partitioned Commit");

  }
  return cmesh;
}

t8_cmesh_t
t8_cmesh_from_triangle_file (char *fileprefix, int partition,
                             sc_MPI_Comm comm, int do_dup)
{
  return t8_cmesh_from_tetgen_or_triangle_file (fileprefix, partition, comm,
                                                do_dup, 2);
}


t8_cmesh_t
t8_cmesh_from_tetgen_file_time (char *fileprefix, int partition,
                           sc_MPI_Comm comm, int do_dup,
                                sc_flopinfo_t * fi,sc_flopinfo_t * snapshot,
                                sc_statinfo_t * stats, int statentry) {
    return t8_cmesh_from_tetgen_or_triangle_file_time (fileprefix, partition, comm,
                                                  do_dup, 3, fi, snapshot, stats,
                                                  statentry);
}

t8_cmesh_t
t8_cmesh_from_tetgen_file (char *fileprefix, int partition,
                           sc_MPI_Comm comm, int do_dup)
{
  return t8_cmesh_from_tetgen_or_triangle_file (fileprefix, partition, comm,
                                                do_dup, 3);
}<|MERGE_RESOLUTION|>--- conflicted
+++ resolved
@@ -502,14 +502,9 @@
   /* TODO: broadcasting NULL does not work. We need a way to tell the
    *       other processes if something went wrong. */
   /* This broadcasts the NULL pointer if anything went wrong */
-<<<<<<< HEAD
-  cmesh = t8_cmesh_bcast (cmesh, 0, comm);  
-  if (cmesh != NULL) {
 #ifdef T8_WITH_METIS
     t8_cmesh_reorder (cmesh, comm);
 #endif
-=======
-
   if (!partition ) {
     cmesh = t8_cmesh_bcast (cmesh, 0, comm);
   }
@@ -522,9 +517,7 @@
                  (long long) last_tree);
       t8_cmesh_set_partitioned (cmesh, 1, 3, first_tree, last_tree);
     }
->>>>>>> e99ca365
     t8_cmesh_commit (cmesh);
-
   }
   return cmesh;
 }
