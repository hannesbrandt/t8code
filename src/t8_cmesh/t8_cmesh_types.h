/*
  This file is part of t8code.
  t8code is a C library to manage a collection (a forest) of multiple
  connected adaptive space-trees of general element classes in parallel.

  Copyright (C) 2015 the developers

  t8code is free software; you can redistribute it and/or modify
  it under the terms of the GNU General Public License as published by
  the Free Software Foundation; either version 2 of the License, or
  (at your option) any later version.

  t8code is distributed in the hope that it will be useful,
  but WITHOUT ANY WARRANTY; without even the implied warranty of
  MERCHANTABILITY or FITNESS FOR A PARTICULAR PURPOSE.  See the
  GNU General Public License for more details.

  You should have received a copy of the GNU General Public License
  along with t8code; if not, write to the Free Software Foundation, Inc.,
  51 Franklin Street, Fifth Floor, Boston, MA 02110-1301, USA.
*/

#ifndef T8_CMESH_TYPES_H
#define T8_CMESH_TYPES_H

#include <t8.h>
#include <t8_refcount.h>

/** \file t8_cmesh_types.h
 * We define here the datatypes needed for internal cmesh routines.
 */

/** This structure hold the connectivity data of the coarse mesh.
 *  It can either be replicated, then each process stores a copy of the whole
 *  mesh, or partitioned. In the latter case, each process only stores a local
 *  portion of the mesh plus information about ghost elements.
 *
 *  The coarse mesh is a collection of coarse trees that can be identified
 *  along faces.
 *  The array ctrees stores these coarse trees sorted by their (global) tree_id.
 *  If the mesh if partitioned it is partitioned according to an (possible only
 *  virtually existing) underlying fine mesh. Therefore the ctrees array can
 *  store duplicated trees on different processes, if each of these processes
 *  owns elements of the same tree in the fine mesh.
 *
 *  Each tree stores information about its face-neighbours in an array of
 *  \ref t8_ctree_fneighbor. \see t8_ctree_fneighbor
 *
 *  If partitioned the ghost trees are stored in a hash table that is backed up
 *  by an array. The hash value of a ghost tree is its tree_id modulo the number
 *  of ghosts on this process.
 */
typedef struct t8_cmesh
{
  /* TODO: make the comments more legible */
  int                 committed;
  int                 dimension; /**< The dimension of the cmesh. It is set when the first tree is inserted. */
  int                 do_dup;   /**< Communicator shall be duped. */
  int                 set_partitioned; /**< If nonzero the cmesh is partitioned.
                                            If zero each process has the whole cmesh. */
  sc_MPI_Comm         mpicomm;  /**< MPI communicator to use. */
  int                 mpirank;  /**< Number of this MPI process. */
  int                 mpisize;  /**< Number of MPI processes. */
  t8_refcount_t       rc; /**< The reference count of the cmesh. */
  t8_topidx_t         num_trees;   /**< The global number of trees */
  t8_topidx_t         num_local_trees; /**< If partitioned the number of trees on this process. Otherwise the global number of trees. */
  t8_topidx_t         num_ghosts; /**< If partitioned the number of neighbor trees
                                    owned by different processes. */
  t8_topidx_t         num_trees_per_eclass[T8_ECLASS_LAST]; /**< After commit the number of
                                                                 trees for each eclass. */

  sc_array_t         *ctrees; /**< An array of all trees in the cmesh. */
  sc_array_t         *ghosts; /**< The trees that do not belong to this process
                                   but are a face-neighbor of at least one local tree. */
  t8_topidx_t         first_tree; /**< The global index of the first full tree
                                       on this process. Zero if the cmesh is not partitioned. -1 if this processor is empty. */
  t8_topidx_t        *tree_offsets; /**< If partitioned the global number of the
                                         first full tree of each process. */
  sc_mempool_t       *tree_attributes_mem[T8_ECLASS_LAST]; /**< For each eclass we can specify an
                                         attribute size and attach attributes of this size to each trees */
#ifdef T8_ENABLE_DEBUG
  t8_topidx_t         inserted_trees; /**< Count the number of inserted trees to
                                           check at commit if it equals the total number. */
  t8_topidx_t         inserted_ghosts; /**< Count the number of inserted ghosts to
                                           check at commit if it equals the total number. */
#endif
  /* TODO: make tree_offsets shared array as soon as libsc is updated */
}
t8_cmesh_struct_t;

/** This structure holds the data of a face-neighbor of a tree.
 * The tree_to_face index is computed as follows.
 * Let F be the number of faces of the neighbor tree, then
 * ttf % F is the face number and ttf / F is the orientation.
 * The orientation is determined as follows.  Let my_face and other_face
 * be the two face numbers of the connecting trees.  Then the first
 * face corner of the lower of my_face and other_face connects to a face
 * corner in the higher of my_face and other_face.  The face
 * orientation is defined as the number of this corner.
 * If my_face == other_face, treating
 * either of both faces as the lower one leads to the same result.
 */
/* TODO: This last statement about the same result has to be checked!
 *       It depends on the numbering of the faces as soon as different element
 *       types occur */
typedef struct t8_ctree_fneighbor
{
  t8_topidx_t         treeid; /**< The global number of this neighbor. */
  /* TODO: write a macro instead of is_owned */
  int                 is_owned; /**< Nonzero if the neighbor belongs to this process. */
  int8_t              tree_to_face;     /* TODO: think of an encoding and document */
}
t8_ctree_fneighbor_struct_t;

typedef struct t8_cghost
{
  t8_topidx_t         treeid; /**< The global number of this ghost. */
  t8_eclass_t         eclass; /**< The eclass of this ghost. */
  t8_topidx_t        *neighbors; /**< Global id's of all neighbors of this ghost */
}
t8_cghost_struct_t;

typedef struct t8_ctree
{
  t8_topidx_t         treeid; /**< The global number of this tree. */
  /* TODO: The global id of a tree should be clear from context, the entry can
   *       be optimized out. */
  t8_eclass_t         eclass; /**< The eclass of this tree. */
<<<<<<< HEAD
  t8_topidx_t        *corners; /**< The corner indices of this tree's corners. Can be NULL if \a cmesh.num_corners is 0. */
=======
>>>>>>> ce340482
  t8_ctree_fneighbor_struct_t *face_neighbors; /**< Information about the face neighbors of this tree. */
  void               *attribute;
}
t8_ctree_struct_t;

#endif /* !T8_CMESH_TYPES_H */<|MERGE_RESOLUTION|>--- conflicted
+++ resolved
@@ -126,10 +126,6 @@
   /* TODO: The global id of a tree should be clear from context, the entry can
    *       be optimized out. */
   t8_eclass_t         eclass; /**< The eclass of this tree. */
-<<<<<<< HEAD
-  t8_topidx_t        *corners; /**< The corner indices of this tree's corners. Can be NULL if \a cmesh.num_corners is 0. */
-=======
->>>>>>> ce340482
   t8_ctree_fneighbor_struct_t *face_neighbors; /**< Information about the face neighbors of this tree. */
   void               *attribute;
 }
