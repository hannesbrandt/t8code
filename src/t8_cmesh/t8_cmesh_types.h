--- conflicted
+++ resolved
@@ -31,11 +31,7 @@
 #include <t8_refcount.h>
 #include <t8_data/t8_shmem.h>
 #include <t8_geometry/t8_geometry.h>
-<<<<<<< HEAD
-#include <t8_cmesh/t8_cmesh_vertex_connectivity.h>
-=======
 #include <t8_cmesh/t8_cmesh_vertex_connectivity/t8_cmesh_vertex_connectivity.h>
->>>>>>> 63e4748e
 #include "t8_cmesh_stash.h"
 #include "t8_element.h"
 
@@ -58,13 +54,6 @@
 
 /* Definitions for attribute identifiers that are reserved for a special purpose. 
  * T8_CMESH_NEXT_POSSIBLE_KEY is the first unused key, hence it can be repurposed for different attributes.*/
-<<<<<<< HEAD
-#define T8_CMESH_VERTICES_ATTRIBUTE_KEY 0            /* Used to store vertex coordinates. */
-#define T8_CMESH_GLOBAL_VERTICES_ATTRIBUTE_KEY 1     /* Used to store global vertex ids. */
-#define T8_CMESH_GEOMETRY_ATTRIBUTE_KEY 2            /* Used to store the name of a tree's geometry. */
-#define T8_CMESH_CAD_EDGE_ATTRIBUTE_KEY 3            /* Used to store which edge is linked to which geometry */
-#define T8_CMESH_CAD_EDGE_PARAMETERS_ATTRIBUTE_KEY 4 /* Used to store edge parameters */
-=======
 /** Used to store vertex coordinates. */
 #define T8_CMESH_VERTICES_ATTRIBUTE_KEY 0
 /** Used to store global vertex ids. */
@@ -76,7 +65,6 @@
 /** Used to store edge parameters */
 #define T8_CMESH_CAD_EDGE_PARAMETERS_ATTRIBUTE_KEY 4
 /** Used to store which face is linked to which surface */
->>>>>>> 63e4748e
 #define T8_CMESH_CAD_FACE_ATTRIBUTE_KEY \
   T8_CMESH_CAD_EDGE_PARAMETERS_ATTRIBUTE_KEY \
   +T8_ECLASS_MAX_EDGES
@@ -162,11 +150,7 @@
   struct t8_cmesh_vertex_connectivity
     *vertex_connectivity; /**< Structure that manages tree_to_vertex and vertex_to_tree connectivity. */
 
-<<<<<<< HEAD
-#ifdef T8_ENABLE_DEBUG
-=======
 #if T8_ENABLE_DEBUG
->>>>>>> 63e4748e
   t8_locidx_t inserted_trees;  /**< Count the number of inserted trees to
                                            check at commit if it equals the total number. */
   t8_locidx_t inserted_ghosts; /**< Count the number of inserted ghosts to
