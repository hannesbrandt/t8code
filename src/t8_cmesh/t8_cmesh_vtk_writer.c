/*
  This file is part of t8code.
  t8code is a C library to manage a collection (a forest) of multiple
  connected adaptive space-trees of general element classes in parallel.

  Copyright (C) 2015 the developers

  t8code is free software; you can redistribute it and/or modify
  it under the terms of the GNU General Public License as published by
  the Free Software Foundation; either version 2 of the License, or
  (at your option) any later version.

  t8code is distributed in the hope that it will be useful,
  but WITHOUT ANY WARRANTY; without even the implied warranty of
  MERCHANTABILITY or FITNESS FOR A PARTICULAR PURPOSE.  See the
  GNU General Public License for more details.

  You should have received a copy of the GNU General Public License
  along with t8code; if not, write to the Free Software Foundation, Inc.,
  51 Franklin Street, Fifth Floor, Boston, MA 02110-1301, USA.
*/

#include <t8_cmesh_vtk_writer.h>
#include <t8_vtk.h>
#include "t8_cmesh_trees.h"
#include "t8_cmesh_types.h"

/* Return the local number of vertices in a cmesh.
 * \param [in] cmesh       The cmesh to be considered.
 * \param [in] count_ghosts If true, we also count the vertices of the ghost trees.
 * \return                 The number of vertices associated to \a cmesh.
 * \a cmesh must be committed before calling this function.
 */
static t8_gloidx_t
t8_cmesh_get_num_vertices (const t8_cmesh_t cmesh, const int count_ghosts)
{
  int iclass;
  t8_eclass_t ghost_class;
  t8_gloidx_t num_vertices = 0;
  t8_locidx_t ighost;
  T8_ASSERT (cmesh != NULL);
  T8_ASSERT (cmesh->committed);

  for (iclass = T8_ECLASS_ZERO; iclass < T8_ECLASS_COUNT; iclass++) {
    num_vertices += t8_eclass_num_vertices[iclass] * cmesh->num_local_trees_per_eclass[iclass];
  }
  if (count_ghosts) {
    /* Also count the vertices of the ghost trees */
    for (ighost = 0; ighost < t8_cmesh_get_num_ghosts (cmesh); ighost++) {
      ghost_class = t8_cmesh_get_ghost_class (cmesh, ighost);
      num_vertices += t8_eclass_num_vertices[ghost_class];
    }
  }

  return num_vertices;
}

static int
t8_cmesh_vtk_write_file_ext (const t8_cmesh_t cmesh, const char *fileprefix, const int write_ghosts)
{
  T8_ASSERT (cmesh != NULL);
  T8_ASSERT (t8_cmesh_is_committed (cmesh));
  T8_ASSERT (fileprefix != NULL);

  if (cmesh->mpirank == 0) {
    /* Write the pvtu header file. */
    int num_ranks_that_write = cmesh->set_partition ? cmesh->mpisize : 1;
    if (t8_write_pvtu (fileprefix, num_ranks_that_write, 1, 1, 0, 0, 0, NULL)) {
      SC_ABORTF ("Error when writing file %s.pvtu\n", fileprefix);
    }
  }
  /* If the cmesh is replicated only rank 0 prints it,
   * otherwise each process prints its part of the cmesh.*/
  if (cmesh->mpirank == 0 || cmesh->set_partition) {
    char vtufilename[BUFSIZ];
    FILE *vtufile;
    t8_locidx_t num_vertices, ivertex;
    t8_locidx_t num_trees;
    t8_ctree_t tree;
    double x, y, z;
    double *vertices, *vertex;
    int k, sk;
    long long offset, count_vertices;
    t8_locidx_t ighost, num_ghosts = 0, num_loc_trees;
#ifdef T8_ENABLE_DEBUG
    t8_cghost_t ghost;
#endif
    t8_eclass_t eclass;

    num_vertices = t8_cmesh_get_num_vertices (cmesh, write_ghosts);
    num_trees = t8_cmesh_get_num_local_trees (cmesh);
    if (write_ghosts) {
      num_trees += t8_cmesh_get_num_ghosts (cmesh);
    }

    snprintf (vtufilename, BUFSIZ, "%s_%04d.vtu", fileprefix, cmesh->mpirank);
    vtufile = fopen (vtufilename, "wb");
    if (vtufile == NULL) {
      t8_global_errorf ("Could not open file %s for output.\n", vtufilename);
      return -1;
    }
    fprintf (vtufile, "<?xml version=\"1.0\"?>\n");
    fprintf (vtufile, "<VTKFile type=\"UnstructuredGrid\" version=\"0.1\"");
#ifdef SC_IS_BIGENDIAN
    fprintf (vtufile, " byte_order=\"BigEndian\">\n");
#else
    fprintf (vtufile, " byte_order=\"LittleEndian\">\n");
#endif
    fprintf (vtufile, "  <UnstructuredGrid>\n");
    fprintf (vtufile, "    <Piece NumberOfPoints=\"%lld\" NumberOfCells=\"%lld\">\n", (long long) num_vertices,
             (long long) num_trees);
    fprintf (vtufile, "      <Points>\n");

    /* write point position data */
    fprintf (vtufile,
             "        <DataArray type=\"%s\" Name=\"Position\""
             " NumberOfComponents=\"3\" format=\"%s\">\n",
             T8_VTK_FLOAT_NAME, T8_VTK_FORMAT_STRING);

    for (tree = t8_cmesh_get_first_tree (cmesh); tree != NULL; tree = t8_cmesh_get_next_tree (cmesh, tree)) {
      /*  TODO: Use new geometry here. Need cmesh_get_reference coords function. */
      vertices = t8_cmesh_get_tree_vertices (cmesh, tree->treeid);
      for (ivertex = 0; ivertex < t8_eclass_num_vertices[tree->eclass]; ivertex++) {
        vertex = vertices + 3 * t8_eclass_t8_to_vtk_corner_number[tree->eclass][ivertex];
        x = vertex[0];
        y = vertex[1];
        z = vertex[2];
#ifdef T8_VTK_DOUBLES
        fprintf (vtufile, "     %24.16e %24.16e %24.16e\n", x, y, z);
#else
        fprintf (vtufile, "          %16.8e %16.8e %16.8e\n", x, y, z);
#endif
      }
    } /* end tree loop */
    if (write_ghosts) {

      /* Write the vertices of the ghost trees */
      num_ghosts = t8_cmesh_get_num_ghosts (cmesh);
      num_loc_trees = t8_cmesh_get_num_local_trees (cmesh);
      for (ighost = 0; ighost < num_ghosts; ighost++) {
        /* Get the eclass of this ghost */
        eclass = t8_cmesh_get_ghost_class (cmesh, ighost);
        /* Get a pointer to this ghosts vertices */
        vertices = (double *) t8_cmesh_get_attribute (cmesh, t8_get_package_id (), 0, ighost + num_loc_trees);
        T8_ASSERT (vertices != NULL);
        /* TODO: This code is duplicated above */
        for (ivertex = 0; ivertex < t8_eclass_num_vertices[eclass]; ivertex++) {
          vertex = vertices + 3 * t8_eclass_vtk_to_t8_corner_number[eclass][ivertex];
          x = vertex[0];
          y = vertex[1];
          z = vertex[2];
#ifdef T8_VTK_DOUBLES
          fprintf (vtufile, "     %24.16e %24.16e %24.16e\n", x, y, z);
#else
          fprintf (vtufile, "          %16.8e %16.8e %16.8e\n", x, y, z);
#endif
        }
      } /* end ghost loop */
    }
    fprintf (vtufile, "        </DataArray>\n");
    fprintf (vtufile, "      </Points>\n");
    fprintf (vtufile, "      <Cells>\n");

    /* write connectivity data */
    fprintf (vtufile,
             "        <DataArray type=\"%s\" Name=\"connectivity\""
             " format=\"%s\">\n",
             T8_VTK_LOCIDX, T8_VTK_FORMAT_STRING);
    for (tree = t8_cmesh_get_first_tree (cmesh), count_vertices = 0; tree != NULL;
         tree = t8_cmesh_get_next_tree (cmesh, tree)) {
      fprintf (vtufile, "         ");
      for (k = 0; k < t8_eclass_num_vertices[tree->eclass]; ++k, count_vertices++) {
        fprintf (vtufile, " %lld", count_vertices);
      }
      fprintf (vtufile, "\n");
    }
    if (write_ghosts) {
      /* Write the ghost connectivity */
      for (ighost = 0; ighost < num_ghosts; ighost++) {
        eclass = t8_cmesh_get_ghost_class (cmesh, ighost);
        fprintf (vtufile, "         ");
        for (k = 0; k < t8_eclass_num_vertices[eclass]; ++k, count_vertices++) {
          fprintf (vtufile, " %lld", count_vertices);
        }
        fprintf (vtufile, "\n");
      }
    }
    fprintf (vtufile, "        </DataArray>\n");

    /* write offset data */
    fprintf (vtufile,
             "        <DataArray type=\"%s\" Name=\"offsets\""
             " format=\"%s\">\n",
             T8_VTK_LOCIDX, T8_VTK_FORMAT_STRING);
    fprintf (vtufile, "         ");
    for (tree = t8_cmesh_get_first_tree (cmesh), sk = 1, offset = 0; tree != NULL;
         tree = t8_cmesh_get_next_tree (cmesh, tree), ++sk) {
      offset += t8_eclass_num_vertices[tree->eclass];
      fprintf (vtufile, " %lld", offset);
      if (!(sk % 8))
        fprintf (vtufile, "\n         ");
    }
    if (write_ghosts) {
      /* ghost offset data */
      for (ighost = 0; ighost < num_ghosts; ighost++, ++sk) {
        eclass = t8_cmesh_get_ghost_class (cmesh, ighost);
        offset += t8_eclass_num_vertices[eclass];
        fprintf (vtufile, " %lld", offset);
        if (!(sk % 8))
          fprintf (vtufile, "\n         ");
      }
    }
    fprintf (vtufile, "\n");
    fprintf (vtufile, "        </DataArray>\n");
    /* write type data */
    fprintf (vtufile,
             "        <DataArray type=\"UInt8\" Name=\"types\""
             " format=\"%s\">\n",
             T8_VTK_FORMAT_STRING);
    fprintf (vtufile, "         ");
    for (tree = t8_cmesh_get_first_tree (cmesh), sk = 1; tree != NULL;
         tree = t8_cmesh_get_next_tree (cmesh, tree), ++sk) {
      fprintf (vtufile, " %d", t8_eclass_vtk_type[tree->eclass]);
      if (!(sk % 20) && tree->treeid != (cmesh->num_local_trees - 1))
        fprintf (vtufile, "\n         ");
    }
    if (write_ghosts) {
      /* ghost offset types */
      for (ighost = 0; ighost < num_ghosts; ighost++, ++sk) {
        eclass = t8_cmesh_get_ghost_class (cmesh, ighost);
        fprintf (vtufile, " %d", t8_eclass_vtk_type[eclass]);
        if (!(sk % 20) && ighost != (num_ghosts - 1))
          fprintf (vtufile, "\n         ");
      }
    }
    fprintf (vtufile, "\n");
    fprintf (vtufile, "        </DataArray>\n");
    fprintf (vtufile, "      </Cells>\n");
    /* write treeif data */
    fprintf (vtufile, "      <CellData Scalars=\"treeid,mpirank\">\n");
    fprintf (vtufile,
             "        <DataArray type=\"%s\" Name=\"treeid\""
             " format=\"%s\">\n",
             T8_VTK_GLOIDX, T8_VTK_FORMAT_STRING);
    fprintf (vtufile, "         ");
    for (tree = t8_cmesh_get_first_tree (cmesh), sk = 1, offset = 0; tree != NULL;
         tree = t8_cmesh_get_next_tree (cmesh, tree), ++sk) {
      /* Since tree_id is actually 64 Bit but we store it as 32, we have to check
       * that we do not get into conversion errors */
      /* TODO: We switched to 32 Bit because Paraview could not handle 64 well enough.
       */
      T8_ASSERT (tree->treeid + cmesh->first_tree == (t8_gloidx_t) ((long) tree->treeid + cmesh->first_tree));
<<<<<<< HEAD
      fprintf (vtufile, " %ld", (long)(tree->treeid + cmesh->first_tree));
=======
      T8_ASSERT (tree->treeid + cmesh->first_tree ==  tree->treeid + (t8_locidx_t) cmesh->first_tree);
      fprintf (vtufile, " %ld", tree->treeid + (t8_locidx_t) cmesh->first_tree);
>>>>>>> f06fb507
      if (!(sk % 8))
        fprintf (vtufile, "\n         ");
    }
    if (write_ghosts) {
      /* ghost offset types */
      for (ighost = 0; ighost < num_ghosts; ighost++, ++sk) {
#ifdef T8_ENABLE_DEBUG
        ghost = t8_cmesh_trees_get_ghost (cmesh->trees, ighost);
        /* Check for conversion errors */
        T8_ASSERT (ghost->treeid == (t8_gloidx_t) ((long) ghost->treeid));
#endif
        /* Write -1 as tree_id so that we can distinguish ghosts from normal trees
         * in the vtk file */
        fprintf (vtufile, " %ld", (long) -1);
        if (!(sk % 8))
          fprintf (vtufile, "\n         ");
      }
    }
    fprintf (vtufile, "\n");
    fprintf (vtufile, "        </DataArray>\n");
    /* write mpirank data */
    fprintf (vtufile,
             "        <DataArray type=\"%s\" Name=\"mpirank\""
             " format=\"%s\">\n",
             "Int32", T8_VTK_FORMAT_STRING);
    fprintf (vtufile, "         ");
    for (tree = t8_cmesh_get_first_tree (cmesh), sk = 1, offset = 0; tree != NULL;
         tree = t8_cmesh_get_next_tree (cmesh, tree), ++sk) {
      fprintf (vtufile, " %i", cmesh->mpirank);
      if (!(sk % 8))
        fprintf (vtufile, "\n         ");
    }
    if (write_ghosts) {
      /* write our rank for each ghost */
      for (ighost = 0; ighost < num_ghosts; ighost++, ++sk) {
        fprintf (vtufile, " %i", cmesh->mpirank);
        if (!(sk % 8))
          fprintf (vtufile, "\n         ");
      }
    }
    fprintf (vtufile, "\n");
    fprintf (vtufile, "        </DataArray>\n");
    fprintf (vtufile, "      </CellData>\n");
    /* write type data */
    fprintf (vtufile, "    </Piece>\n");
    fprintf (vtufile, "  </UnstructuredGrid>\n");
    fprintf (vtufile, "</VTKFile>\n");
    fclose (vtufile);
  }
  return 0;
}

int
t8_cmesh_vtk_write_file (const t8_cmesh_t cmesh, const char *fileprefix)
{
  return t8_cmesh_vtk_write_file_ext (cmesh, fileprefix, 1);
}<|MERGE_RESOLUTION|>--- conflicted
+++ resolved
@@ -250,12 +250,8 @@
       /* TODO: We switched to 32 Bit because Paraview could not handle 64 well enough.
        */
       T8_ASSERT (tree->treeid + cmesh->first_tree == (t8_gloidx_t) ((long) tree->treeid + cmesh->first_tree));
-<<<<<<< HEAD
-      fprintf (vtufile, " %ld", (long)(tree->treeid + cmesh->first_tree));
-=======
       T8_ASSERT (tree->treeid + cmesh->first_tree ==  tree->treeid + (t8_locidx_t) cmesh->first_tree);
       fprintf (vtufile, " %ld", tree->treeid + (t8_locidx_t) cmesh->first_tree);
->>>>>>> f06fb507
       if (!(sk % 8))
         fprintf (vtufile, "\n         ");
     }
