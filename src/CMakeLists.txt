if ( ${T8CODE_BUILD_AS_SHARED_LIBRARY} )
    add_library( T8 SHARED )
    set_target_properties( T8 PROPERTIES VERSION ${CMAKE_PROJECT_VERSION} SOVERSION ${T8CODE_VERSION_RAW})
    set_target_properties( T8 PROPERTIES POSITION_INDEPENDENT_CODE ON )
else()
    add_library( T8 STATIC )
endif()

add_library( T8CODE::T8 ALIAS T8 )

if( CMAKE_BUILD_TYPE STREQUAL "Release" )
  set (T8_CXXFLAGS "${CMAKE_CXX_FLAGS} ${CMAKE_CXX_FLAGS_RELEASE}")
  set (T8_CFLAGS "${CMAKE_C_FLAGS} ${CMAKE_C_FLAGS_RELEASE}")
endif()

if( CMAKE_BUILD_TYPE STREQUAL "RelWithDebInfo" )
  set (T8_CXXFLAGS "${CMAKE_CXX_FLAGS} ${CMAKE_CXX_FLAGS_RELWITHDEBINFO}")
  set (T8_CFLAGS "${CMAKE_C_FLAGS} ${CMAKE_C_FLAGS_RELWITHDEBINFO}")
endif()

if( CMAKE_BUILD_TYPE STREQUAL "Debug" )
  set (T8_CXXFLAGS "${CMAKE_CXX_FLAGS} ${CMAKE_CXX_FLAGS_DEBUG}")
  set (T8_CFLAGS "${CMAKE_C_FLAGS} ${CMAKE_C_FLAGS_DEBUG}")

    target_compile_definitions( T8 PUBLIC T8_ENABLE_DEBUG )
endif()

if( T8CODE_EXPORT_COMPILE_COMMANDS )
  set_target_properties( T8 PROPERTIES EXPORT_COMPILE_COMMANDS ON )
endif( T8CODE_EXPORT_COMPILE_COMMANDS )

if( T8CODE_ENABLE_NETCDF )
  target_link_libraries( T8 PUBLIC netCDF::netcdf )
  target_compile_definitions(T8 PUBLIC
    T8_WITH_NETCDF
    $<$<AND:$<BOOL:${NETCDF_HAVE_NETCDF_PAR}>,$<BOOL:${T8CODE_ENABLE_MPI}>>:T8_WITH_NETCDF_PAR> )
  target_sources( T8 PRIVATE
  t8_netcdf.c
  t8_cmesh/t8_cmesh_netcdf.c
  t8_forest/t8_forest_netcdf.cxx
  )
  install( FILES
  t8_cmesh_netcdf.h
  t8_forest_netcdf.h
  t8_netcdf.h
  DESTINATION include)
endif()

set_target_properties( T8 PROPERTIES OUTPUT_NAME t8 )

target_include_directories( T8 PUBLIC
  $<BUILD_INTERFACE:${CMAKE_CURRENT_LIST_DIR}>
  $<INSTALL_INTERFACE:${CMAKE_INSTALL_PREFIX}/include>
)

target_link_libraries( T8 PUBLIC P4EST::P4EST SC::SC )

if ( T8CODE_ENABLE_MPI )
    target_compile_definitions( T8 PUBLIC T8_ENABLE_MPI )
    target_compile_definitions( T8 PUBLIC T8_ENABLE_MPIIO )
    target_link_libraries( T8 PUBLIC MPI::MPI_C )
endif()

if( T8CODE_ENABLE_VTK )
    target_compile_definitions( T8 PUBLIC T8_VTK_VERSION_USED="${VTK_MAJOR_VERSION}.${VTK_MINOR_VERSION}" )
    target_compile_definitions( T8 PUBLIC T8_WITH_VTK=1 )
    target_include_directories( T8 PUBLIC ${VTK_INCLUDE_DIR} )
    target_link_libraries( T8 PUBLIC ${VTK_LIBRARIES} )
endif()

if( T8CODE_ENABLE_OCC )
    target_compile_definitions( T8 PUBLIC T8_WITH_OCC=1 )
    target_include_directories( T8 SYSTEM PUBLIC ${OpenCASCADE_INCLUDE_DIR} )
    target_link_libraries( T8 PUBLIC ${OpenCASCADE_LIBRARIES} )
endif()

if( T8CODE_BUILD_PEDANTIC )
  target_compile_options( T8 PUBLIC -pedantic )
  set (T8_CXXFLAGS "${T8_CXXFLAGS} -Wpedantic")
  set (T8_CFLAGS "${T8_CFLAGS} -Wpedantic")
endif()

if( T8CODE_BUILD_WALL)
  target_compile_options( T8 PUBLIC -Wall )
  set (T8_CXXFLAGS "${T8_CXXFLAGS} -Wall")
  set (T8_CFLAGS "${T8_CFLAGS} -Wall")
endif()

if( T8CODE_BUILD_WERROR )
  target_compile_options( T8 PUBLIC -Werror )
  set (T8_CXXFLAGS "${T8_CXXFLAGS} -Werror")
  set (T8_CFLAGS "${T8_CFLAGS} -Werror")
endif()


target_sources( T8 PRIVATE 
    t8.c 
    t8_eclass.c 
    t8_element_shape.c
    t8_element.cxx
<<<<<<< HEAD
    t8_mesh.c
=======
    t8_netcdf.c 
>>>>>>> 544c32f6
    t8_refcount.c 
    t8_version.c 
    t8_vtk.c 
    t8_cmesh/t8_cmesh.cxx 
    t8_cmesh/t8_cmesh_cad.cxx 
    t8_cmesh/t8_cmesh_triangle.cxx 
    t8_cmesh/t8_cmesh_stash.c 
    t8_cmesh/t8_cmesh_vtk_reader.cxx 
    t8_cmesh/t8_cmesh_save.cxx 
    t8_cmesh/t8_cmesh_trees.cxx 
    t8_cmesh/t8_cmesh_commit.cxx 
    t8_cmesh/t8_cmesh_partition.cxx 
    t8_cmesh/t8_cmesh_copy.c 
    t8_cmesh/t8_cmesh_geometry.cxx 
    t8_cmesh/t8_cmesh_examples.cxx 
    t8_cmesh/t8_cmesh_helpers.cxx 
    t8_cmesh/t8_cmesh_offset.c 
    t8_cmesh/t8_cmesh_readmshfile.cxx 
    t8_data/t8_shmem.c 
    t8_data/t8_containers.cxx 
    t8_forest/t8_forest_adapt.cxx 
    t8_forest/t8_forest_partition.cxx 
    t8_forest/t8_forest.cxx 
    t8_forest/t8_forest_private.c 
    t8_forest/t8_forest_ghost.cxx 
    t8_forest/t8_forest_iterate.cxx 
    t8_forest/t8_forest_balance.cxx 
    t8_forest/t8_forest_search/t8_forest_search.cxx 
    t8_geometry/t8_geometry.cxx 
    t8_geometry/t8_geometry_helpers.c 
    t8_geometry/t8_geometry_base.cxx 
    t8_geometry/t8_geometry_handler.cxx 
    t8_geometry/t8_geometry_with_vertices.cxx 
    t8_geometry/t8_geometry_implementations/t8_geometry_analytic.cxx 
    t8_geometry/t8_geometry_implementations/t8_geometry_cad.cxx 
    t8_geometry/t8_geometry_implementations/t8_geometry_linear.cxx 
    t8_geometry/t8_geometry_implementations/t8_geometry_linear_axis_aligned.cxx 
    t8_geometry/t8_geometry_implementations/t8_geometry_lagrange.cxx 
    t8_geometry/t8_geometry_implementations/t8_geometry_zero.cxx 
    t8_geometry/t8_geometry_implementations/t8_geometry_examples.cxx 
    t8_schemes/t8_scheme.cxx
    t8_schemes/t8_default/t8_default.cxx
    t8_schemes/t8_default/t8_default_hex/t8_default_hex.cxx
    t8_schemes/t8_default/t8_default_hex/t8_dhex_bits.c
    t8_schemes/t8_default/t8_default_line/t8_default_line.cxx
    t8_schemes/t8_default/t8_default_line/t8_dline_bits.c
    t8_schemes/t8_default/t8_default_prism/t8_default_prism.cxx
    t8_schemes/t8_default/t8_default_prism/t8_dprism_bits.c
    t8_schemes/t8_default/t8_default_pyramid/t8_default_pyramid.cxx
    t8_schemes/t8_default/t8_default_pyramid/t8_dpyramid_bits.c
    t8_schemes/t8_default/t8_default_pyramid/t8_dpyramid_connectivity.c 
    t8_schemes/t8_default/t8_default_quad/t8_default_quad.cxx
    t8_schemes/t8_default/t8_default_quad/t8_default_quad_bits.cxx
    t8_schemes/t8_default/t8_default_tet/t8_default_tet.cxx
    t8_schemes/t8_default/t8_default_tet/t8_dtet_bits.c
    t8_schemes/t8_default/t8_default_tet/t8_dtet_connectivity.c
    t8_schemes/t8_default/t8_default_tri/t8_default_tri.cxx
    t8_schemes/t8_default/t8_default_tri/t8_dtri_bits.c
    t8_schemes/t8_default/t8_default_tri/t8_dtri_connectivity.c
    t8_schemes/t8_default/t8_default_vertex/t8_default_vertex.cxx
    t8_types/t8_vec.cxx
    t8_schemes/t8_standalone/t8_standalone.cxx
    t8_vtk/t8_vtk_polydata.cxx 
    t8_vtk/t8_vtk_unstructured.cxx 
    t8_vtk/t8_vtk_parallel.cxx 
    t8_vtk/t8_vtk_reader.cxx 
    t8_vtk/t8_vtk_writer.cxx
    t8_vtk/t8_vtk_write_ASCII.cxx
    t8_vtk/t8_vtk_writer_helper.cxx
)

target_compile_definitions( T8 PUBLIC T8_CMAKE_BUILD )
target_compile_definitions( T8 PUBLIC T8_CC="${CMAKE_C_COMPILER}" )
target_compile_definitions( T8 PUBLIC T8_CFLAGS="${T8_CFLAGS}" )
target_compile_definitions( T8 PUBLIC T8_CXX="${CMAKE_CXX_COMPILER}" )
target_compile_definitions( T8 PUBLIC T8_CXXFLAGS="${T8_CXXFLAGS}" )
target_compile_definitions( T8 PUBLIC T8_LDFLAGS="${CMAKE_SHARED_LINKER_FLAGS}" )

target_compile_definitions( T8 PUBLIC T8_PACKAGE_STRING="t8 ${T8CODE_VERSION}" )
target_compile_definitions( T8 PUBLIC T8_VERSION="${T8CODE_VERSION}" )
target_compile_definitions( T8 PUBLIC T8_VERSION_MAJOR=${T8CODE_VERSION_MAJOR} )
target_compile_definitions( T8 PUBLIC T8_VERSION_MINOR=${T8CODE_VERSION_MINOR} )
target_compile_definitions( T8 PUBLIC T8_VERSION_PATCH=${T8CODE_VERSION_PATCH} )
target_compile_definitions( T8 PUBLIC T8_VERSION_POINT=${T8CODE_VERSION_POINT} )

get_target_property( T8_LIBS_LIST T8 LINK_LIBRARIES )
string( REPLACE ";" " " T8_LIBS "${T8_LIBS_LIST}" )
target_compile_definitions( T8 PUBLIC T8_LIBS="${T8_LIBS}" )

install( FILES
    t8.h
    t8_cmesh.h
    t8_cmesh.hxx
    t8_cmesh_readmshfile.h
    t8_cmesh_tetgen.h
    t8_cmesh_triangle.h
    t8_cmesh_vtk_reader.hxx
    t8_eclass.h
    t8_element.h
    t8_element_shape.h
    t8_mat.h
<<<<<<< HEAD
    t8_mesh.h
=======
    t8_netcdf.h
>>>>>>> 544c32f6
    t8_refcount.h
    t8_types/t8_vec.hxx
    t8_version.h
    t8_vtk.h
    t8_windows.h DESTINATION include
)

install( DIRECTORY t8_cmesh DESTINATION include FILES_MATCHING PATTERN "*.h" )
install( DIRECTORY t8_data DESTINATION include FILES_MATCHING PATTERN "*.h" )
install( DIRECTORY t8_forest DESTINATION include FILES_MATCHING
  PATTERN "*.h"
  PATTERN "*private.h" EXCLUDE )
install( DIRECTORY t8_geometry DESTINATION include FILES_MATCHING PATTERN "*.h" )
install( DIRECTORY t8_schemes DESTINATION include FILES_MATCHING PATTERN "*.h" )
install( DIRECTORY t8_vtk DESTINATION include FILES_MATCHING PATTERN "*.h" )

install( DIRECTORY t8_cmesh DESTINATION include FILES_MATCHING PATTERN "*.hxx" )
install( DIRECTORY t8_data DESTINATION include FILES_MATCHING PATTERN "*.hxx" )
install( DIRECTORY t8_forest DESTINATION include FILES_MATCHING PATTERN "*.hxx" )
install( DIRECTORY t8_geometry DESTINATION include FILES_MATCHING PATTERN "*.hxx" )
install( DIRECTORY t8_schemes DESTINATION include FILES_MATCHING PATTERN "*.hxx" )
install( DIRECTORY t8_vtk DESTINATION include FILES_MATCHING PATTERN "*.hxx" )
install( DIRECTORY t8_types DESTINATION include FILES_MATCHING PATTERN "*.hxx" )

install( TARGETS T8 DESTINATION lib )
install( TARGETS T8 EXPORT ${PROJECT_NAME}-targets )

include( CMakePackageConfigHelpers )

configure_package_config_file( ${CMAKE_CURRENT_LIST_DIR}/config.cmake.in
  ${CMAKE_CURRENT_BINARY_DIR}/CMakeFiles/${PROJECT_NAME}Config.cmake
INSTALL_DESTINATION cmake
)

write_basic_package_version_file(
${CMAKE_CURRENT_BINARY_DIR}/CMakeFiles/${PROJECT_NAME}ConfigVersion.cmake
COMPATIBILITY SameMajorVersion
VERSION "${T8CODE_VERSION_MAJOR}.${T8CODE_VERSION_MINOR}.${T8CODE_VERSION_PATCH}"
)

install( EXPORT ${PROJECT_NAME}-targets
NAMESPACE ${PROJECT_NAME}::
DESTINATION cmake
)

install( FILES
${CMAKE_CURRENT_BINARY_DIR}/CMakeFiles/${PROJECT_NAME}Config.cmake
${CMAKE_CURRENT_BINARY_DIR}/CMakeFiles/${PROJECT_NAME}ConfigVersion.cmake
DESTINATION cmake
)<|MERGE_RESOLUTION|>--- conflicted
+++ resolved
@@ -98,11 +98,6 @@
     t8_eclass.c 
     t8_element_shape.c
     t8_element.cxx
-<<<<<<< HEAD
-    t8_mesh.c
-=======
-    t8_netcdf.c 
->>>>>>> 544c32f6
     t8_refcount.c 
     t8_version.c 
     t8_vtk.c 
@@ -204,11 +199,6 @@
     t8_element.h
     t8_element_shape.h
     t8_mat.h
-<<<<<<< HEAD
-    t8_mesh.h
-=======
-    t8_netcdf.h
->>>>>>> 544c32f6
     t8_refcount.h
     t8_types/t8_vec.hxx
     t8_version.h
