if ( ${T8CODE_BUILD_AS_SHARED_LIBRARY} )
    add_library( T8 SHARED )
    set_target_properties( T8 PROPERTIES POSITION_INDEPENDENT_CODE ON )
else()
    add_library( T8 STATIC )
endif()

<<<<<<< HEAD
add_library( T8CODE::T8 ALIAS T8 )
=======
if( CMAKE_BUILD_TYPE STREQUAL "Release" )
    target_compile_options( T8 PRIVATE -O3 )
endif()

if( CMAKE_BUILD_TYPE STREQUAL "Debug" )
    target_compile_options( T8 PUBLIC -g -O0 )
    target_compile_definitions( T8 PUBLIC T8_ENABLE_DEBUG )
endif()
>>>>>>> cbb0e928

set_target_properties( T8 PROPERTIES OUTPUT_NAME t8 )

target_compile_definitions( T8 PUBLIC T8_CMAKE_BUILD )
target_compile_definitions( T8 PUBLIC T8_CC="${CMAKE_C_COMPILER}" )
target_compile_definitions( T8 PUBLIC T8_CFLAGS="${CMAKE_C_FLAGS}" )
target_compile_definitions( T8 PUBLIC T8_CPP="${CMAKE_CXX_COMPILER}" )
target_compile_definitions( T8 PUBLIC T8_CPPFLAGS="${CMAKE_CXX_FLAGS}" )
target_compile_definitions( T8 PUBLIC T8_LDFLAGS="${CMAKE_SHARED_LINKER_FLAGS}" )
target_compile_definitions( T8 PUBLIC T8_LIBS="Not available with CMake builds" )


find_package( Git REQUIRED )
execute_process( COMMAND ${GIT_EXECUTABLE} describe --tags 
                 COMMAND cut -c 2- 
                 WORKING_DIRECTORY ${CMAKE_CURRENT_LIST_DIR}
                 OUTPUT_VARIABLE T8CODE_VERSION 
                 OUTPUT_STRIP_TRAILING_WHITESPACE )
execute_process( COMMAND echo ${T8CODE_VERSION} 
                 COMMAND cut -d. -f1 
                 OUTPUT_VARIABLE T8CODE_VERSION_MAJOR 
                 OUTPUT_STRIP_TRAILING_WHITESPACE )
execute_process( COMMAND echo ${T8CODE_VERSION} 
                 COMMAND cut -d. -f2 
                 OUTPUT_VARIABLE T8CODE_VERSION_MINOR 
                 OUTPUT_STRIP_TRAILING_WHITESPACE )
execute_process( COMMAND echo ${T8CODE_VERSION} 
                 COMMAND cut -d. -f3 
                 OUTPUT_VARIABLE T8CODE_VERSION_POINT 
                 OUTPUT_STRIP_TRAILING_WHITESPACE )

#To reuse the version in other CMakeLists
set(T8_VERSION ${T8CODE_VERSION} CACHE INTERNAL "")


target_compile_definitions( T8 PUBLIC T8_PACKAGE_STRING="t8 ${T8CODE_VERSION}" )
target_compile_definitions( T8 PUBLIC T8_VERSION="${T8CODE_VERSION}" )
target_compile_definitions( T8 PUBLIC T8_VERSION_MAJOR=${T8CODE_VERSION_MAJOR} )
target_compile_definitions( T8 PUBLIC T8_VERSION_MINOR=${T8CODE_VERSION_MINOR} )
target_compile_definitions( T8 PUBLIC T8_VERSION_POINT=${T8CODE_VERSION_POINT} )


target_include_directories( T8 PUBLIC
  $<BUILD_INTERFACE:${CMAKE_CURRENT_LIST_DIR}>
  $<INSTALL_INTERFACE:${CMAKE_INSTALL_PREFIX}/include>
)

target_link_libraries( T8 PUBLIC P4EST::P4EST SC::SC )

if ( CMAKE_BUILD_TYPE STREQUAL "Debug" )
    target_compile_definitions( T8 PUBLIC T8_ENABLE_DEBUG )
endif()

if ( T8CODE_ENABLE_MPI )
    target_compile_definitions( T8 PUBLIC T8_ENABLE_MPI )
    target_compile_definitions( T8 PUBLIC T8_ENABLE_MPIIO )
    target_link_libraries( T8 PUBLIC MPI::MPI_C )
endif()

if( T8CODE_ENABLE_VTK )
    target_compile_definitions( T8 PUBLIC T8_VTK_VERSION_USED="${VTK_MAJOR_VERSION}.${VTK_MINOR_VERSION}" )
    target_compile_definitions( T8 PUBLIC T8_WITH_VTK=1 )
    target_include_directories( T8 PUBLIC ${VTK_INCLUDE_DIRS} )
    target_link_libraries( T8 PUBLIC ${VTK_LIBRARIES} )
endif()

target_sources( T8 PRIVATE 
    t8.c 
    t8_eclass.c 
    t8_element.c 
    t8_element_shape.c
    t8_element_cxx.cxx 
    t8_element_c_interface.cxx 
    t8_mesh.c
    t8_netcdf.c 
    t8_refcount.c 
    t8_version.c 
    t8_vtk.c 
    t8_cmesh/t8_cmesh.cxx
    t8_cmesh/t8_cmesh_cad.cxx 
    t8_cmesh/t8_cmesh_cxx.cxx 
    t8_cmesh/t8_cmesh_triangle.cxx 
    t8_cmesh/t8_cmesh_vtk_writer.c 
    t8_cmesh/t8_cmesh_stash.c 
    t8_cmesh/t8_cmesh_vtk_reader.cxx 
    t8_cmesh/t8_cmesh_save.cxx 
    t8_cmesh/t8_cmesh_netcdf.c 
    t8_cmesh/t8_cmesh_trees.c 
    t8_cmesh/t8_cmesh_commit.cxx 
    t8_cmesh/t8_cmesh_partition.cxx 
    t8_cmesh/t8_cmesh_copy.c 
    t8_cmesh/t8_cmesh_geometry.cxx 
    t8_cmesh/t8_cmesh_examples.cxx 
    t8_cmesh/t8_cmesh_helpers.cxx 
    t8_cmesh/t8_cmesh_offset.c 
    t8_cmesh/t8_cmesh_readmshfile.cxx 
    t8_data/t8_shmem.c 
    t8_data/t8_containers.cxx 
    t8_forest/t8_forest.c 
    t8_forest/t8_forest_adapt.cxx 
    t8_forest/t8_forest_partition.cxx 
    t8_forest/t8_forest_cxx.cxx 
    t8_forest/t8_forest_private.c 
    t8_forest/t8_forest_vtk.cxx 
    t8_forest/t8_forest_ghost.cxx 
    t8_forest/t8_forest_iterate.cxx 
    t8_forest/t8_forest_balance.cxx 
    t8_forest/t8_forest_netcdf.cxx 
    t8_geometry/t8_geometry.cxx 
    t8_geometry/t8_geometry_helpers.c 
    t8_geometry/t8_geometry_base.cxx 
    t8_geometry/t8_geometry_handler.cxx 
    t8_geometry/t8_geometry_with_vertices.cxx 
    t8_geometry/t8_geometry_implementations/t8_geometry_analytic.cxx 
    t8_geometry/t8_geometry_implementations/t8_geometry_cad.cxx 
    t8_geometry/t8_geometry_implementations/t8_geometry_linear.cxx 
    t8_geometry/t8_geometry_implementations/t8_geometry_linear_axis_aligned.cxx 
    t8_geometry/t8_geometry_implementations/t8_geometry_lagrange.cxx 
    t8_geometry/t8_geometry_implementations/t8_geometry_zero.cxx 
    t8_geometry/t8_geometry_implementations/t8_geometry_examples.cxx 
    t8_schemes/t8_default/t8_default_cxx.cxx
    t8_schemes/t8_default/t8_default_common/t8_default_common_cxx.cxx
    t8_schemes/t8_default/t8_default_hex/t8_default_hex_cxx.cxx
    t8_schemes/t8_default/t8_default_hex/t8_dhex_bits.c
    t8_schemes/t8_default/t8_default_line/t8_default_line_cxx.cxx
    t8_schemes/t8_default/t8_default_line/t8_dline_bits.c
    t8_schemes/t8_default/t8_default_prism/t8_default_prism_cxx.cxx
    t8_schemes/t8_default/t8_default_prism/t8_dprism_bits.c
    t8_schemes/t8_default/t8_default_pyramid/t8_default_pyramid_cxx.cxx
    t8_schemes/t8_default/t8_default_pyramid/t8_dpyramid_bits.c
    t8_schemes/t8_default/t8_default_pyramid/t8_dpyramid_connectivity.c 
    t8_schemes/t8_default/t8_default_quad/t8_default_quad_cxx.cxx
    t8_schemes/t8_default/t8_default_quad/t8_dquad_bits.c
    t8_schemes/t8_default/t8_default_tet/t8_default_tet_cxx.cxx
    t8_schemes/t8_default/t8_default_tet/t8_dtet_bits.c
    t8_schemes/t8_default/t8_default_tet/t8_dtet_connectivity.c
    t8_schemes/t8_default/t8_default_tri/t8_default_tri_cxx.cxx
    t8_schemes/t8_default/t8_default_tri/t8_dtri_bits.c
    t8_schemes/t8_default/t8_default_tri/t8_dtri_connectivity.c
    t8_schemes/t8_default/t8_default_vertex/t8_default_vertex_cxx.cxx
    t8_schemes/t8_default/t8_default_vertex/t8_dvertex_bits.c
    t8_vtk/t8_vtk_polydata.cxx 
    t8_vtk/t8_vtk_unstructured.cxx 
    t8_vtk/t8_vtk_parallel.cxx 
    t8_vtk/t8_vtk_reader.cxx 
)

set( T8_PUBLIC_HEADERS 
    t8.h 
    t8_eclass.h 
    t8_mesh.h 
    t8_element_cxx.hxx 
    t8_element.h
    t8_element_c_interface.h 
    t8_refcount.h 
    t8_cmesh.h t8_cmesh_triangle.h 
    t8_cmesh_tetgen.h t8_cmesh_readmshfile.h
    t8_cmesh_vtk_writer.h
    t8_cmesh_vtk_reader.hxx 
    t8_vec.h 
    t8_version.h 
    t8_vtk.h 
    t8_cmesh_netcdf.h 
    t8_forest_netcdf.h 
    t8_element_shape.h 
    t8_netcdf.h
    t8_cmesh/t8_cmesh_save.h
    t8_cmesh/t8_cmesh_examples.h 
    t8_cmesh/t8_cmesh_geometry.h 
    t8_cmesh/t8_cmesh_helpers.h 
    t8_cmesh/t8_cmesh_cad.hxx
    t8_data/t8_shmem.h 
    t8_data/t8_containers.h
    t8_forest/t8_forest.h
    t8_forest/t8_forest_general.h
    t8_forest/t8_forest_geometrical.h
    t8_forest/t8_forest_profiling.h
    t8_forest/t8_forest_io.h
    t8_forest/t8_forest_adapt.h 
    t8_forest/t8_forest_vtk.h 
    t8_forest/t8_forest_to_vtkUnstructured.hxx
    t8_forest/t8_forest_iterate.h 
    t8_forest/t8_forest_partition.h
    t8_geometry/t8_geometry.h
    t8_geometry/t8_geometry_base.hxx 
    t8_geometry/t8_geometry_base.h 
    t8_geometry/t8_geometry_with_vertices.hxx 
    t8_geometry/t8_geometry_with_vertices.h 
    t8_geometry/t8_geometry_helpers.h
    t8_geometry/t8_geometry_implementations/t8_geometry_linear.h
    t8_geometry/t8_geometry_implementations/t8_geometry_linear_axis_aligned.h
    t8_geometry/t8_geometry_implementations/t8_geometry_analytic.hxx
    t8_geometry/t8_geometry_implementations/t8_geometry_examples.h
    t8_geometry/t8_geometry_implementations/t8_geometry_cad.h
    t8_geometry/t8_geometry_implementations/t8_geometry_cad.hxx
    t8_geometry/t8_geometry_implementations/t8_geometry_linear.hxx
    t8_geometry/t8_geometry_implementations/t8_geometry_linear_axis_aligned.hxx
    t8_geometry/t8_geometry_implementations/t8_geometry_examples.hxx
    t8_geometry/t8_geometry_implementations/t8_geometry_zero.hxx 
    t8_vtk/t8_vtk_reader.hxx 
    t8_vtk/t8_vtk_types.h
)

install( FILES ${T8_PUBLIC_HEADERS} DESTINATION ${CMAKE_INSTALL_PREFIX}/include )
install( TARGETS T8 DESTINATION ${CMAKE_INSTALL_PREFIX}/lib )
install( TARGETS T8 EXPORT ${PROJECT_NAME}-targets )

include( CMakePackageConfigHelpers )

configure_package_config_file( ${CMAKE_CURRENT_LIST_DIR}/config.cmake.in
  ${CMAKE_CURRENT_BINARY_DIR}/CMakeFiles/${PROJECT_NAME}Config.cmake
INSTALL_DESTINATION cmake
)

write_basic_package_version_file(
${CMAKE_CURRENT_BINARY_DIR}/CMakeFiles/${PROJECT_NAME}ConfigVersion.cmake
COMPATIBILITY SameMajorVersion
VERSION 0.0.0
)

install( EXPORT ${PROJECT_NAME}-targets
NAMESPACE ${PROJECT_NAME}::
DESTINATION cmake
)

install( FILES
${CMAKE_CURRENT_BINARY_DIR}/CMakeFiles/${PROJECT_NAME}Config.cmake
${CMAKE_CURRENT_BINARY_DIR}/CMakeFiles/${PROJECT_NAME}ConfigVersion.cmake
DESTINATION cmake
)<|MERGE_RESOLUTION|>--- conflicted
+++ resolved
@@ -5,9 +5,8 @@
     add_library( T8 STATIC )
 endif()
 
-<<<<<<< HEAD
 add_library( T8CODE::T8 ALIAS T8 )
-=======
+
 if( CMAKE_BUILD_TYPE STREQUAL "Release" )
     target_compile_options( T8 PRIVATE -O3 )
 endif()
@@ -16,7 +15,6 @@
     target_compile_options( T8 PUBLIC -g -O0 )
     target_compile_definitions( T8 PUBLIC T8_ENABLE_DEBUG )
 endif()
->>>>>>> cbb0e928
 
 set_target_properties( T8 PROPERTIES OUTPUT_NAME t8 )
 
