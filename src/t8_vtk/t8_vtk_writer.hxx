/*
This file is part of t8code.
t8code is a C library to manage a collection (a forest) of multiple
connected adaptive space-trees of general element classes in parallel.

Copyright (C) 2024 the developers

t8code is free software; you can redistribute it and/or modify
it under the terms of the GNU General Public License as published by
the Free Software Foundation; either version 2 of the License, or
(at your option) any later version.

t8code is distributed in the hope that it will be useful,
but WITHOUT ANY WARRANTY; without even the implied warranty of
MERCHANTABILITY or FITNESS FOR A PARTICULAR PURPOSE.  See the
GNU General Public License for more details.

You should have received a copy of the GNU General Public License
along with t8code; if not, write to the Free Software Foundation, Inc.,
51 Franklin Street, Fifth Floor, Boston, MA 02110-1301, USA.
*/

#ifndef T8_VTK_WRITER_HXX
#define T8_VTK_WRITER_HXX

#include <t8_cmesh.h>
#include <t8_forest/t8_forest.h>
#include <t8_forest/t8_forest_general.h>
#include <t8_forest/t8_forest_ghost.h>
#include <t8.h>
#include "t8_forest/t8_forest_types.h"
#include "t8_vtk/t8_vtk_writer_helper.hxx"
#include "t8_vtk/t8_vtk_write_ASCII.hxx"

#include <string>
#include <t8_vtk.h>
#include <t8_element.hxx>
#include <t8_vec.h>

#if T8_WITH_VTK
#include <vtkUnstructuredGrid.h>
#include <vtkXMLPUnstructuredGridWriter.h>
#include <vtkDoubleArray.h>
#include <vtkCellArray.h>
#include <vtkCellData.h>
#include <vtkTetra.h>
#include <vtkHexahedron.h>
#include <vtkVertex.h>
#include <vtkLine.h>
#include <vtkQuad.h>
#include <vtkTriangle.h>
#include <vtkPyramid.h>
#include <vtkWedge.h>
#include <vtkQuadraticEdge.h>
#include <vtkQuadraticTriangle.h>
#include <vtkQuadraticQuad.h>
#include <vtkQuadraticTetra.h>
#include <vtkQuadraticHexahedron.h>
#include <vtkQuadraticWedge.h>
#include <vtkQuadraticPyramid.h>
#include <vtkTypeInt64Array.h>
#if T8_ENABLE_MPI
#include <vtkMPI.h>
#include <vtkMPICommunicator.h>
#include <vtkMPIController.h>
#endif
#endif

/**
 * A class that controls the writing of vtk files for cmeshes or forests. 
 * 
 * \tparam grid_t can be a forest or a cmesh. 
 */
template <typename grid_t>
class vtk_writer {
 public:
  /**
   * Construct a new vtk writer object. All parameters are set to false by default. By default no data is used and
   * \a num_data is set to zero. A default \a fileprefix is NOT given. 
   * 
   * \param write_treeid True, if we want to write the tree id of every element.
   * \param write_mpirank True, if we want to write the mpirankof every element.
   * \param write_level True, if we want to write the level of every element. Uses level 0 if used for a cmesh.
   * \param write_element_id True, if we want to write the element id of every element. Ignored if used for a cmesh.
   * \param write_ghosts True, if we want to write the ghost elements, too. 
   * \param curved_flag True, if we want to use quadratic vtk cells. Uses the geometry of the grid to evaluate points between corners. 
   * \param fileprefix The prefix of the output-file.
   * \param num_data The number of data-fields to print.
   * \param data The data to use.
   * \param comm The communicator for parallel output.
   */
  vtk_writer (const bool write_treeid, const bool write_mpirank, const bool write_level, const bool write_element_id,
              const bool write_ghosts, const bool curved_flag, std::string fileprefix, const int num_data,
              t8_vtk_data_field_t *data, sc_MPI_Comm comm)
    : write_treeid (write_treeid), write_mpirank (write_mpirank), write_level (write_level),
      write_ghosts (write_ghosts), curved_flag (curved_flag), fileprefix (fileprefix), num_data (num_data), data (data),
      comm (comm)
  {
  }

  /**
   * Construct a new vtk writer object. All parameters are set to false.
   * 
   * \param[in] fileprefix 
   * \param[in] comm 
   */
  vtk_writer (std::string fileprefix, sc_MPI_Comm comm): fileprefix (fileprefix), comm (comm)
  {
  }

#if T8_WITH_VTK
  void
  grid_to_vtkUnstructuredGrid (const grid_t grid, vtkSmartPointer<vtkUnstructuredGrid> unstructuredGrid)
  {
    this->t8_grid_to_vtkUnstructuredGrid (grid, unstructuredGrid);
  }
#endif

  /**
   * A vtk-writer function that uses the vtk API.
   * 
   * \param[in] grid The forest or cmesh that is translated.
   * \return true, if writing was successful. 
   * \return false if writing was not successful. 
   */
  bool
  write_with_API (const grid_t grid)
  {
    return write_vtk (grid);
  }

  /**
   * A vtk-writer function that uses the vtk API
   * 
   * \param[in] grid The forest or cmesh that is translated
   * \return true 
   * \return false 
   */
  bool
  write_ASCII (const grid_t grid)
  {
    return write_ASCII (grid);
  }

 private:
#if T8_WITH_VTK
  /**
 * Translate a single element from the forest into a vtkCell and fill the vtkArrays with
 * the data related to the element (not element_data).
 * 
 * \tparam grid_t 
 * \param[in] grid A forest or a cmesh.
 * \param element A pointer to an element. Only necessary if a forest is used. Will be ignored if \a grid is a cmesh. 
 * \param[in] itree The local id of the current tree.
 * \param[in] offset offset the ids by the number of elements/trees of the previous processes.
 * \param[in] is_ghost Flag to decide whether we write a ghost element or not.
 * \param elem_id The id for the element to use by vtk. 
 * \param point_id The next id to use to identify vtkpoints.
 * \param[in, out] cellTypes An int array to fill with the type of each element/tree of \a grid
 * \param[in, out] points A vtk Pointarray to fill with  points representing the points in the grid
 * \param[in, out] cellArray A vtk Cellarray to fill with the cells representing the grid.
 * \param[in, out] vtk_treeid A vtk array to fill with the tree ids of \a grid.
 * \param[in, out] vtk_mpirank A vtk array to fill with the mpirank of each element/tree of \a grid.
 * \param[in, out] vtk_level A vtk array to fill with the level of each element/tree of \a grid.
 * \param[in, out] vtk_element_id A vtk array to fill with the id of each element/tree of \a grid.
 */
  void
  t8_grid_element_to_vtk_cell (const grid_t grid, const t8_element_t *element, const t8_locidx_t itree,
                               const t8_gloidx_t offset, const int is_ghost, const int elem_id, long int *point_id,
                               int *cellTypes, vtkSmartPointer<vtkPoints> points,
                               vtkSmartPointer<vtkCellArray> cellArray,
                               vtkSmartPointer<t8_vtk_gloidx_array_type_t> vtk_treeid,
                               vtkSmartPointer<t8_vtk_gloidx_array_type_t> vtk_mpirank,
                               vtkSmartPointer<t8_vtk_gloidx_array_type_t> vtk_level,
                               vtkSmartPointer<t8_vtk_gloidx_array_type_t> vtk_element_id)
  {
    vtkSmartPointer<vtkCell> pvtkCell = NULL;

    /* Get the shape of the current element and the respective shape of the vtk_cell. */
    const t8_element_shape_t element_shape = grid_element_shape (grid, itree, element);
    const int num_node = t8_get_number_of_vtk_nodes (element_shape, curved_flag);

    if (curved_flag == 0) {
      switch (element_shape) {
      case T8_ECLASS_VERTEX:
        pvtkCell = vtkSmartPointer<vtkVertex>::New ();
        break;
      case T8_ECLASS_LINE:
        pvtkCell = vtkSmartPointer<vtkLine>::New ();
        break;
      case T8_ECLASS_QUAD:
        pvtkCell = vtkSmartPointer<vtkQuad>::New ();
        break;
      case T8_ECLASS_TRIANGLE:
        pvtkCell = vtkSmartPointer<vtkTriangle>::New ();
        break;
      case T8_ECLASS_HEX:
        pvtkCell = vtkSmartPointer<vtkHexahedron>::New ();
        break;
      case T8_ECLASS_TET:
        pvtkCell = vtkSmartPointer<vtkTetra>::New ();
        break;
      case T8_ECLASS_PRISM:
        pvtkCell = vtkSmartPointer<vtkWedge>::New ();
        break;
      case T8_ECLASS_PYRAMID:
        pvtkCell = vtkSmartPointer<vtkPyramid>::New ();
        break;
      default:
        SC_ABORT_NOT_REACHED ();
      }
    }
    else { /* curved_flag != 0 */
      switch (element_shape) {
      case T8_ECLASS_VERTEX:
        pvtkCell = vtkSmartPointer<vtkVertex>::New ();
        break;
      case T8_ECLASS_LINE:
        pvtkCell = vtkSmartPointer<vtkQuadraticEdge>::New ();
        break;
      case T8_ECLASS_QUAD:
        pvtkCell = vtkSmartPointer<vtkQuadraticQuad>::New ();
        break;
      case T8_ECLASS_TRIANGLE:
        pvtkCell = vtkSmartPointer<vtkQuadraticTriangle>::New ();
        break;
      case T8_ECLASS_HEX:
        pvtkCell = vtkSmartPointer<vtkQuadraticHexahedron>::New ();
        break;
      case T8_ECLASS_TET:
        pvtkCell = vtkSmartPointer<vtkQuadraticTetra>::New ();
        break;
      case T8_ECLASS_PRISM:
        pvtkCell = vtkSmartPointer<vtkQuadraticWedge>::New ();
        break;
      case T8_ECLASS_PYRAMID:
        pvtkCell = vtkSmartPointer<vtkQuadraticPyramid>::New ();
        break;
      default:
        SC_ABORT_NOT_REACHED ();
      }
    }

    /* Compute the coordinates of the element/tree. */
    double *coordinates = T8_ALLOC (double, 3 * num_node);

    grid_element_to_coords (grid, itree, element, curved_flag, coordinates, num_node, element_shape);

    for (int ivertex = 0; ivertex < num_node; ivertex++, (*point_id)++) {
      const size_t offset_3d = 3 * ivertex;
      /* Insert the point in the points array. */
      points->InsertNextPoint (coordinates[offset_3d], coordinates[offset_3d + 1], coordinates[offset_3d + 2]);
      pvtkCell->GetPointIds ()->SetId (ivertex, *point_id);
    }
    T8_FREE (coordinates);

    /* Fill the cell array. */
    cellArray->InsertNextCell (pvtkCell);

    /* Write additional information if desired. */
    if (curved_flag == 0) {
      cellTypes[elem_id - offset] = t8_eclass_vtk_type[element_shape];
    }
    else {
      cellTypes[elem_id - offset] = t8_curved_eclass_vtk_type[element_shape];
    }
    if (write_treeid == 1) {
      const t8_gloidx_t gtree_id = tree_local_to_global_id (grid, itree);
      if (is_ghost) {
        vtk_treeid->InsertNextValue (-1);
      }
      else {
        vtk_treeid->InsertNextValue (gtree_id);
      }
    }
    if (write_mpirank == 1) {
      int mpirank;
      int mpiret = sc_MPI_Comm_rank (this->comm, &mpirank);
      SC_CHECK_MPI (mpiret);
      vtk_mpirank->InsertNextValue (mpirank);
    }
    if (write_level == 1) {
      vtk_level->InsertNextValue (grid_element_level (grid, itree, element));
    }
    if (write_element_id == 1) {
      vtk_element_id->InsertNextValue (elem_id);
    }
  }

  /**
 * Iterate over all trees (and if desired ghost trees to) and call the function that translate the tree into.
 * 
 * \tparam grid_t 
 * \param[in] grid A forest or a cmesh.
 * \param[in, out] unstructuredGrid The unstructuredGrid to fill.
 * \param[in, out] vtk_treeid A vtk array to fill with the tree ids of \a grid.
 * \param[in, out] vtk_mpirank A vtk array to fill with the mpirank of each element/tree of \a grid.
 * \param[in, out] vtk_level A vtk array to fill with the level of each element/tree of \a grid.
 * \param[in, out] vtk_element_id A vtk array to fill with the id of each element/tree of \a grid.
 * \param[in, out] cellArray A vtk Cellarray to fill with the cells representing the grid.
 * \param[in, out] points A vtk Pointarray to fill with  points representing the points in the grid.
 * \param[in, out] cellTypes An int array to fill with the type of each element/tree of \a grid.
 * \param[in] num_local_trees The number of local trees.
 * \param[in, out] elem_id The id of the current element. Will be increased after the call, depending on the number of elements processed.
 * \param[in, out] point_id The id of the points. Will be increased after the call, depending on the number of elements processed.
 * \param[in] offset Offset the ids by the number of elements/trees of the previous processes.
 * \param[in] ghosts Flag to decide whether we write a ghost element or not.
 * \param[in] itree The local id of the current tree.
 */
  void
  t8_grid_tree_to_vtk_cells (const grid_t grid, vtkSmartPointer<vtkUnstructuredGrid> unstructuredGrid,
                             vtkSmartPointer<t8_vtk_gloidx_array_type_t> vtk_treeid,
                             vtkSmartPointer<t8_vtk_gloidx_array_type_t> vtk_mpirank,
                             vtkSmartPointer<t8_vtk_gloidx_array_type_t> vtk_level,
                             vtkSmartPointer<t8_vtk_gloidx_array_type_t> vtk_element_id,
                             vtkSmartPointer<vtkCellArray> cellArray, vtkSmartPointer<vtkPoints> points, int *cellTypes,
                             const t8_locidx_t num_local_trees, t8_gloidx_t *elem_id, long int *point_id,
                             const t8_gloidx_t offset, const bool ghosts, const t8_locidx_t itree);

  /**
 * Construct an unstructuredGrid from either a forest or cmesh. The flags can be used to define what parameters we want to write. 
 * 
 * \param[in] grid A forest or a cmesh.
 * \param[in, out] unstructuredGrid An unstructuredGrid that we want to fill with the data of \a grid.
 */
  void
  t8_grid_to_vtkUnstructuredGrid (const grid_t grid, vtkSmartPointer<vtkUnstructuredGrid> unstructuredGrid)
  {
    T8_ASSERT (grid != NULL);

    vtkSmartPointer<vtkCellArray> cellArray = vtkSmartPointer<vtkCellArray>::New ();
    vtkSmartPointer<vtkPoints> points = vtkSmartPointer<vtkPoints>::New ();
    vtkSmartPointer<t8_vtk_gloidx_array_type_t> vtk_treeid = vtkSmartPointer<t8_vtk_gloidx_array_type_t>::New ();
    vtkSmartPointer<t8_vtk_gloidx_array_type_t> vtk_mpirank = vtkSmartPointer<t8_vtk_gloidx_array_type_t>::New ();
    vtkSmartPointer<t8_vtk_gloidx_array_type_t> vtk_level = vtkSmartPointer<t8_vtk_gloidx_array_type_t>::New ();
    vtkSmartPointer<t8_vtk_gloidx_array_type_t> vtk_element_id = vtkSmartPointer<t8_vtk_gloidx_array_type_t>::New ();

    /*
   * We need the dataArray for writing double valued user defined data in the vtu files.
   * We want to write num_data many timesteps/arrays.
   * We need num_data many vtkDoubleArrays, so we need to allocate storage.
   * Later we call the constructor with: dataArrays[idata]=vtkDoubleArray::New().
   */
    vtkDoubleArray **dataArrays;
    dataArrays = T8_ALLOC (vtkDoubleArray *, num_data);

    long int point_id = 0; /* The id of the point in the points Object. */
    const t8_gloidx_t offset
      = grid_first_local_id (grid); /* offset to take the elements of the previous processes into account*/
    t8_gloidx_t elem_id = offset;

    /* Check if we have to write ghosts on this process. */
    bool do_ghosts = grid_do_ghosts (grid, write_ghosts);
    /* Compute the number of cells on this process. */
    t8_locidx_t num_cells = num_cells_to_write (grid, do_ghosts);

    int *cellTypes = T8_ALLOC (int, num_cells);
    T8_ASSERT (cellTypes != NULL);

    /* Iterate over all trees and translate them. */
    const t8_locidx_t num_local_trees = grid_local_num_trees (grid);
    for (t8_locidx_t itree = 0; itree < num_local_trees; itree++) {
      t8_grid_tree_to_vtk_cells (grid, unstructuredGrid, vtk_treeid, vtk_mpirank, vtk_level, vtk_element_id, cellArray,
                                 points, cellTypes, num_local_trees, &elem_id, &point_id, offset, false, itree);
    }
    if (do_ghosts) {
      /* Iterate over all ghost trees and translate them. */
      const t8_locidx_t num_ghost_trees = grid_local_num_ghost_trees (grid);
      for (t8_locidx_t itree_ghost = 0; itree_ghost < num_ghost_trees; itree_ghost++) {
        t8_grid_tree_to_vtk_cells (grid, unstructuredGrid, vtk_treeid, vtk_mpirank, vtk_level, vtk_element_id,
                                   cellArray, points, cellTypes, num_local_trees, &elem_id, &point_id, offset, true,
                                   itree_ghost);
      }
    }

    /* Construct the unstructuredGrid. */
    unstructuredGrid->SetPoints (points);
    unstructuredGrid->SetCells (cellTypes, cellArray);

    if (this->write_treeid) {
      vtk_treeid->SetName ("treeid");
      unstructuredGrid->GetCellData ()->AddArray (vtk_treeid);
    }
    if (this->write_mpirank) {
      vtk_mpirank->SetName ("mpirank");
      unstructuredGrid->GetCellData ()->AddArray (vtk_mpirank);
    }
    if (this->write_level) {
      vtk_level->SetName ("level");
      unstructuredGrid->GetCellData ()->AddArray (vtk_level);
    }
    if (this->write_element_id) {
      vtk_element_id->SetName ("element_id");
      unstructuredGrid->GetCellData ()->AddArray (vtk_element_id);
    }

    /* Write the user defined data fields. For that we iterate over the idata, set the name, the array and then give 
     * this data to the unstructured Grid Object.We differentiate between scalar and vector data.
     */
    const t8_locidx_t num_elements = grid_local_num_elements (grid);
    for (int idata = 0; idata < num_data; idata++) {
      dataArrays[idata] = vtkDoubleArray::New ();
      const int num_components = this->data[idata].type == T8_VTK_SCALAR ? 1 : 3;
      dataArrays[idata]->SetName (this->data[idata].description); /* Set the name of the array. */
      dataArrays[idata]->SetNumberOfTuples (num_elements);        /* We want number of tuples=number of elements. */
      dataArrays[idata]->SetNumberOfComponents (num_components);  /* Each tuples has 3 values. */
      dataArrays[idata]->SetVoidArray (this->data[idata].data, num_elements * num_components, 1);
      unstructuredGrid->GetCellData ()->AddArray (dataArrays[idata]);
    }

    /* We have to free the allocated memory for the cellTypes Array and the other arrays we allocated memory for. */
    for (int idata = 0; idata < num_data; idata++) {
      dataArrays[idata]->Delete ();
    }

    T8_FREE (cellTypes);
    T8_FREE (dataArrays);
    return;
  }
#endif /* T8_WITH_VTK */

#endif

  /**
   * Write a vtk file given a forest or a cmesh.
   * 
   * \param[in] grid a forest or a cmesh that will be translated into a vtk-file.
   * \return true if writing was successful.
   * \return false if writing was not successful.
   */
  bool
  write_vtk (const grid_t grid)
  {
#if T8_WITH_VTK
    T8_ASSERT (!fileprefix.empty ());

    /* 
   * Write file: First we construct the unstructured Grid that will store the points and elements. It requires 
   * information about the points(coordinates, stored in the points object) and the cells(cellTypes and which points 
   * belong to this cell).
   */
    vtkSmartPointer<vtkUnstructuredGrid> unstructuredGrid = vtkSmartPointer<vtkUnstructuredGrid>::New ();

    std::string mpifilename = fileprefix + std::string (".pvtu");

    vtkSmartPointer<vtkXMLPUnstructuredGridWriter> pwriterObj = vtkSmartPointer<vtkXMLPUnstructuredGridWriter>::New ();
    t8_grid_to_vtkUnstructuredGrid (grid, unstructuredGrid);
    /*
    * Get/Set whether the appended data section is base64 encoded. 
    * If encoded, reading and writing will be slower, but the file 
    * will be fully valid XML and text-only. 
    * If not encoded, the XML specification will be violated, 
    * but reading and writing will be fast. The default is to do the encoding.
    * Documentation: https://vtk.org/doc/release/5.0/html/a02260.html#z3560_2
    */
    pwriterObj->EncodeAppendedDataOff ();

    /* We set the filename of the pvtu file. The filenames of the vtu files
    * are given based on the name of the pvtu file and the process number.
    */
    pwriterObj->SetFileName (mpifilename.c_str ());

/*
   * Since we want to write multiple files, the processes 
   * have to communicate. Therefore, we define the communicator
   * vtk_comm and set it as the communicator. 
   * We have to set a controller for the pwriterObj, 
   * therefore we define the controller vtk_mpi_ctrl.
   */
#if T8_ENABLE_MPI
    vtkSmartPointer<vtkMPICommunicator> vtk_comm = vtkSmartPointer<vtkMPICommunicator>::New ();
    vtkMPICommunicatorOpaqueComm vtk_opaque_comm (&comm);
    vtk_comm->InitializeExternal (&vtk_opaque_comm);

    vtkSmartPointer<vtkMPIController> vtk_mpi_ctrl = vtkSmartPointer<vtkMPIController>::New ();
    vtk_mpi_ctrl->SetCommunicator (vtk_comm);

    pwriterObj->SetController (vtk_mpi_ctrl);
#endif
    /*
    * We set the number of pieces as the number of mpi processes,
    * since we want to write a file for each process. We also
    * need to define a Start and EndPiece for the current
    * process. Then we can set the inputData for the writer:
    * We want to write the unstructured Grid, update the writer
    * and then write.
    * 
    * Note: We could write more than one file per process here, if desired.
    */
    int mpisize;
    int mpirank;
    int mpiret = sc_MPI_Comm_size (comm, &mpisize);
    SC_CHECK_MPI (mpiret);
    mpiret = sc_MPI_Comm_rank (comm, &mpirank);
    SC_CHECK_MPI (mpiret);

    pwriterObj->SetNumberOfPieces (mpisize);
    pwriterObj->SetStartPiece (mpirank);
    pwriterObj->SetEndPiece (mpirank);

    /* We set the input data and write the vtu files. */
    pwriterObj->SetInputData (unstructuredGrid);
    pwriterObj->Update ();
    if (pwriterObj->Write ()) {
      return true;
    }
    else {
      t8_errorf ("Error when writing vtk file.\n");
    }

    /* Return whether writing was successful */
    return false;

#else
  t8_global_errorf ("Warning: t8code is not linked against vtk library. Vtk output will not be generated.\n");
  t8_global_productionf ("Consider calling 't8_forest_write_vtk' or 't8_forest_vtk_write_file' instead.\n");
  return false;
#endif
  }

  bool write_treeid = false;
  bool write_mpirank = false;
  bool write_level = false;
  bool write_element_id = false;
  bool write_ghosts = false;
  bool curved_flag = false;
  std::string fileprefix;
  int num_data = 0;
  t8_vtk_data_field_t *data = NULL;
  sc_MPI_Comm comm;
};

#if T8_WITH_VTK
/**
 * \brief template specialization for forests. 
 * 
 */
template <>
void
vtk_writer<t8_forest_t>::t8_grid_tree_to_vtk_cells (
  const t8_forest_t forest, vtkSmartPointer<vtkUnstructuredGrid> unstructuredGrid,
  vtkSmartPointer<t8_vtk_gloidx_array_type_t> vtk_treeid, vtkSmartPointer<t8_vtk_gloidx_array_type_t> vtk_mpirank,
  vtkSmartPointer<t8_vtk_gloidx_array_type_t> vtk_level, vtkSmartPointer<t8_vtk_gloidx_array_type_t> vtk_element_id,
  vtkSmartPointer<vtkCellArray> cellArray, vtkSmartPointer<vtkPoints> points, int *cellTypes,
  const t8_locidx_t num_local_trees, t8_gloidx_t *elem_id, long int *point_id, const t8_gloidx_t offset,
  const bool ghosts, const t8_locidx_t itree)
{
  /* For both ghosts and pure-local trees iterate over all elements and translate them into a vtk cell. */
  if (ghosts) {
    const t8_locidx_t num_ghosts = t8_forest_ghost_tree_num_elements (forest, itree);
    for (t8_locidx_t ielem_ghost = 0; ielem_ghost < num_ghosts; ielem_ghost++) {
      const t8_element_t *element = t8_forest_ghost_get_element (forest, itree, ielem_ghost);
      this->t8_grid_element_to_vtk_cell (forest, element, itree + num_local_trees, offset, true, *elem_id, point_id,
                                         cellTypes, points, cellArray, vtk_treeid, vtk_mpirank, vtk_level,
                                         vtk_element_id);
      (*elem_id)++;
    }
  }
  else {
    const t8_locidx_t elems_in_tree = t8_forest_get_tree_num_elements (forest, itree);
    /* We iterate over all elements in the tree */
    for (t8_locidx_t ielement = 0; ielement < elems_in_tree; ielement++) {
      const t8_element_t *element = t8_forest_get_element_in_tree (forest, itree, ielement);
      T8_ASSERT (element != NULL);
      this->t8_grid_element_to_vtk_cell (forest, element, itree, offset, true, *elem_id, point_id, cellTypes, points,
                                         cellArray, vtk_treeid, vtk_mpirank, vtk_level, vtk_element_id);
      (*elem_id)++;

    } /* end of loop over elements */
  }
  return;
}

/**
 * \brief template specialization for cmeshes. 
 * 
 */
template <>
void
vtk_writer<t8_cmesh_t>::t8_grid_tree_to_vtk_cells (
  const t8_cmesh_t cmesh, vtkSmartPointer<vtkUnstructuredGrid> unstructuredGrid,
  vtkSmartPointer<t8_vtk_gloidx_array_type_t> vtk_treeid, vtkSmartPointer<t8_vtk_gloidx_array_type_t> vtk_mpirank,
  vtkSmartPointer<t8_vtk_gloidx_array_type_t> vtk_level, vtkSmartPointer<t8_vtk_gloidx_array_type_t> vtk_element_id,
  vtkSmartPointer<vtkCellArray> cellArray, vtkSmartPointer<vtkPoints> points, int *cellTypes,
  const t8_locidx_t num_local_trees, t8_gloidx_t *elem_id, long int *point_id, const t8_gloidx_t offset,
  const bool ghosts, const t8_locidx_t itree)
{
  /* A cmesh does not have any further elements, we can call the translatore directly. */
  this->t8_grid_element_to_vtk_cell (cmesh, NULL, itree, offset, ghosts, *elem_id, point_id, cellTypes, points,
                                     cellArray, vtk_treeid, vtk_mpirank, vtk_level, vtk_element_id);
  (*elem_id)++;
  return;
}
#endif /* T8_VTK_WRITER_HXX */

template <>
bool
vtk_writer<t8_forest_t>::write_ASCII (const t8_forest_t forest)
{
  return t8_forest_vtk_write_ASCII (forest, this->fileprefix.c_str (), this->write_treeid, this->write_mpirank,
                                    this->write_level, this->write_element_id, this->write_ghosts, this->num_data,
                                    this->data);
}

template <>
bool
vtk_writer<t8_cmesh_t>::write_ASCII (const t8_cmesh_t forest)
{
<<<<<<< HEAD
  return t8_cmesh_vtk_write_ASCII (forest, this->fileprefix.c_str ());
}

#endif /* T8_VTK_WRITER_HXX */
=======
  return t8_cmesh_vtk_write_file (forest, this->fileprefix.c_str ());
}
>>>>>>> 56eef455
<|MERGE_RESOLUTION|>--- conflicted
+++ resolved
@@ -606,12 +606,5 @@
 bool
 vtk_writer<t8_cmesh_t>::write_ASCII (const t8_cmesh_t forest)
 {
-<<<<<<< HEAD
   return t8_cmesh_vtk_write_ASCII (forest, this->fileprefix.c_str ());
-}
-
-#endif /* T8_VTK_WRITER_HXX */
-=======
-  return t8_cmesh_vtk_write_file (forest, this->fileprefix.c_str ());
-}
->>>>>>> 56eef455
+}