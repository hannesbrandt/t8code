--- conflicted
+++ resolved
@@ -142,13 +142,8 @@
         main_proc_read_successful = t8_read_unstructured (filename, vtkGrid);
       }
       else {
-<<<<<<< HEAD
         main_proc_read_successful =
           t8_read_parallel (filename, vtkGrid, comm);
-=======
-        t8_errorf ("Distributed reading is not supported yet.\n");
-        vtkGrid = NULL;
->>>>>>> 37a78a4f
         break;
       }
       break;
@@ -229,17 +224,10 @@
                       t8_cmesh_t cmesh, 
                       const t8_gloidx_t first_tree, sc_MPI_Comm comm)
 {
-
-<<<<<<< HEAD
-  double             *vertices;
-  double            **tuples;
-  size_t             *data_size;
-  t8_gloidx_t         tree_id = first_tree;
-=======
+  double             *vertices = NULL;
   double            **tuples = NULL;
   size_t             *data_size = NULL;
-  t8_gloidx_t         tree_id = 0;
->>>>>>> 37a78a4f
+  t8_gloidx_t         tree_id = first_tree;
   int                 max_dim = -1;
 
   vtkCellIterator    *cell_it;
@@ -442,19 +430,11 @@
   t8_cmesh_init (&cmesh);
 
   if (partition) {
-<<<<<<< HEAD
     t8_debugf ("[D] partition\n");
     if (distributed_grid) {
       t8_debugf ("[D] distributed grid\n");
       first_tree = t8_vtk_distributed_partition (cmesh, mpirank, mpisize, num_trees, dim,
                                     comm);
-=======
-    t8_gloidx_t         first_tree = -1;
-    t8_gloidx_t         last_tree = -1;
-    if (mpirank == main_proc) {
-      first_tree = 0;
-      last_tree = num_trees - 1;
->>>>>>> 37a78a4f
     }
     else {
       t8_debugf ("[D] normal grid\n");
