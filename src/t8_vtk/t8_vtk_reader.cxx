--- conflicted
+++ resolved
@@ -226,13 +226,8 @@
  * the vtkGrid. Each cell in the vtkDataSet becomes a tree in the cmesh. This 
  * function constructs a cmesh on a single process. 
  * 
-<<<<<<< HEAD
  * \param[in] vtkGrid       The vtkGrid that gets translated
  * \param[in, out] cmesh    An empty cmesh that is filled with the data. 
-=======
- * \param[in] vtkGrid The vtkGrid that gets translated
- * \param[in, out] cmesh   An empty cmesh that is filled with the data.
->>>>>>> be6fb922
  * \param[in] first_tree    The global id of the first tree. Will be the global id of the first tree on this proc. 
  * \param[in] comm        A communicator. 
  * \return  The number of elements that have been read by the process.
