--- conflicted
+++ resolved
@@ -224,11 +224,7 @@
 
 static void
 t8_vtk_iterate_cells (vtkSmartPointer<vtkDataSet> vtkGrid, t8_cmesh_t cmesh, const t8_gloidx_t first_tree,
-<<<<<<< HEAD
-                      sc_MPI_Comm comm, const int package_id, const int starting_key)
-=======
-                      [[maybe_unused]] sc_MPI_Comm comm)
->>>>>>> 149c9528
+                      [[maybe_unused]] sc_MPI_Comm comm, const int package_id, const int starting_key)
 {
   double **tuples = NULL;
   size_t *data_size = NULL;
@@ -504,14 +500,10 @@
 #endif /* T8_ENABLE_VTK */
 
 t8_cmesh_t
-<<<<<<< HEAD
-t8_vtk_reader_cmesh (const char *filename, const int partition, const int main_proc, sc_MPI_Comm comm,
-                     const vtk_file_type_t vtk_file_type, const int package_id, const int starting_key)
-=======
 t8_vtk_reader_cmesh ([[maybe_unused]] const char *filename, [[maybe_unused]] const int partition,
                      [[maybe_unused]] const int main_proc, [[maybe_unused]] sc_MPI_Comm comm,
-                     [[maybe_unused]] const vtk_file_type_t vtk_file_type)
->>>>>>> 149c9528
+                     [[maybe_unused]] const vtk_file_type_t vtk_file_type, [[maybe_unused]] const int package_id,
+                     [[maybe_unused]] const int starting_key)
 {
 #if T8_ENABLE_VTK
   vtkSmartPointer<vtkDataSet> vtkGrid = t8_vtk_reader (filename, partition, main_proc, comm, vtk_file_type);
