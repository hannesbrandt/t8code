--- conflicted
+++ resolved
@@ -143,7 +143,6 @@
     add_subdirectory( ${CMAKE_CURRENT_LIST_DIR}/doc )
 endif()
 
-<<<<<<< HEAD
 if( T8CODE_BUILD_FORTRAN_INTERFACE )
     enable_language( Fortran )
     add_subdirectory( ${CMAKE_CURRENT_LIST_DIR}/api/t8_fortran_interface )
@@ -152,6 +151,5 @@
         message( FATAL_ERROR "Fortran API only available when MPI is enabled." )
     endif()
 endif()
-=======
-include (cmake/CPackConfig.cmake)
->>>>>>> de463b86
+
+include (cmake/CPackConfig.cmake)